--- conflicted
+++ resolved
@@ -13,22 +13,13 @@
 
 # CCL extension module
 _ccllib = Extension(
-            "_ccllib",
-<<<<<<< HEAD
-            ["pyccl/ccl_wrap.c",],
-            libraries = ['m', 'gsl', 'gslcblas', 'ccl'],
-            include_dirs = [numpy_include, "include/", "class/include"],
-            extra_compile_args=['-O4', '-std=c99'],
-            swig_opts=['-threads'],
-            )
-=======
-               ["pyccl/ccl.i",],
-               libraries = ['m', 'gsl', 'gslcblas', 'ccl',],
-               include_dirs = [numpy_include, "include/"],
-               extra_compile_args=['-O4', '-std=c99'],
-               swig_opts=['-threads'],
-           )
->>>>>>> 7e0e475d
+    "_ccllib",
+    ["pyccl/ccl_wrap.c",],
+    libraries = ['m', 'gsl', 'gslcblas', 'ccl'],
+    include_dirs = [numpy_include, "include/", "class/include"],
+    extra_compile_args=['-O4', '-std=c99'],
+    swig_opts=['-threads'],
+    )
 
 # CCL setup script
 setup(  name         = "pyccl",
