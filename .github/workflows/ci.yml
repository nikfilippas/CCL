name: continuous-integration
on:
  push:
    branches:
      - main
      - master
      - releases/*
  pull_request: null

jobs:
  build:
    runs-on: ${{ matrix.os }}
    defaults:
      run:
        shell: bash -l {0}
    strategy:
      fail-fast: false
      matrix:
        os:
          - macos-10.15
          - ubuntu-latest
        py:
          - 3.8

    steps:
      - name: cancel previous runs
        uses: styfle/cancel-workflow-action@0.6.0
        with:
          access_token: ${{ github.token }}

      - uses: actions/checkout@v2

      - uses: conda-incubator/setup-miniconda@v2
        with:
          python-version: ${{ matrix.py }}
          channels: conda-forge,defaults
          channel-priority: strict
          show-channel-urls: true
          miniforge-version: latest
          miniforge-variant: Mambaforge          

      - name: remove homebrew
        if: matrix.os == 'macos-10.15'
        run: |
          curl -fsSL https://raw.githubusercontent.com/Homebrew/install/master/uninstall.sh -o uninstall_homebrew.sh
          chmod u+x ./uninstall_homebrew.sh
          ./uninstall_homebrew.sh -f -q >& /dev/null
          rm -f uninstall_homebrew.sh

      - name: lint
        run: |
<<<<<<< HEAD
          conda install flake8
=======
          mamba install flake8
>>>>>>> e9317b4f
          flake8 pyccl
          flake8 --exclude=data benchmarks
          if [[ `grep "$(printf '\t')" pyccl/*.py` != "" ]]; then
            exit 1
          fi

      - name: install deps
        run: |
          mamba install \
            pip \
            numpy nose coveralls pyyaml gsl fftw cmake swig scipy \
            compilers pkg-config setuptools_scm pytest pandas pytest-cov \
            cython "camb>=1.3" isitgr traitlets fast-pt

          if [[ ${MATRIX_OS} == "macos-10.15" ]]; then
            mamba install llvm-openmp
            echo "DYLD_FALLBACK_LIBRARY_PATH=${CONDA_PREFIX}/lib" >> $GITHUB_ENV
            SDKROOT=$(xcrun --sdk macosx --show-sdk-path)
            echo "SDKROOT: ${SDKROOT}"
            echo "SDKROOT=${SDKROOT}" >> $GITHUB_ENV
            echo "CONDA_BUILD_SYSROOT=${SDKROOT}" >> $GITHUB_ENV
          fi
        env:
          MATRIX_OS: ${{ matrix.os }}

      - name: install emulators
        run: |
           alias conda_pip="${CONDA_PREFIX}/bin/pip
           conda_pip install baccoemu MiraTitanHMFemulator
        env:
          MATRIX_OS: ${{ matrix.os }}

      - name: install class
        run: |
          if [[ ${MATRIX_OS} == "macos-10.15" ]]; then
            . ci_scripts/install_class_osx.sh
          else
            . ci_scripts/install_class_linux.sh
          fi
        env:
          MATRIX_OS: ${{ matrix.os }}

      - name: build CCL
        run: |
          python setup.py build
          python setup.py develop

      - name: c unit tests
        run: |
          cd build
          make -j4
          CLASS_PARAM_DIR=./extern/share/class/ OMP_NUM_THREADS=2 ./check_ccl

      - name: python unit tests
        run: |
          OMP_NUM_THREADS=2 pytest -vv pyccl --cov=pyccl

      - name: benchmarks
        run: |
          OMP_NUM_THREADS=2 pytest -vv benchmarks --cov=pyccl --cov-append

      - name: coveralls
        env:
          GITHUB_TOKEN: ${{ secrets.GITHUB_TOKEN }}
        run: |
          coveralls --service=github

#  build-doc-only-ubuntu:
#    runs-on: ubuntu-latest
#
#    steps:
#      - uses: actions/checkout@v2
#      - name: install latex
#        run: |
#
#          sudo apt install \
#            texlive texlive-bibtex-extra texlive-science texlive-publishers \
#            latexmk python3-sphinx python3-sphinx-rtd-theme python3-nbconvert \
#            python3-jupyter-client jupyter-client jupyter-nbconvert sphinx-common \
#            pandoc python3-setuptools \
#            -y
#          sudo pip3 install mkauthlist
#
#      - name: build docs
#        run: |
#          cd doc/0000-ccl_note
#          make<|MERGE_RESOLUTION|>--- conflicted
+++ resolved
@@ -37,7 +37,7 @@
           channel-priority: strict
           show-channel-urls: true
           miniforge-version: latest
-          miniforge-variant: Mambaforge          
+          miniforge-variant: Mambaforge
 
       - name: remove homebrew
         if: matrix.os == 'macos-10.15'
@@ -49,11 +49,7 @@
 
       - name: lint
         run: |
-<<<<<<< HEAD
-          conda install flake8
-=======
           mamba install flake8
->>>>>>> e9317b4f
           flake8 pyccl
           flake8 --exclude=data benchmarks
           if [[ `grep "$(printf '\t')" pyccl/*.py` != "" ]]; then
