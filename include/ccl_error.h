/** @file */
#ifdef __cplusplus
extern "C" {
#endif

#pragma once
#include "ccl_core.h"

// Whether to do bounds checks on interpolated quantities
#define CCL_BOUNDS_CHECK_INTERP

#define CCL_ERROR_MEMORY 1025
#define CCL_ERROR_LINSPACE 1026
#define CCL_ERROR_INCONSISTENT 1027
#define CCL_ERROR_SPLINE 1028
#define CCL_ERROR_SPLINE_EV 1029
#define CCL_ERROR_INTEG 1030
#define CCL_ERROR_ROOT 1031
#define CCL_ERROR_CLASS 1032
#define CCL_ERROR_COMPUTECHI 1033
#define CCL_ERROR_MF 1034
#define CCL_ERROR_HMF_INTERP 1035
#define CCL_ERROR_PARAMETERS 1036
#define CCL_ERROR_NU_INT 1037
<<<<<<< HEAD
#define CCL_ERROR_ANGPOW 1038
=======
#define CCL_ERROR_NOT_IMPLEMENTED 1038
>>>>>>> 1f68a8b9

typedef enum {
  CCL_ERROR_POLICY_EXIT = 0,
  CCL_ERROR_POLICY_CONTINUE = 1,
} CCLErrorPolicy;

/** Raise an exception
 * Given a status, give an error message.
 * @return void
 */
void ccl_raise_exception(int err, char* msg);

/** Set the error policy
 * @oaram error_policy the error policy
 * @return void
 */
void ccl_set_error_policy(CCLErrorPolicy error_policy);

/** Check the error status
 * Given a status, check if any errors have occurred,
 * based on the CCL_ERRORs defined so far.
 * @return void
 */
void ccl_check_status(ccl_cosmology *cosmo, int* status);

/** Check the error status - no cosmology
 * Given a status, check if any errors have occurred,
 * based on the CCL_ERRORs defined so far.
 * @return void
 */
void ccl_check_status_nocosmo(int* status);

#ifdef __cplusplus
}
#endif<|MERGE_RESOLUTION|>--- conflicted
+++ resolved
@@ -22,11 +22,8 @@
 #define CCL_ERROR_HMF_INTERP 1035
 #define CCL_ERROR_PARAMETERS 1036
 #define CCL_ERROR_NU_INT 1037
-<<<<<<< HEAD
-#define CCL_ERROR_ANGPOW 1038
-=======
 #define CCL_ERROR_NOT_IMPLEMENTED 1038
->>>>>>> 1f68a8b9
+#define CCL_ERROR_ANGPOW 1039
 
 typedef enum {
   CCL_ERROR_POLICY_EXIT = 0,
