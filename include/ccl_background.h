--- conflicted
+++ resolved
@@ -1,17 +1,9 @@
 #pragma once
 #include "ccl_core.h"
 
-<<<<<<< HEAD
 // Normalized expansion rate at scale factor a
 double ccl_h_over_h0(ccl_cosmology * cosmo, double a);
 // Normalized expansion rate at scale factors as given in list a[0..na-1]
-void ccl_h_over_h0s(ccl_cosmology * cosmo, int na, double a[na], double output[na]);
-
-=======
->>>>>>> ba73a0b9
-// Comoving radial distance in Mpc from today to scale factor a
-double ccl_h_over_h0(ccl_cosmology * cosmo, double a);
-// Comoving radial distances in Mpc to scale factors as given in list a[0..na-1]
 void ccl_h_over_h0s(ccl_cosmology * cosmo, int na, double a[na], double output[na]);
 
 // Comoving radial distance in Mph from today to scale factor a
