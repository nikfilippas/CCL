--- conflicted
+++ resolved
@@ -1,30 +1,19 @@
 #pragma once
 #include "ccl_core.h"
 
-<<<<<<< HEAD
-// Comoving radial distance in Mpc/h from today to scale factor a
+// Comoving radial distance in Mpc from today to scale factor a
 double ccl_h_over_h0(ccl_cosmology * cosmo, double a);
-// Comoving radial distances in Mpc/h to scale factors as given in list a[0..na-1]
+// Comoving radial distances in Mpc to scale factors as given in list a[0..na-1]
 void ccl_h_over_h0s(ccl_cosmology * cosmo, int na, double a[na], double output[na]);
 
-// Comoving radial distance in Mpc/h from today to scale factor a
-double ccl_comoving_radial_distance(ccl_cosmology * cosmo, double a);
-// Comoving radial distances in Mpc/h to scale factors as given in list a[0..na-1]
-=======
-//TODO: why is there no status here?
-// Comoving radial distance in Mpc from today to scale factor a
+// Comoving radial distance in Mph from today to scale factor a
 double ccl_comoving_radial_distance(ccl_cosmology * cosmo, double a);
 // Comoving radial distances in Mpc to scale factors as given in list a[0..na-1]
->>>>>>> 2904394c
 void ccl_comoving_radial_distances(ccl_cosmology * cosmo, int na, double a[na], double output[na]);
 
 // Comoving luminosity distance in Mpc from today to scale factor a
 double ccl_luminosity_distance(ccl_cosmology * cosmo, double a);
-<<<<<<< HEAD
-// Comoving luminosity distances in Mpc/h to scale factors as given in list a[0..na-1]
-=======
 // Comoving luminosity distances in Mpc to scale factors as given in list a[0..na-1]
->>>>>>> 2904394c
 void ccl_luminosity_distances(ccl_cosmology * cosmo, int na, double a[na], double output[na]);
 
 // Growth factor at scale factor a normalized to 1 at z=0
@@ -41,11 +30,8 @@
 double ccl_growth_rate(ccl_cosmology * cosmo, double a);
 // Logarithmic rates of d ln g/d lna a at alist of  scale factor a [0..na-1]
 void ccl_growth_rates(ccl_cosmology * cosmo, int na, double a[na], double output[na]);
-<<<<<<< HEAD
 
 // Scale factor for a given comoving distance
 double ccl_scale_factor_of_chi(ccl_cosmology * cosmo, double chi);
 // Scale factors for a given list of comoving distances
-void ccl_scale_factor_of_chis(ccl_cosmology * cosmo, int nchi, double chi[nchi], double output[nchi]);
-=======
->>>>>>> 2904394c
+void ccl_scale_factor_of_chis(ccl_cosmology * cosmo, int nchi, double chi[nchi], double output[nchi]);