--- conflicted
+++ resolved
@@ -13,11 +13,8 @@
   double Omega_m;
   double Omega_n;
   double Omega_k;
-<<<<<<< HEAD
-=======
   double sqrtk;
   int k_sign;
->>>>>>> 1ab482f4
   
   // Dark Energy
   double w0;
