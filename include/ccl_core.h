#pragma once
#include "gsl/gsl_spline.h"
#include "gsl/gsl_interp2d.h"
#include "gsl/gsl_spline2d.h"
#include "ccl_config.h"
#include "ccl_constants.h"
#include <stdbool.h>

typedef struct ccl_parameters {
    // Densities: CDM, baryons, total matter, neutrinos, curvature
    double Omega_c;
    double Omega_b;
    double Omega_m;
    double Omega_n;
    double Omega_k;

    // Dark Energy
    double w0;
    double wa;

    // Hubble parameters
    double H0;
    double h;

    // Primordial power spectra
    double A_s;
    double n_s;

    // Radiation parameters
    double Omega_g;
    double T_CMB;

    // Derived parameters
    double sigma_8;
    double Omega_l;
    double z_star;

    //Modified growth rate
  bool has_mgrowth;
  int nz_mgrowth;
  double *z_mgrowth;
  double *df_mgrowth;

} ccl_parameters;



typedef struct ccl_data{
    // These are all functions of the scale factor a.
    // Distances are defined in EITHER Mpc or Mpc/h (TBC)
  double growth0;
  gsl_spline * chi;
  gsl_spline * growth;
  gsl_spline * fgrowth;
  gsl_spline * E;

  // All these splines use the same accelerator so that
  // if one calls them successively with the same a value
  // they will be much faster.
  gsl_interp_accel *accelerator;
<<<<<<< HEAD
  gsl_interp_accel *accelerator_m;

=======
  gsl_interp_accel *accelerator_k;
>>>>>>> 30e4db17
  //TODO: why not use interpolation accelerators?

  // Function of Halo mass M
  gsl_spline * logsigma;
  gsl_spline * dlnsigma_dlogm; 
 
  // These are all functions of the wavenumber k and the scale factor a.
  gsl_spline * p_lin;
  gsl_spline2d * p_nl;

} ccl_data;

typedef struct ccl_cosmology
{
  ccl_parameters    params;
  ccl_configuration config;
  ccl_data          data;
  
  bool computed_distances;
  bool computed_growth;
  bool computed_power;
  bool computed_sigma;

  int status;
  //this is optional - less tedious than tracking all numerical values for status in error handler function
  char status_message[500];

  // other flags?
} ccl_cosmology;


// Initialization and life cycle of objects
ccl_cosmology * ccl_cosmology_create(ccl_parameters params, ccl_configuration config);

// User-facing creation routines
// Most general case
ccl_parameters ccl_parameters_create(double Omega_c, double Omega_b, double Omega_k, double Omega_n, double w0, double wa, double h, double A_s, double n_s,int nz_mgrowth,double *zarr_mgrowth,double *dfarr_mgrowth);
// Specific sub-models
ccl_parameters ccl_parameters_create_flat_lcdm(double Omega_c, double Omega_b, double h, double A_s, double n_s);
ccl_parameters ccl_parameters_create_flat_wcdm(double Omega_c, double Omega_b, double w0, double h, double A_s, double n_s);
ccl_parameters ccl_parameters_create_flat_wacdm(double Omega_c, double Omega_b, double w0,double wa, double h, double A_s, double n_s);
ccl_parameters ccl_parameters_create_lcdm(double Omega_c, double Omega_b, double Omega_k, double h, double A_s, double n_s);


void ccl_cosmology_free(ccl_cosmology * cosmo);

void ccl_cosmology_compute_distances(ccl_cosmology * cosmo);
void ccl_cosmology_compute_growth(ccl_cosmology * cosmo);
void ccl_cosmology_compute_power(ccl_cosmology * cosmo);
// Internal(?)

// Distance-like function examples
<|MERGE_RESOLUTION|>--- conflicted
+++ resolved
@@ -58,12 +58,8 @@
   // if one calls them successively with the same a value
   // they will be much faster.
   gsl_interp_accel *accelerator;
-<<<<<<< HEAD
   gsl_interp_accel *accelerator_m;
-
-=======
   gsl_interp_accel *accelerator_k;
->>>>>>> 30e4db17
   //TODO: why not use interpolation accelerators?
 
   // Function of Halo mass M
