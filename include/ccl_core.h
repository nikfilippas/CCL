--- conflicted
+++ resolved
@@ -182,11 +182,9 @@
  * For specific cases see documentation for ccl_error.c
  * @return void
  */
-<<<<<<< HEAD
-ccl_parameters ccl_parameters_create(double Omega_c, double Omega_b, double Omega_k, double N_nu_rel, int N_nu_mass, double* mnu, double w0, double wa, double h, double norm_pk, double n_s,int nz_mgrowth,double *zarr_mgrowth,double *dfarr_mgrowth, int *status);
-=======
-ccl_parameters ccl_parameters_create(double Omega_c, double Omega_b, double Omega_k, double N_nu_rel, double N_nu_mass, double mnu, double w0, double wa, double h, double norm_pk, double n_s, double bcm_log10Mc, double bcm_etab, double bcm_ks, int nz_mgrowth,double *zarr_mgrowth,double *dfarr_mgrowth, int *status);
->>>>>>> d5dcd321
+
+ccl_parameters ccl_parameters_create(double Omega_c, double Omega_b, double Omega_k, double N_nu_rel, int N_nu_mass, double* mnu, double w0, double wa, double h, double norm_pk, double n_s, double bcm_log10Mc, double bcm_etab, double bcm_ks, int nz_mgrowth,double *zarr_mgrowth,double *dfarr_mgrowth, int *status);
+
 
 // Specific sub-models
 /**
