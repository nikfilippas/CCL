--- conflicted
+++ resolved
@@ -41,10 +41,8 @@
  * For specific cases see documentation for ccl_error.c
  * @return OmNuh2 Fractional energy density of neutrions with mass mnu, multiplied by h squared. 
  */
-<<<<<<< HEAD
-double Omeganuh2 (double a, double Neff, double* mnu, double TCMB, gsl_interp_accel* accel, int * status);
-=======
-double ccl_Omeganuh2 (double a, double Neff, double mnu, double TCMB, gsl_interp_accel* accel, int * status);
+
+double ccl_Omeganuh2 (double a, double Neff, double* mnu, double TCMB, gsl_interp_accel* accel, int * status);
 
 /** 
  * Returns mass of one neutrino species at a scale factor a. 
@@ -57,8 +55,7 @@
  * For specific cases see documentation for ccl_error.c
  * @return Mnu Neutrino mass [eV]. 
  */
-double ccl_Omeganuh2_to_Mnu (double a, double Neff, double OmNuh2, double TCMB, gsl_interp_accel* accel, int * status);
->>>>>>> e87767f9
+double* ccl_Omeganuh2_to_Mnu (double a, double Neff, double OmNuh2, double TCMB, gsl_interp_accel* accel, int * status);
 
 #ifdef __cplusplus
 }
