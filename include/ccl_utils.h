--- conflicted
+++ resolved
@@ -6,11 +6,9 @@
 #pragma once
 #include "gsl/gsl_spline.h"
 
-<<<<<<< HEAD
 #define CCL_MIN(a, b)  (((a) < (b)) ? (a) : (b))
 #define CCL_MAX(a, b)  (((a) > (b)) ? (a) : (b))
 
-=======
 /**
  * Compute bin edges of N-1 linearly spaced bins on the interval [xmin,xmax]
  * @param xmin minimum value of spacing
@@ -18,7 +16,6 @@
  * @param N number of bins plus one (number of bin edges)
  * @return x, bin edges in range [xmin, xmax]
  */
->>>>>>> 77a8d561
 double * ccl_linear_spacing(double xmin, double xmax, int N);
 
 
@@ -30,12 +27,10 @@
  * @return x, bin edges in range [xmin, xmax]
  */
 double * ccl_log_spacing(double xmin, double xmax, int N);
-<<<<<<< HEAD
 //Returns array of N logarithmically-spaced values between xmin and xmax
 
 double ccl_j_bessel(int l,double x);
 //Spherical Bessel function of order l (adapted from CAMB)
-=======
 
 /**
  * Spline wrapper
@@ -56,5 +51,4 @@
 
 #ifdef __cplusplus
 }
-#endif
->>>>>>> 77a8d561
+#endif