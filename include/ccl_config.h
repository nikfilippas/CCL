--- conflicted
+++ resolved
@@ -41,7 +41,6 @@
  */
 typedef enum matter_power_spectrum_t
 {
-<<<<<<< HEAD
     ccl_linear           = 0,
 
     ccl_halofit          = 1,
@@ -49,14 +48,6 @@
     ccl_halo_model       = 3,
     // even more kinds ...
     ccl_emu              = 4
-=======
-  ccl_linear           = 0,
-  
-  ccl_halofit          = 1,
-
-  ccl_halo_model       = 3
-  // even more kinds ... 
->>>>>>> 36d2f0e2
 } matter_power_spectrum_t;
 
 /** 
