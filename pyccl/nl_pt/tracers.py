import numpy as np
from scipy.interpolate import interp1d
from ..pyutils import _check_array_params, warn_api
from ..background import growth_factor
from .. import ccllib as lib


@warn_api()
def translate_IA_norm(cosmo, *, z, a1=1.0, a1delta=None, a2=None,
                      Om_m2_for_c2=False, Om_m_fid=0.3):
    """
    Function to convert from a_ia values to c_ia values,
    using the standard convention of Blazek 2019 or the variant used
    by the Dark Energy Survey analysis.

    Args:
        cosmo (:class:`~pyccl.core.Cosmology`): cosmology object.
        z (float or array_like): z value(s) where amplitude is evaluated
        a1 (float or array_like): IA a1 at input z values. Defaults to 1.0
        a1delta (float or array_like): IA a1delta at input z values.
            Defaults to None.
        a2 (float or array_like): IA a2 at input z values.
            Defaults to None.
        Om_m2_for_c2 (bool): True to use the Blazek 2019 convention of
            Om_m^2 scaling. Defaults to False
        Om_m_fid (float): Value for Blazek 2019 scaling. Defaults to 0.3.

    Returns:
        c1 (float or array_like): IA c1 at input z values
        c1delta (float or array_like): IA c1delta at input z values
        c2 (float or array_like): IA c2 at input z values
    """

    def check_input_array(a, name):
        if a is None:
            return

        if np.ndim(a) > 1:
            raise ValueError(name +
                             " should be a scalar or 1D")

        if np.ndim(a) == 1:
            if len(a) != len(z):
                raise ValueError("Both z and " + name +
                                 " should have the same size")

    if np.ndim(z) > 1:
        raise ValueError("z should be a scalar or 1D")
    check_input_array(a1, 'a1')
    check_input_array(a2, 'a2')
    check_input_array(a1delta, 'a1delta')

    Om_m = cosmo['Omega_m']
    rho_crit = lib.cvar.constants.RHO_CRITICAL
    c1 = c1delta = c2 = None
    gz = growth_factor(cosmo, 1./(1+z))

    if a1 is not None:
        c1 = -1*a1*5e-14*rho_crit*Om_m/gz

    if a1delta is not None:
        c1delta = -1*a1delta*5e-14*rho_crit*Om_m/gz

    if a2 is not None:
        if Om_m2_for_c2:  # Blazek2019 convention
            c2 = a2*5*5e-14*rho_crit*Om_m**2/(Om_m_fid*gz**2)
        else:  # DES convention
            c2 = a2*5*5e-14*rho_crit*Om_m/(gz**2)

    return c1, c1delta, c2


class PTTracer(object):
    """PTTracers contain the information necessary to describe the
    perturbative, non-linear inhomogeneities associated with
    different physical quantities.

    In essence their main function is to store a set of redshift-
    dependent functions (e.g. perturbation theory biases) needed
    in a perturbation theory framework to provide N-point
    correlations.
    """
    def __init__(self):
        self.biases = {}
        self.type = None
        pass

    @warn_api()
    def get_bias(self, bias_name, *, z):
        """Get the value of one of the bias functions at a given
        redshift.

        Args:
            bias_name (str): name of the bias function to return.
            z (float or array_like): redshift.

        Returns:
            float or array_like: bias value at the input redshifts.
        """
        if bias_name not in self.biases:
            raise KeyError("Bias %s not included in this tracer" % bias_name)
        return self.biases[bias_name](z)

    def _get_bias_function(self, b):
        # If None, assume it's zero
        if b is None:
            b = 0

        # If it's a scalar, then assume it's a constant function
        if np.ndim(b) == 0:
            def _const(z):
                if np.ndim(z) == 0:
                    return b
                else:
                    return b * np.ones_like(z)

            return _const
        else:  # Otherwise interpolate
            z, b = _check_array_params(b)
            return interp1d(z, b, bounds_error=False,
                            fill_value=b[-1])


class PTMatterTracer(PTTracer):
    """:class:`PTTracer` representing matter fluctuations.
    """
    def __init__(self):
        self.biases = {}
        self.type = 'M'


class PTNumberCountsTracer(PTTracer):
    """:class:`PTTracer` representing number count fluctuations.
    This is described by 1st and 2nd-order biases and
    a tidal field bias. These are provided as floating
    point numbers or tuples of (reshift,bias) arrays.
    If a number is provided, a constant bias is assumed.
    If `None`, a bias of zero is assumed.

    Args:
        b1 (float or tuple of arrays): a single number or a
            tuple of arrays (z, b(z)) giving the first-order
            bias.
        b2 (float or tuple of arrays): as above for the
            second-order bias.
        bs (float or tuple of arrays): as above for the
            tidal bias.
        b3nl (float or tuple of arrays): as above for the
            third-order bias.
        bk2 (float or tuple of arrays): as above for the
            non-local bias.
    """
<<<<<<< HEAD
    @warn_api()
    def __init__(self, *, b1, b2=None, bs=None):
=======
    def __init__(self, b1, b2=None, bs=None, b3nl=None, bk2=None):
>>>>>>> a74c6668
        self.biases = {}
        self.type = 'NC'

        # Initialize b1
        self.biases['b1'] = self._get_bias_function(b1)
        # Initialize b2
        self.biases['b2'] = self._get_bias_function(b2)
        # Initialize bs
        self.biases['bs'] = self._get_bias_function(bs)
        # Initialize b3nl
        self.biases['b3nl'] = self._get_bias_function(b3nl)
        # Initialize bk2
        self.biases['bk2'] = self._get_bias_function(bk2)

    @property
    def b1(self):
        """Internal first-order bias function.
        """
        return self.biases['b1']

    @property
    def b2(self):
        """Internal second-order bias function.
        """
        return self.biases['b2']

    @property
    def bs(self):
        """Internal tidal bias function.
        """
        return self.biases['bs']

    @property
    def b3nl(self):
        """Internal third-order bias function.
        """
        return self.biases['b3nl']

    @property
    def bk2(self):
        """Internal non-local bias function.
        """
        return self.biases['bk2']


class PTIntrinsicAlignmentTracer(PTTracer):
    """:class:`PTTracer` representing intrinsic alignments.
    This is described by 1st and 2nd-order alignment biases
    and an overdensity bias. These are provided as floating
    point numbers or tuples of (reshift,bias) arrays.
    If a number is provided, a constant bias is assumed.
    If `None`, a bias of zero is assumed.

    Args:
        c1 (float or tuple of arrays): a single number or a
            tuple of arrays (z, c1(z)) giving the first-order
            alignment bias.
        c2 (float or tuple of arrays): as above for the
            second-order alignment bias.
        cdelta (float or tuple of arrays): as above for the
            overdensity bias.
    """
    @warn_api()
    def __init__(self, *, c1, c2=None, cdelta=None):

        self.biases = {}
        self.type = 'IA'

        # Initialize c1
        self.biases['c1'] = self._get_bias_function(c1)
        # Initialize c2
        self.biases['c2'] = self._get_bias_function(c2)
        # Initialize cdelta
        self.biases['cdelta'] = self._get_bias_function(cdelta)

    @property
    def c1(self):
        """Internal first-order bias function.
        """
        return self.biases['c1']

    @property
    def c2(self):
        """Internal second-order bias function.
        """
        return self.biases['c2']

    @property
    def cdelta(self):
        """Internal overdensity bias function.
        """
        return self.biases['cdelta']<|MERGE_RESOLUTION|>--- conflicted
+++ resolved
@@ -150,12 +150,8 @@
         bk2 (float or tuple of arrays): as above for the
             non-local bias.
     """
-<<<<<<< HEAD
     @warn_api()
-    def __init__(self, *, b1, b2=None, bs=None):
-=======
-    def __init__(self, b1, b2=None, bs=None, b3nl=None, bk2=None):
->>>>>>> a74c6668
+    def __init__(self, *, b1, b2=None, bs=None, b3nl=None, bk2=None):
         self.biases = {}
         self.type = 'NC'
 
