--- conflicted
+++ resolved
@@ -121,34 +121,17 @@
     return _vectorize_fn(lib.scale_factor_of_chi, 
                          lib.scale_factor_of_chi_vec, cosmo, chi)
 
-<<<<<<< HEAD
-def omega_m_a(cosmo, a):
-    """Matter density fraction at a redshift different than z=0.
-
-=======
-<<<<<<< HEAD
 def omega_x(cosmo, a, label):
     """Density fraction of a given species at a redshift different than z=0.
-=======
 
-def omega_x(cosmo, a, label):
-  """Density parameters at a redshift different than z=0.
-
-    Note: the name of this function (_z) is inconsistent with its 
-    input names (a; scale factor) and same for the C-code.
->>>>>>> 983ea8bc8f04563e611140534db70fe13b95711d
-
->>>>>>> 1df2d763
     Args:
         cosmo (:obj:`ccl.cosmology`): Cosmological parameters.
         a (float or array_like): Scale factor(s), normalized to 1 today.
-<<<<<<< HEAD
         label (string): species type. Available: 'matter', 'dark_energy',
                         'radiation' and 'curvature'
 
     Returns:
-        omega_x (float or array_like): Density fraction of a given species
-        at a scale factor.
+        omega_m_a (float or array_like): Matter density fraction at a scale factor.
 
     """
     if label not in species_types.keys() :
@@ -158,23 +141,4 @@
 
     return _vectorize_fn3(lib.omega_x, 
                           lib.omega_x_vec, cosmo, a, species_types[label],
-=======
-        label (int): 0 for Omega_m, 1 for Omega_l, 2 for Omega_g and 3 for Omega_k 
-
-    Returns:
-<<<<<<< HEAD
-        omega_m_a (float or array_like): Matter density fraction at a scale factor.
-
-    """
-    return _vectorize_fn(lib.omega_m_a, 
-                         lib.omega_m_a_vec, cosmo, a,
-                         returns_status=False)
-=======
-        omega_x (float or array_like): density parameter value at a scale factor.
-
-    """
-    return _vectorize_fn3(lib.omega_x, 
-                          lib.omega_x_vec, cosmo, a, label,
->>>>>>> 983ea8bc8f04563e611140534db70fe13b95711d
-                          returns_status=False)
->>>>>>> 1df2d763
+                          returns_status=False)