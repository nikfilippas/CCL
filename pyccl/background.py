--- conflicted
+++ resolved
@@ -14,16 +14,10 @@
 """
 import numpy as np
 from . import ccllib as lib
-<<<<<<< HEAD
 from .pyutils import (_vectorize_fn, _vectorize_fn3,
                       _vectorize_fn4, _vectorize_fn5)
 from .parameters import physical_constants
 from .base import warn_api
-=======
-from .pyutils import _vectorize_fn, _vectorize_fn3
-from .pyutils import _vectorize_fn4, _vectorize_fn5
-from .parameters import physical_constants
->>>>>>> 7b44b1e1
 
 species_types = {
     'critical': lib.species_crit_label,
