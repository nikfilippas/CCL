--- conflicted
+++ resolved
@@ -1,7 +1,6 @@
 import numpy as np
 import warnings
 
-<<<<<<< HEAD
 from . import ccllib as lib
 from .pyutils import check
 from .base import warn_api
@@ -10,21 +9,12 @@
 from .errors import CCLError, CCLWarning
 from .parameters import physical_constants
 
-=======
->>>>>>> 7b44b1e1
 try:
     import isitgr  # noqa: F401
 except ModuleNotFoundError:
     pass  # prevent nans from isitgr
 
-<<<<<<< HEAD
-=======
-from . import ccllib as lib
-from .pyutils import check
-from .pk2d import Pk2D
-from .errors import CCLError
-from .parameters import physical_constants
->>>>>>> 7b44b1e1
+
 
 @warn_api
 def get_camb_pk_lin(cosmo, *, nonlin=False):
