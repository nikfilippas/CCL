
import ccllib as lib
import constants as const
from pyutils import _cosmology_obj, check
import numpy as np

# Mapping between names for tracers and internal CCL tracer types
tracer_types = {
    'nc':               const.CL_TRACER_NC,
    'number_count':     const.CL_TRACER_NC,
    'wl':               const.CL_TRACER_WL,
    'lensing':          const.CL_TRACER_WL,
    'weak_lensing':     const.CL_TRACER_WL,
}

# Define symbolic 'None' type for arrays, to allow proper handling by swig wrapper
NoneArr = np.array([])

class ClTracer(object):
    """ClTracer class used to wrap the cl_tracer found
    in CCL.

    A ClTracer is a data structure that contains all information
    describing the transfer functon of one tracer of the matter
    distribution.

    """

    def __init__(self, cosmo, tracer_type=None, has_rsd=False, 
                 has_magnification=False, has_intrinsic_alignment=False, 
<<<<<<< HEAD
                 z=None, n=None, bias=None, mag_bias=None, bias_ia=None,
                 f_red=None):
        """
        Object handling a ClTracer (tracer with an angular power spectrum).
=======
                 z_n=None, n=None, z_b=None, b=None, 
                 z_s=None, s=None, z_ba=None, ba=None, 
                 z_rf=None, rf=None):
        """Creates the ClTracer.

        Note: unless otherwise stated defaults are None.

        Args:
            cosmo (:obj:`Cosmology`): Either a ccl_cosmology or a Cosmology object.
            tracer_type (:obj:`str`): Specifies what tracer to use.
            has_rsd (bool, optional): Flag to incorporate RSD into the model for CL. Defaults to False.
            has_magnification (bool, optional): Flag to incorporate magnification into the model for Cl. Defaults to False.
            has_intrinsic_alignment (bool, optional): Flag to incorporate intrinsic alignment into the model. Defaults to False.
            z_n (array_like, optional): Array of redshifts for N(z).
            n (array_like, optional): Array of N(z)-values.
            z_b (array_like, optional): Array of redshifts for alignment biases, b(z).
            b (array_like, optional): Array of alignment biases.
            z_s (array_like, optional): Array of redshifts for shapes, s(z).
            s (array_like, optional): Array of shapes.
            z_ba (array_like, optional): Array of redshifts for intrinsic alignment amplitudes.
            ba (array_like, optional): Array of intrinsic alignment amplitudes.
            z_rf (array_like, optional): Array of redshifts for the red fraction, rf(z).
            rf (array_like, optional): Array of red fractions.

>>>>>>> 16fabe52
        """
        # Verify cosmo object
        cosmo = _cosmology_obj(cosmo)
        
        # Check tracer type
        if tracer_type not in tracer_types.keys():
            raise KeyError("'%s' is not a valid tracer_type." % tracer_type)
        
        # Convert array arguments that are 'None' into 'NoneArr' type, and 
        # check whether arrays were specified as tuples or with a common z array
        z_n, n = _check_array_params(z, n, 'n')
        z_b, b = _check_array_params(z, bias, 'bias')
        z_s, s = _check_array_params(z, mag_bias, 'mag_bias')
        z_ba, ba = _check_array_params(z, bias_ia, 'bias_ia')
        z_rf, rf = _check_array_params(z, f_red, 'f_red')
        
        # Construct new ccl_cl_tracer
        status = 0
        self.cltracer, status = lib.cl_tracer_new_wrapper(
                            cosmo, 
                            tracer_types[tracer_type],
                            int(has_rsd), 
                            int(has_magnification), 
                            int(has_intrinsic_alignment),
<<<<<<< HEAD
                            z_n, n, z_b, b, z_s, s, z_ba, ba, z_rf, rf, 
                            status )
=======
                            z_n, n, z_b, b, z_s, s, z_ba, ba, z_rf, rf, status )
        # TODO: worry about the status
>>>>>>> 16fabe52
        
    def __del__(self):
        """Free memory associated with CCL_ClTracer object.

        """
        lib.cl_tracer_free(self.cltracer)


class ClTracerNumberCounts(ClTracer):
    """ClTracer for galaxy clustering.

    """
    
    def __init__(self, cosmo, has_rsd, has_magnification, 
<<<<<<< HEAD
                 n, bias, z=None, mag_bias=None):
=======
                 z_n, n, z_b, b, z_s=None, s=None):
        """ClTracer for galaxy clustering, N(z).

        Args:
            cosmo (:obj:`Cosmology`): Either a ccl_cosmology or a Cosmology object.
            has_rsd (bool, optional): Flag to incorporate RSD into the model for CL. Defaults to False.
            has_magnification (bool, optional): Flag to incorporate magnification into the model for Cl. Defaults to False.
            z_n (array_like): Array of redshifts for N(z).
            n (array_like): Array of N(z)-values.
            z_b (array_like): Array of redshifts for biases, b(z).
            b (array_like): Array of biases.
            z_s (array_like, optional): Array of redshifts for magnification bias. Not optional if has_magnification is True.
            s (array_like, optional): Array of magnification bias. Not optional if has_magnification is True.

        """
>>>>>>> 16fabe52
        
        # Sanity check on input arguments
        if has_magnification and mag_bias is None:
                raise ValueError("Keyword arg 'mag_bias' must be specified if "
                                 "has_magnification=True.")
        
        # Call ClTracer constructor with appropriate arguments
        super(ClTracerNumberCounts, self).__init__(
                 cosmo=cosmo, tracer_type='nc', 
                 has_rsd=has_rsd, has_magnification=has_magnification, 
                 has_intrinsic_alignment=False, 
                 z=z, n=n, bias=bias, mag_bias=mag_bias, 
                 bias_ia=None, f_red=None)


class ClTracerLensing(ClTracer):
    """ClTracer for lensing shapes.

    """
    
    def __init__(self, cosmo, has_intrinsic_alignment, 
<<<<<<< HEAD
                 n, z=None, bias_ia=None, f_red=None):
=======
                 z_n, n, z_ba=None, ba=None, z_rf=None, rf=None):
        """ClTracer for lensing shapes.
        
        Args:
            cosmo (:obj:`Cosmology`): Either a ccl_cosmology or a Cosmology object.
            has_intrinsic_alignment (bool, optional): Flag to incorporate intrinsic alignment into the model. Defaults to False.
            z_n (array_like): Array of redshifts for N(z).
            n (array_like): Array of N(z)-values.
            z_ba (array_like, optional): Array of redshifts for biases, b(z). Not optional if has_intrinsic_alignment is True.
            ba (array_like, optional): Array of biases. Not optional if has_intrinsic_alignment is True.
            z_rf (array_like, optional): Array of redshifts for the red fraction, rf(z). Not optional if has_intrinsic_alignment is True.
            rf (array_like, optional): Array of red fractions. Not optional if has_intrinsic_alignment is True.

        """
>>>>>>> 16fabe52
        
        # Sanity check on input arguments
        if has_intrinsic_alignment \
        and (bias_ia is None or f_red is None):
                raise ValueError("Keyword args 'bias_ia' and 'f_red' must be "
                                 "specified if has_intrinsic_alignment=True.")
        
        # Call ClTracer constructor with appropriate arguments
        super(ClTracerLensing, self).__init__(
                 cosmo=cosmo, tracer_type='wl', 
                 has_rsd=False, has_magnification=False, 
                 has_intrinsic_alignment=has_intrinsic_alignment, 
                 z=z, n=n, bias=None, mag_bias=None, 
                 bias_ia=bias_ia, f_red=f_red)


def _cltracer_obj(cltracer):
    """Returns a CCL_ClTracer object, given an input object which may be 
    CCL_ClTracer, the ClTracer wrapper class, or an invalid type.

    Args:
        cltracer (:obj:): Either a CCL_ClTracer or the ClTracer wrapper class.

    Returns:
        cltracer (:obj:): Either a CCL_ClTracer or the ClTracer wrapper class.

    """
<<<<<<< HEAD
=======
    # TODO: Is ClTracer a valid type?
>>>>>>> 16fabe52
    if isinstance(cltracer, lib.CCL_ClTracer):
        return cltracer
    elif isinstance(cltracer, ClTracer):
        return cltracer.cltracer
    else:
        raise TypeError("Invalid ClTracer or CCL_ClTracer object.")


def _check_array_params(z, f_arg, f_name):
    """
    Check whether array arguments passed into the constructor of ClTracer() are 
    valid. If an array argument is set to 'None', it will be returned as 
    """
    if f_arg is None:
        # Return empty array if argument is None
        f = NoneArr
        z_f = NoneArr
    else:
        if len(f_arg) == 2:
            # Redshift and function arrays were both specified
            z_f, f = f_arg
        else:
            # Only a function array was specified; redshifts must be given in 
            # the 'z' array or an error is thrown.
            if z is None:
                raise TypeError("'%s' was specified without a redshift array. "
                                "Use %s=(z, %s), or pass the 'z' kwarg." \
                                % (f_name, f_name, f_name))
            z_f = np.atleast_1d(z)
            f = np.atleast_1d(f_arg)
    return z_f, f


def angular_cl(cosmo, cltracer1, cltracer2, ell):
    """Calculate angular power spectrum for two tracers.

    Args:
        cosmo (:obj:`Cosmology`): Either a ccl_cosmology or a Cosmology object
        cltracer1 (:obj:): A Cl tracer.
        cltracer2 (:obj:): A Cl tracer.
        ell (float or array_like): Angular wavenumber to evaluate the tracers at.

    Returns:
        cl (float or array_like): Cl values for the tracers at `ell`.

    """
    # Access ccl_cosmology object
    cosmo = _cosmology_obj(cosmo)
    
    # Access CCL_ClTracer objects
    clt1 = _cltracer_obj(cltracer1)
    clt2 = _cltracer_obj(cltracer2)
    
    status = 0
    # Return Cl values, according to whether ell is an array or not
    if isinstance(ell, float) or isinstance(ell, int) :
        # Use single-value function
        cl, status = lib.angular_cl(cosmo, ell, clt1, clt2, status)
    elif isinstance(ell, np.ndarray):
        # Use vectorised function
        cl, status = lib.angular_cl_vec(cosmo, clt1, clt2, ell, ell.size, status)
    else:
        # Use vectorised function
        cl, status = lib.angular_cl_vec(cosmo, clt1, clt2, ell, len(ell), status)
    check(status)
    return cl<|MERGE_RESOLUTION|>--- conflicted
+++ resolved
@@ -28,16 +28,10 @@
 
     def __init__(self, cosmo, tracer_type=None, has_rsd=False, 
                  has_magnification=False, has_intrinsic_alignment=False, 
-<<<<<<< HEAD
                  z=None, n=None, bias=None, mag_bias=None, bias_ia=None,
                  f_red=None):
         """
         Object handling a ClTracer (tracer with an angular power spectrum).
-=======
-                 z_n=None, n=None, z_b=None, b=None, 
-                 z_s=None, s=None, z_ba=None, ba=None, 
-                 z_rf=None, rf=None):
-        """Creates the ClTracer.
 
         Note: unless otherwise stated defaults are None.
 
@@ -47,18 +41,13 @@
             has_rsd (bool, optional): Flag to incorporate RSD into the model for CL. Defaults to False.
             has_magnification (bool, optional): Flag to incorporate magnification into the model for Cl. Defaults to False.
             has_intrinsic_alignment (bool, optional): Flag to incorporate intrinsic alignment into the model. Defaults to False.
-            z_n (array_like, optional): Array of redshifts for N(z).
+            z (array_like, optional): Array of redshifts for N(z).
             n (array_like, optional): Array of N(z)-values.
-            z_b (array_like, optional): Array of redshifts for alignment biases, b(z).
-            b (array_like, optional): Array of alignment biases.
-            z_s (array_like, optional): Array of redshifts for shapes, s(z).
-            s (array_like, optional): Array of shapes.
-            z_ba (array_like, optional): Array of redshifts for intrinsic alignment amplitudes.
-            ba (array_like, optional): Array of intrinsic alignment amplitudes.
-            z_rf (array_like, optional): Array of redshifts for the red fraction, rf(z).
-            rf (array_like, optional): Array of red fractions.
-
->>>>>>> 16fabe52
+            bias (array_like, optional): Array of alignment biases.
+            mag_bias (array_like, optional): Array of shapes.
+            bias_ia (array_like, optional): Array of intrinsic alignment amplitudes.
+            f_red (array_like, optional): Array of red fractions.
+
         """
         # Verify cosmo object
         cosmo = _cosmology_obj(cosmo)
@@ -83,13 +72,8 @@
                             int(has_rsd), 
                             int(has_magnification), 
                             int(has_intrinsic_alignment),
-<<<<<<< HEAD
                             z_n, n, z_b, b, z_s, s, z_ba, ba, z_rf, rf, 
                             status )
-=======
-                            z_n, n, z_b, b, z_s, s, z_ba, ba, z_rf, rf, status )
-        # TODO: worry about the status
->>>>>>> 16fabe52
         
     def __del__(self):
         """Free memory associated with CCL_ClTracer object.
@@ -104,25 +88,19 @@
     """
     
     def __init__(self, cosmo, has_rsd, has_magnification, 
-<<<<<<< HEAD
                  n, bias, z=None, mag_bias=None):
-=======
-                 z_n, n, z_b, b, z_s=None, s=None):
         """ClTracer for galaxy clustering, N(z).
 
         Args:
             cosmo (:obj:`Cosmology`): Either a ccl_cosmology or a Cosmology object.
             has_rsd (bool, optional): Flag to incorporate RSD into the model for CL. Defaults to False.
             has_magnification (bool, optional): Flag to incorporate magnification into the model for Cl. Defaults to False.
-            z_n (array_like): Array of redshifts for N(z).
+            z (array_like): Array of redshifts.
             n (array_like): Array of N(z)-values.
-            z_b (array_like): Array of redshifts for biases, b(z).
-            b (array_like): Array of biases.
-            z_s (array_like, optional): Array of redshifts for magnification bias. Not optional if has_magnification is True.
-            s (array_like, optional): Array of magnification bias. Not optional if has_magnification is True.
-
-        """
->>>>>>> 16fabe52
+            bias (array_like): Array of biases.
+            mag_bias (array_like, optional): Array of magnification bias. Not optional if has_magnification is True.
+
+        """
         
         # Sanity check on input arguments
         if has_magnification and mag_bias is None:
@@ -144,24 +122,18 @@
     """
     
     def __init__(self, cosmo, has_intrinsic_alignment, 
-<<<<<<< HEAD
                  n, z=None, bias_ia=None, f_red=None):
-=======
-                 z_n, n, z_ba=None, ba=None, z_rf=None, rf=None):
         """ClTracer for lensing shapes.
         
         Args:
             cosmo (:obj:`Cosmology`): Either a ccl_cosmology or a Cosmology object.
             has_intrinsic_alignment (bool, optional): Flag to incorporate intrinsic alignment into the model. Defaults to False.
-            z_n (array_like): Array of redshifts for N(z).
+            z (array_like): Array of redshifts.
             n (array_like): Array of N(z)-values.
-            z_ba (array_like, optional): Array of redshifts for biases, b(z). Not optional if has_intrinsic_alignment is True.
-            ba (array_like, optional): Array of biases. Not optional if has_intrinsic_alignment is True.
-            z_rf (array_like, optional): Array of redshifts for the red fraction, rf(z). Not optional if has_intrinsic_alignment is True.
-            rf (array_like, optional): Array of red fractions. Not optional if has_intrinsic_alignment is True.
-
-        """
->>>>>>> 16fabe52
+            bias_ia (array_like, optional): Array of biases. Not optional if has_intrinsic_alignment is True.
+            f_red (array_like, optional): Array of red fractions. Not optional if has_intrinsic_alignment is True.
+
+        """
         
         # Sanity check on input arguments
         if has_intrinsic_alignment \
@@ -189,10 +161,6 @@
         cltracer (:obj:): Either a CCL_ClTracer or the ClTracer wrapper class.
 
     """
-<<<<<<< HEAD
-=======
-    # TODO: Is ClTracer a valid type?
->>>>>>> 16fabe52
     if isinstance(cltracer, lib.CCL_ClTracer):
         return cltracer
     elif isinstance(cltracer, ClTracer):
