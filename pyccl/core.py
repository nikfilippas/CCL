--- conflicted
+++ resolved
@@ -1,12 +1,8 @@
 """The core functionality of ccl, including the core data types. This includes
 the cosmology and parameters objects used to instantiate a model from which one
 can compute a set of theoretical predictions.
-<<<<<<< HEAD
-"""  # noqa
-=======
 """
 import sys
->>>>>>> 6770a093
 import warnings
 import numpy as np
 import yaml
@@ -19,10 +15,7 @@
 from .boltzmann import get_class_pk_lin, get_camb_pk_lin, get_isitgr_pk_lin
 from .pyutils import check, warn_api
 from .pk2d import Pk2D
-<<<<<<< HEAD
-=======
 from .constants import Caching
->>>>>>> 6770a093
 
 # Configuration types
 transfer_function_types = {
@@ -180,48 +173,6 @@
             where their f1 and f2 functions are set equal to the commonly used
             ratio of dark energy density parameter at scale factor a over
             the dark energy density parameter today
-<<<<<<< HEAD
-        df_mg (array_like, optional): Perturbations to the GR growth rate as
-            a function of redshift :math:`\\Delta f`. Used to implement simple
-            modified growth scenarios.
-        z_mg (array_like, optional): Array of redshifts corresponding to df_mg.
-        transfer_function (:obj:`str`, optional): The transfer function to
-            use. Defaults to 'boltzmann_camb'.
-        matter_power_spectrum (:obj:`str`, optional): The matter power
-            spectrum to use. Defaults to 'halofit'.
-        baryons_power_spectrum (:obj:`str`, optional): The correction from
-            baryonic effects to be implemented. Defaults to 'nobaryons'.
-        mass_function (:obj:`str`, optional): The mass function to use.
-            Defaults to 'tinker10' (2010).
-        halo_concentration (:obj:`str`, optional): The halo concentration
-            relation to use. Defaults to Duffy et al. (2008) 'duffy2008'.
-        emulator_neutrinos (:obj:`str`, optional): If using the emulator for
-            the power spectrum, specified treatment of unequal neutrinos.
-            Options are 'strict', which will raise an error and quit if the
-            user fails to pass either a set of three equal masses or a sum with
-            m_nu_type = 'equal', and 'equalize', which will redistribute
-            masses to be equal right before calling the emulator but results in
-            internal inconsistencies. Defaults to 'strict'.
-        extra_parameters (:obj:`dict`, optional): Dictionary holding extra
-            parameters, to be passed in specific models (e.g. CAMB).
-            Defaults to None.
-
-    Currently supported extra parameters for CAMB are:
-
-        * `halofit_version`
-        * `HMCode_A_baryon`
-        * `HMCode_eta_baryon`
-        * `HMCode_logT_AGN`
-        * `kmax`
-        * `lmax`
-        * `dark_energy_model`
-
-    Consult the CAMB documentation for their usage. These parameters are passed
-    in a :obj:`dict` to `extra_parameters` as::
-
-        extra_parameters = {"camb": {"halofit_version": "mead2020",
-                                     "HMCode_logT_AGN": 7.8}}
-=======
         df_mg (array_like, optional):
             Deprecated; will be removed in a future release.
             Perturbations to the GR growth rate as a function of redshift
@@ -257,8 +208,6 @@
         extra_parameters (:obj:`dict`, optional):
             Dictionary holding extra parameters.
             Accepted keys are detailed below.
->>>>>>> 6770a093
-
     """
     __doc__ += _docstring_extra_parameters
 
@@ -778,33 +727,6 @@
         return self
 
     def __eq__(self, cosmo2):
-<<<<<<< HEAD
-        """Check if two cosmologies are equivalent."""
-        check_pars = self._params_init_kwargs == cosmo2._params_init_kwargs
-        check_config = self._config_init_kwargs == cosmo2._config_init_kwargs
-        if not (check_pars and check_config):
-            return False
-
-        # check linear power spectra
-        if self._has_pk_lin and cosmo2._has_pk_lin:
-            pk_this, pk_other = self._pk_lin, cosmo2._pk_lin
-            for pspec, pk in pk_this.items():
-                pk2 = pk_other.get(pspec)
-                if pk2 is not None:
-                    if not pk.__eq__(pk2):
-                        return False
-
-        # check nonlinear power spectra
-        if self._has_pk_nl and cosmo2._has_pk_nl:
-            pk_this, pk_other = self._pk_nl, cosmo2._pk_nl
-            for pspec, pk in pk_this.items():
-                pk2 = pk_other.get(pspec)
-                if pk2 is not None:
-                    if not pk.__eq__(pk2):
-                        return False
-
-        return True
-=======
         """Check if two cosmologies are equivalent.
 
         .. note :: This method will always recognize when two cosmologies
@@ -824,7 +746,6 @@
                       spectrum entries.
         """
         return hash(self) == hash(cosmo2)
->>>>>>> 6770a093
 
     def __exit__(self, type, value, traceback):
         """Free the C memory this object is managing when the context manager
@@ -1084,38 +1005,6 @@
 
     def _get_halo_model_nonlin_power(self):
         from . import halos as hal
-<<<<<<< HEAD
-        mass_def = hal.MassDef('vir', 'matter')
-        conc = self._config.halo_concentration_method
-        mfm = self._config.mass_function_method
-
-        if conc == lib.bhattacharya2011:
-            c = hal.ConcentrationBhattacharya13(mass_def=mass_def)
-        elif conc == lib.duffy2008:
-            c = hal.ConcentrationDuffy08(mass_def=mass_def)
-        elif conc == lib.constant_concentration:
-            c = hal.ConcentrationConstant(c=4., mass_def=mass_def)
-
-        if mfm == lib.tinker10:
-            hmf = hal.MassFuncTinker10(mass_def=mass_def,
-                                       mass_def_strict=False)
-            hbf = hal.HaloBiasTinker10(mass_def=mass_def,
-                                       mass_def_strict=False)
-        elif mfm == lib.shethtormen:
-            hmf = hal.MassFuncSheth99(mass_def=mass_def,
-                                      mass_def_strict=False,
-                                      use_delta_c_fit=True)
-            hbf = hal.HaloBiasSheth99(mass_def=mass_def,
-                                      mass_def_strict=False)
-        else:
-            raise ValueError("Halo model spectra not available for your "
-                             "current choice of mass function with the "
-                             "deprecated implementation.")
-        prf = hal.HaloProfileNFW(c_m_relation=c)
-        hmc = hal.HMCalculator(mass_function=hmf, halo_bias=hbf,
-                               mass_def=mass_def)
-        return hal.halomod_Pk2D(self, hmc, prf, normprof=True)
-=======
         HM = {"mass_def": None, "mass_def_strict": None,
               "mass_function": None, "halo_bias": None,
               "concentration": None}
@@ -1171,7 +1060,6 @@
         cM = hal.Concentration.from_name(HM["concentration"])(**cM_pars)
         prof = hal.HaloProfileNFW(c_m_relation=cM)
         return hal.halomod_Pk2D(self, hmc, prof, normprof=True)
->>>>>>> 6770a093
 
     def compute_nonlin_power(self):
         """Compute the non-linear power spectrum."""
@@ -1233,15 +1121,9 @@
             pk = Pk2D.from_model(self, model='emu')
         elif mps == 'linear':
             pk = self._pk_lin['delta_matter:delta_matter']
-<<<<<<< HEAD
         elif mps in ['bacco', ]:  # other emulators go in here
             pkl = self._pk_lin['delta_matter:delta_matter']
             pk = pkl.apply_nonlin_model(self, model=mps)
-=======
-        # elif mps in ['bacco', ]:  # other emulators go in here
-        #     pkl = self._pk_lin['delta_matter:delta_matter']
-        #     pk = pkl.apply_nonlin_model(self, model=mps)
->>>>>>> 6770a093
 
         # Correct for baryons if required
         bps = self._config_init_kwargs['baryons_power_spectrum']
