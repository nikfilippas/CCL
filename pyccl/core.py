"""The core functionality of ccl, including the core data types. This includes
the cosmology and parameters objects used to instantiate a model from which one
can compute a set of theoretical predictions.
"""
import warnings
import numpy as np
import yaml
from inspect import getmembers, isfunction, signature

from . import ccllib as lib
from .errors import CCLError, CCLWarning
from ._types import error_types
from .boltzmann import get_class_pk_lin, get_camb_pk_lin, get_isitgr_pk_lin
from .pyutils import check, warn_api
from .pk2d import Pk2D
from .bcm import bcm_correct_pk2d

# Configuration types
transfer_function_types = {
    None: lib.transfer_none,
    'eisenstein_hu': lib.eisenstein_hu,
    'bbks': lib.bbks,
    'boltzmann_class': lib.boltzmann_class,
    'boltzmann_camb': lib.boltzmann_camb,
    'boltzmann_isitgr': lib.boltzmann_isitgr,
    'calculator': lib.pklin_from_input
}

matter_power_spectrum_types = {
    None: lib.pknl_none,
    'halo_model': lib.halo_model,
    'halofit': lib.halofit,
    'linear': lib.linear,
    'emu': lib.emu,
    'calculator': lib.pknl_from_input,
    'camb': lib.pknl_from_boltzman
}

baryons_power_spectrum_types = {
    'nobaryons': lib.nobaryons,
    'bcm': lib.bcm
}

# List which transfer functions can be used with the muSigma_MG
# parameterisation of modified gravity

mass_function_types = {
    'angulo': lib.angulo,
    'tinker': lib.tinker,
    'tinker10': lib.tinker10,
    'watson': lib.watson,
    'shethtormen': lib.shethtormen
}

halo_concentration_types = {
    'bhattacharya2011': lib.bhattacharya2011,
    'duffy2008': lib.duffy2008,
    'constant_concentration': lib.constant_concentration,
}

emulator_neutrinos_types = {
    'strict': lib.emu_strict,
    'equalize': lib.emu_equalize
}


class Cosmology(object):
    """A cosmology including parameters and associated data.

    .. note:: Although some arguments default to `None`, they will raise a
              ValueError inside this function if not specified, so they are not
              optional.

    .. note:: The parameter Omega_g can be used to set the radiation density
              (not including relativistic neutrinos) to zero. Doing this will
              give you a model that is physically inconsistent since the
              temperature of the CMB will still be non-zero. Note however
              that this approximation is common for late-time LSS computations.

    .. note:: BCM stands for the "baryonic correction model" of Schneider &
              Teyssier (2015; https://arxiv.org/abs/1510.06034). See the
              `DESC Note <https://github.com/LSSTDESC/CCL/blob/master/doc\
/0000-ccl_note/main.pdf>`_
              for details.

    .. note:: After instantiation, you can set parameters related to the
              internal splines and numerical integration accuracy by setting
              the values of the attributes of
              :obj:`Cosmology.cosmo.spline_params` and
              :obj:`Cosmology.cosmo.gsl_params`. For example, you can set
              the generic relative accuracy for integration by executing
              ``c = Cosmology(...); c.cosmo.gsl_params.INTEGRATION_EPSREL \
= 1e-5``.
              See the module level documentation of `pyccl.core` for details.

    Args:
        Omega_c (:obj:`float`): Cold dark matter density fraction.
        Omega_b (:obj:`float`): Baryonic matter density fraction.
        h (:obj:`float`): Hubble constant divided by 100 km/s/Mpc; unitless.
        A_s (:obj:`float`): Power spectrum normalization. Exactly one of A_s
            and sigma_8 is required.
        sigma8 (:obj:`float`): Variance of matter density perturbations at
            an 8 Mpc/h scale. Exactly one of A_s and sigma_8 is required.
        n_s (:obj:`float`): Primordial scalar perturbation spectral index.
        Omega_k (:obj:`float`, optional): Curvature density fraction.
            Defaults to 0.
        Omega_g (:obj:`float`, optional): Density in relativistic species
            except massless neutrinos. The default of `None` corresponds
            to setting this from the CMB temperature. Note that if a non-`None`
            value is given, this may result in a physically inconsistent model
            because the CMB temperature will still be non-zero in the
            parameters.
        Neff (:obj:`float`, optional): Effective number of massless
            neutrinos present. Defaults to 3.046.
        m_nu (:obj:`float`, optional): Total mass in eV of the massive
            neutrinos present. Defaults to 0.
        m_nu_type (:obj:`str`, optional): The type of massive neutrinos. Should
            be one of 'inverted', 'normal', 'equal', 'single', or 'list'.
            The default of None is the same as 'normal'.
        w0 (:obj:`float`, optional): First order term of dark energy equation
            of state. Defaults to -1.
        wa (:obj:`float`, optional): Second order term of dark energy equation
            of state. Defaults to 0.
        T_CMB (:obj:`float`): The CMB temperature today. The default of
            ``None`` uses the global CCL value in
            ``pyccl.physical_constants.T_CMB``.
        bcm_log10Mc (:obj:`float`, optional): One of the parameters of the
            BCM model. Defaults to `np.log10(1.2e14)`.
        bcm_etab (:obj:`float`, optional): One of the parameters of the BCM
            model. Defaults to 0.5.
        bcm_ks (:obj:`float`, optional): One of the parameters of the BCM
            model. Defaults to 55.0.
        mu_0 (:obj:`float`, optional): One of the parameters of the mu-Sigma
            modified gravity model. Defaults to 0.0
        sigma_0 (:obj:`float`, optional): One of the parameters of the mu-Sigma
            modified gravity model. Defaults to 0.0
        c1_mg (:obj:`float`, optional): MG parameter that enters in the scale
            dependence of mu affecting its large scale behavior. Default to 1.
            See, e.g., Eqs. (46) in Ade et al. 2015, arXiv:1502.01590
            where their f1 and f2 functions are set equal to the commonly used
            ratio of dark energy density parameter at scale factor a over
            the dark energy density parameter today
        c2_mg (:obj:`float`, optional): MG parameter that enters in the scale
            dependence of Sigma affecting its large scale behavior. Default 1.
            See, e.g., Eqs. (47) in Ade et al. 2015, arXiv:1502.01590
            where their f1 and f2 functions are set equal to the commonly used
            ratio of dark energy density parameter at scale factor a over
            the dark energy density parameter today
        lambda_mg (:obj:`float`, optional): MG parameter that sets the start
            of dependance on c1 and c2 MG parameters. Defaults to 0.0
            See, e.g., Eqs. (46) & (47) in Ade et al. 2015, arXiv:1502.01590
            where their f1 and f2 functions are set equal to the commonly used
            ratio of dark energy density parameter at scale factor a over
            the dark energy density parameter today
        df_mg (array_like, optional): Perturbations to the GR growth rate as
            a function of redshift :math:`\\Delta f`. Used to implement simple
            modified growth scenarios.
        z_mg (array_like, optional): Array of redshifts corresponding to df_mg.
        transfer_function (:obj:`str`, optional): The transfer function to
            use. Defaults to 'boltzmann_camb'.
        matter_power_spectrum (:obj:`str`, optional): The matter power
            spectrum to use. Defaults to 'halofit'.
        baryons_power_spectrum (:obj:`str`, optional): The correction from
            baryonic effects to be implemented. Defaults to 'nobaryons'.
        mass_function (:obj:`str`, optional): The mass function to use.
            Defaults to 'tinker10' (2010).
        halo_concentration (:obj:`str`, optional): The halo concentration
            relation to use. Defaults to Duffy et al. (2008) 'duffy2008'.
        emulator_neutrinos (:obj:`str`, optional): If using the emulator for
            the power spectrum, specified treatment of unequal neutrinos.
            Options are 'strict', which will raise an error and quit if the
            user fails to pass either a set of three equal masses or a sum with
            m_nu_type = 'equal', and 'equalize', which will redistribute
            masses to be equal right before calling the emulator but results in
            internal inconsistencies. Defaults to 'strict'.
        extra_parameters (:obj:`dict`, optional): Dictionary holding extra
            parameters. Currently supports extra parameters for CAMB, with
            details described below. Defaults to None.

    Currently supported extra parameters for CAMB are:

        * `halofit_version`
        * `HMCode_A_baryon`
        * `HMCode_eta_baryon`
        * `HMCode_logT_AGN`
        * `kmax`
        * `lmax`
        * `dark_energy_model`

    Consult the CAMB documentation for their usage. These parameters are passed
    in a :obj:`dict` to `extra_parameters` as::

        extra_parameters = {"camb": {"halofit_version": "mead2020",
                                     "HMCode_logT_AGN": 7.8}}

    """
<<<<<<< HEAD
    @warn_api()
=======
    # Go through all functions in the main package and the subpackages
    # and make every function that takes `cosmo` as its first argument
    # an attribute of this class.
    from . import background, bcm, boltzmann, \
        cls, correlations, covariances, neutrinos, \
        pk2d, power, tk3d, tracers, halos, nl_pt
    subs = [background, boltzmann, bcm, cls, correlations, covariances,
            neutrinos, pk2d, power, tk3d, tracers, halos, nl_pt]
    funcs = [getmembers(sub, isfunction) for sub in subs]
    funcs = [func for sub in funcs for func in sub]
    for name, func in funcs:
        pars = signature(func).parameters
        if list(pars)[0] == "cosmo":
            vars()[name] = func
    del background, boltzmann, bcm, cls, correlations, covariances, \
        neutrinos, pk2d, power, tk3d, tracers, halos, nl_pt

>>>>>>> 14cb88a3
    def __init__(
            self, *, Omega_c=None, Omega_b=None, h=None, n_s=None,
            sigma8=None, A_s=None,
            Omega_k=0., Omega_g=None, Neff=3.046, m_nu=0., m_nu_type=None,
            w0=-1., wa=0., T_CMB=None,
            bcm_log10Mc=np.log10(1.2e14), bcm_etab=0.5,
            bcm_ks=55., mu_0=0., sigma_0=0.,
            c1_mg=1., c2_mg=1., lambda_mg=0., z_mg=None, df_mg=None,
            transfer_function='boltzmann_camb',
            matter_power_spectrum='halofit',
            baryons_power_spectrum='nobaryons',
            mass_function='tinker10',
            halo_concentration='duffy2008',
            emulator_neutrinos='strict',
            extra_parameters=None):

        # going to save these for later
        self._params_init_kwargs = dict(
            Omega_c=Omega_c, Omega_b=Omega_b, h=h, n_s=n_s, sigma8=sigma8,
            A_s=A_s, Omega_k=Omega_k, Omega_g=Omega_g, Neff=Neff, m_nu=m_nu,
            m_nu_type=m_nu_type, w0=w0, wa=wa, T_CMB=T_CMB,
            bcm_log10Mc=bcm_log10Mc,
            bcm_etab=bcm_etab, bcm_ks=bcm_ks, mu_0=mu_0, sigma_0=sigma_0,
            c1_mg=c1_mg, c2_mg=c2_mg, lambda_mg=lambda_mg,
            z_mg=z_mg, df_mg=df_mg,
            extra_parameters=extra_parameters)

        self._config_init_kwargs = dict(
            transfer_function=transfer_function,
            matter_power_spectrum=matter_power_spectrum,
            baryons_power_spectrum=baryons_power_spectrum,
            mass_function=mass_function,
            halo_concentration=halo_concentration,
            emulator_neutrinos=emulator_neutrinos)

        self._build_cosmo()

        self._has_pk_lin = False
        self._pk_lin = {}
        self._has_pk_nl = False
        self._pk_nl = {}

    def _build_cosmo(self):
        """Assemble all of the input data into a valid ccl_cosmology object."""
        # We have to make all of the C stuff that goes into a cosmology
        # and then we make the cosmology.
        self._build_parameters(**self._params_init_kwargs)
        self._build_config(**self._config_init_kwargs)
        self.cosmo = lib.cosmology_create(self._params, self._config)

        if self.cosmo.status != 0:
            raise CCLError(
                "(%d): %s"
                % (self.cosmo.status, self.cosmo.status_message))

    def write_yaml(self, filename):
        """Write a YAML representation of the parameters to file.

        Args:
            filename (:obj:`str`) Filename, file pointer, or stream to write "
                "parameters to."
        """
        def make_yaml_friendly(d):
            for k, v in d.items():
                if isinstance(v, np.floating):
                    d[k] = float(v)
                elif isinstance(v, np.integer):
                    d[k] = int(v)
                elif isinstance(v, np.bool):
                    d[k] = bool(v)
                elif isinstance(v, dict):
                    make_yaml_friendly(v)

        params = {**self._params_init_kwargs,
                  **self._config_init_kwargs}
        make_yaml_friendly(params)

        if isinstance(filename, str):
            with open(filename, "w") as fp:
                yaml.dump(params, fp,
                          default_flow_style=False, sort_keys=False)
        else:
            yaml.dump(params, filename,
                      default_flow_style=False, sort_keys=False)

    @classmethod
    def read_yaml(cls, filename, **kwargs):
        """Read the parameters from a YAML file.

        Args:
            filename (:obj:`str`) Filename, file pointer, or stream to read
                parameters from.
            **kwargs (dict) Additional keywords that supersede file contents
        """
        if isinstance(filename, str):
            with open(filename, 'r') as fp:
                params = yaml.load(fp, Loader=yaml.Loader)
        else:
            params = yaml.load(filename, Loader=yaml.Loader)

        if "sigma8" in params and params["sigma8"] == "nan":
            del params["sigma8"]
        if "A_s" in params and params["A_s"] == "nan":
            del params["A_s"]

        # Get the call signature of Cosmology (i.e., the names of
        # all arguments)
        init_param_names = signature(cls).parameters.keys()

        # Read the values we need from the loaded yaml dictionary. Missing
        # values take their default values from Cosmology.__init__
        inits = {k: params[k] for k in init_param_names if k in params}

        # Overwrite with extra values
        inits.update(kwargs)

        return cls(**inits)

    def _build_config(
            self, transfer_function=None, matter_power_spectrum=None,
            baryons_power_spectrum=None,
            mass_function=None, halo_concentration=None,
            emulator_neutrinos=None):
        """Build a ccl_configuration struct.

        This function builds C ccl_configuration struct. This structure
        controls which various approximations are used for the transfer
        function, matter power spectrum, baryonic effect in the matter
        power spectrum, mass function, halo concentration relation, and
        neutrino effects in the emulator.

        It also does some error checking on the inputs to make sure they
        are valid and physically consistent.
        """

        # Check validity of configuration-related arguments
        if transfer_function not in transfer_function_types.keys():
            raise ValueError(
                "'%s' is not a valid transfer_function type. "
                "Available options are: %s"
                % (transfer_function,
                   transfer_function_types.keys()))
        if matter_power_spectrum not in matter_power_spectrum_types.keys():
            raise ValueError(
                "'%s' is not a valid matter_power_spectrum "
                "type. Available options are: %s"
                % (matter_power_spectrum,
                   matter_power_spectrum_types.keys()))
        if (baryons_power_spectrum not in
                baryons_power_spectrum_types.keys()):
            raise ValueError(
                "'%s' is not a valid baryons_power_spectrum "
                "type. Available options are: %s"
                % (baryons_power_spectrum,
                   baryons_power_spectrum_types.keys()))
        if mass_function not in mass_function_types.keys():
            raise ValueError(
                "'%s' is not a valid mass_function type. "
                "Available options are: %s"
                % (mass_function,
                   mass_function_types.keys()))
        if halo_concentration not in halo_concentration_types.keys():
            raise ValueError(
                "'%s' is not a valid halo_concentration type. "
                "Available options are: %s"
                % (halo_concentration,
                   halo_concentration_types.keys()))
        if emulator_neutrinos not in emulator_neutrinos_types.keys():
            raise ValueError("'%s' is not a valid emulator neutrinos "
                             "method. Available options are: %s"
                             % (emulator_neutrinos,
                                emulator_neutrinos_types.keys()))

        # Assign values to new ccl_configuration object
        config = lib.configuration()

        config.transfer_function_method = \
            transfer_function_types[transfer_function]
        config.matter_power_spectrum_method = \
            matter_power_spectrum_types[matter_power_spectrum]
        config.baryons_power_spectrum_method = \
            baryons_power_spectrum_types[baryons_power_spectrum]
        config.mass_function_method = \
            mass_function_types[mass_function]
        config.halo_concentration_method = \
            halo_concentration_types[halo_concentration]
        config.emulator_neutrinos_method = \
            emulator_neutrinos_types[emulator_neutrinos]

        # Store ccl_configuration for later access
        self._config = config

    def _build_parameters(
            self, Omega_c=None, Omega_b=None, h=None, n_s=None, sigma8=None,
            A_s=None, Omega_k=None, Neff=None, m_nu=None, m_nu_type=None,
            w0=None, wa=None, T_CMB=None,
            bcm_log10Mc=None, bcm_etab=None, bcm_ks=None,
            mu_0=None, sigma_0=None, c1_mg=None, c2_mg=None, lambda_mg=None,
            z_mg=None, df_mg=None, Omega_g=None,
            extra_parameters=None):
        """Build a ccl_parameters struct"""

        # Check to make sure Omega_k is within reasonable bounds.
        if Omega_k is not None and Omega_k < -1.0135:
            raise ValueError("Omega_k must be more than -1.0135.")

        # Set nz_mg (no. of redshift bins for modified growth fns.)
        if z_mg is not None and df_mg is not None:
            # Get growth array size and do sanity check
            z_mg = np.atleast_1d(z_mg)
            df_mg = np.atleast_1d(df_mg)
            if z_mg.size != df_mg.size:
                raise ValueError(
                    "The parameters `z_mg` and `dF_mg` are "
                    "not the same shape!")
            nz_mg = z_mg.size
        else:
            # If one or both of the MG growth arrays are set to zero, disable
            # all of them
            if z_mg is not None or df_mg is not None:
                raise ValueError("Must specify both z_mg and df_mg.")
            z_mg = None
            df_mg = None
            nz_mg = -1

        # Check to make sure specified amplitude parameter is consistent
        if ((A_s is None and sigma8 is None) or
                (A_s is not None and sigma8 is not None)):
            raise ValueError("Must set either A_s or sigma8 and not both.")

        # Set norm_pk to either A_s or sigma8
        norm_pk = A_s if A_s is not None else sigma8

        # The C library decides whether A_s or sigma8 was the input parameter
        # based on value, so we need to make sure this is consistent too
        if norm_pk >= 1e-5 and A_s is not None:
            raise ValueError("A_s must be less than 1e-5.")

        if norm_pk < 1e-5 and sigma8 is not None:
            raise ValueError("sigma8 must be greater than 1e-5.")

        # Make sure the neutrino parameters are consistent
        # and if a sum is given for mass, split into three masses.
        if hasattr(m_nu, "__len__"):
            if (len(m_nu) != 3):
                raise ValueError("m_nu must be a float or array-like object "
                                 "with length 3.")
            elif m_nu_type in ['normal', 'inverted', 'equal']:
                raise ValueError(
                    "m_nu_type '%s' cannot be passed with a list "
                    "of neutrino masses, only with a sum." % m_nu_type)
            elif m_nu_type is None:
                m_nu_type = 'list'  # False
            mnu_list = [0]*3
            for i in range(0, 3):
                mnu_list[i] = m_nu[i]

        else:
            try:
                m_nu = float(m_nu)
            except Exception:
                raise ValueError(
                    "m_nu must be a float or array-like object with "
                    "length 3.")

            if m_nu_type is None:
                m_nu_type = 'normal'
            m_nu = [m_nu]
            if (m_nu_type == 'normal'):
                if (m_nu[0] < (np.sqrt(7.62E-5) + np.sqrt(2.55E-3))
                        and (m_nu[0] > 1e-15)):
                    raise ValueError("if m_nu_type is 'normal', we are "
                                     "using the normal hierarchy and so "
                                     "m_nu must be greater than (~)0.0592 "
                                     "(or zero)")

                # Split the sum into 3 masses under normal hierarchy.
                if (m_nu[0] > 1e-15):
                    mnu_list = [0]*3
                    # This is a starting guess.
                    mnu_list[0] = 0.
                    mnu_list[1] = np.sqrt(7.62E-5)
                    mnu_list[2] = np.sqrt(2.55E-3)
                    sum_check = mnu_list[0] + mnu_list[1] + mnu_list[2]
                    # This is the Newton's method
                    while (np.abs(m_nu[0] - sum_check) > 1e-15):
                        dsdm1 = (1. + mnu_list[0] / mnu_list[1]
                                 + mnu_list[0] / mnu_list[2])
                        mnu_list[0] = mnu_list[0] - (sum_check
                                                     - m_nu[0]) / dsdm1
                        mnu_list[1] = np.sqrt(mnu_list[0]*mnu_list[0]
                                              + 7.62E-5)
                        mnu_list[2] = np.sqrt(mnu_list[0]*mnu_list[0]
                                              + 2.55E-3)
                        sum_check = mnu_list[0] + mnu_list[1] + mnu_list[2]

            elif (m_nu_type == 'inverted'):
                if (m_nu[0] < (np.sqrt(2.43e-3 - 7.62e-5) + np.sqrt(2.43e-3))
                        and (m_nu[0] > 1e-15)):
                    raise ValueError("if m_nu_type is 'inverted', we "
                                     "are using the inverted hierarchy "
                                     "and so m_nu must be greater than "
                                     "(~)0.0978 (or zero)")
                # Split the sum into 3 masses under inverted hierarchy.
                if (m_nu[0] > 1e-15):
                    mnu_list = [0]*3
                    mnu_list[0] = 0.  # This is a starting guess.
                    mnu_list[1] = np.sqrt(2.43e-3 - 7.62E-5)
                    mnu_list[2] = np.sqrt(2.43e-3)
                    sum_check = mnu_list[0] + mnu_list[1] + mnu_list[2]
                    # This is the Newton's method
                    while (np.abs(m_nu[0] - sum_check) > 1e-15):
                        dsdm1 = (1. + (mnu_list[0] / mnu_list[1])
                                 + (mnu_list[0] / mnu_list[2]))
                        mnu_list[0] = mnu_list[0] - (sum_check
                                                     - m_nu[0]) / dsdm1
                        mnu_list[1] = np.sqrt(mnu_list[0]*mnu_list[0]
                                              + 7.62E-5)
                        mnu_list[2] = np.sqrt(mnu_list[0]*mnu_list[0]
                                              - 2.43e-3)
                        sum_check = mnu_list[0] + mnu_list[1] + mnu_list[2]
            elif (m_nu_type == 'equal'):
                mnu_list = [0]*3
                mnu_list[0] = m_nu[0]/3.
                mnu_list[1] = m_nu[0]/3.
                mnu_list[2] = m_nu[0]/3.
            elif (m_nu_type == 'single'):
                mnu_list = [0]*3
                mnu_list[0] = m_nu[0]
                mnu_list[1] = 0.
                mnu_list[2] = 0.

        # Check which of the neutrino species are non-relativistic today
        N_nu_mass = 0
        if (np.abs(np.amax(m_nu) > 1e-15)):
            for i in range(0, 3):
                if (mnu_list[i] > 0.00017):  # Lesgourges et al. 2012
                    N_nu_mass = N_nu_mass + 1
            N_nu_rel = Neff - (N_nu_mass * 0.71611**4 * (4./11.)**(-4./3.))
            if N_nu_rel < 0.:
                raise ValueError("Neff and m_nu must result in a number "
                                 "of relativistic neutrino species greater "
                                 "than or equal to zero.")

        # Fill an array with the non-relativistic neutrino masses
        if N_nu_mass > 0:
            mnu_final_list = [0]*N_nu_mass
            relativistic = [0]*3
            for i in range(0, N_nu_mass):
                for j in range(0, 3):
                    if (mnu_list[j] > 0.00017 and relativistic[j] == 0):
                        relativistic[j] = 1
                        mnu_final_list[i] = mnu_list[j]
                        break
        else:
            mnu_final_list = [0.]

        # Check if any compulsory parameters are not set
        compul = [Omega_c, Omega_b, Omega_k, w0, wa, h, norm_pk,
                  n_s]
        names = ['Omega_c', 'Omega_b', 'Omega_k', 'w0', 'wa',
                 'h', 'norm_pk', 'n_s']
        for nm, item in zip(names, compul):
            if item is None:
                raise ValueError("Necessary parameter '%s' was not set "
                                 "(or set to None)." % nm)

        # Create new instance of ccl_parameters object
        # Create an internal status variable; needed to check massive neutrino
        # integral.
        T_CMB_old = lib.cvar.constants.T_CMB
        try:
            if T_CMB is not None:
                lib.cvar.constants.T_CMB = T_CMB
            status = 0
            if nz_mg == -1:
                # Create ccl_parameters without modified growth
                self._params, status = lib.parameters_create_nu(
                    Omega_c, Omega_b, Omega_k, Neff,
                    w0, wa, h, norm_pk, n_s, bcm_log10Mc,
                    bcm_etab, bcm_ks, mu_0, sigma_0, c1_mg,
                    c2_mg, lambda_mg, mnu_final_list, status)
            else:
                # Create ccl_parameters with modified growth arrays
                self._params, status = lib.parameters_create_nu_vec(
                    Omega_c, Omega_b, Omega_k, Neff, w0, wa, h,
                    norm_pk, n_s, bcm_log10Mc, bcm_etab, bcm_ks,
                    mu_0, sigma_0, c1_mg, c2_mg, lambda_mg, z_mg,
                    df_mg, mnu_final_list, status)
            check(status)
        finally:
            lib.cvar.constants.T_CMB = T_CMB_old

        if Omega_g is not None:
            total = self._params.Omega_g + self._params.Omega_l
            self._params.Omega_g = Omega_g
            self._params.Omega_l = total - Omega_g

    def __getitem__(self, key):
        """Access parameter values by name."""
        try:
            if key == 'm_nu':
                val = lib.parameters_get_nu_masses(self._params, 3)
            elif key == 'extra_parameters':
                val = self._params_init_kwargs["extra_parameters"]
            else:
                val = getattr(self._params, key)
        except AttributeError:
            raise KeyError("Parameter '%s' not recognized." % key)
        return val

    def __setitem__(self, key, val):
        """Set parameter values by name."""
        raise NotImplementedError("Cosmology objects are immutable; create a "
                                  "new Cosmology() instance instead.")

    def __del__(self):
        """Free the C memory this object is managing as it is being garbage
        collected (hopefully)."""
        if hasattr(self, "cosmo"):
            if (self.cosmo is not None and
                    hasattr(lib, 'cosmology_free') and
                    lib.cosmology_free is not None):
                lib.cosmology_free(self.cosmo)
        if hasattr(self, "_params"):
            if (self._params is not None and
                    hasattr(lib, 'parameters_free') and
                    lib.parameters_free is not None):
                lib.parameters_free(self._params)

        # finally delete some attributes we don't want to be around for safety
        # when the context manager exits or if __del__ is called twice
        if hasattr(self, "cosmo"):
            delattr(self, "cosmo")
        if hasattr(self, "_params"):
            delattr(self, "_params")

    def __enter__(self):
        return self

    def __exit__(self, type, value, traceback):
        """Free the C memory this object is managing when the context manager
        exits."""
        self.__del__()

    def __getstate__(self):
        # we are removing any C data before pickling so that the
        # is pure python when pickled.
        state = self.__dict__.copy()
        state.pop('cosmo', None)
        state.pop('_params', None)
        state.pop('_config', None)
        return state

    def __setstate__(self, state):
        self.__dict__ = state
        # we removed the C data when it was pickled, so now we unpickle
        # and rebuild the C data
        self._build_cosmo()

    def __repr__(self):
        """Make an eval-able string.

        This feature can be used like this:

        >>> import pyccl
        >>> cosmo = pyccl.Cosmology(...)
        >>> cosmo2 = eval(repr(cosmo))
        """
        string = "pyccl.Cosmology("
        string += ", ".join(
            "%s=%s" % (k, v)
            for k, v in self._params_init_kwargs.items()
            if k not in ['m_nu', 'm_nu_type', 'z_mg', 'df_mg'])

        if hasattr(self._params_init_kwargs['m_nu'], '__len__'):
            string += ", m_nu=[%s, %s, %s]" % tuple(
                self._params_init_kwargs['m_nu'])
        else:
            string += ', m_nu=%s' % self._params_init_kwargs['m_nu']

        if self._params_init_kwargs['m_nu_type'] is not None:
            string += (
                ", m_nu_type='%s'" % self._params_init_kwargs['m_nu_type'])
        else:
            string += ', m_nu_type=None'

        if self._params_init_kwargs['z_mg'] is not None:
            vals = ", ".join(
                ["%s" % v for v in self._params_init_kwargs['z_mg']])
            string += ", z_mg=[%s]" % vals
        else:
            string += ", z_mg=%s" % self._params_init_kwargs['z_mg']

        if self._params_init_kwargs['df_mg'] is not None:
            vals = ", ".join(
                ["%s" % v for v in self._params_init_kwargs['df_mg']])
            string += ", df_mg=[%s]" % vals
        else:
            string += ", df_mg=%s" % self._params_init_kwargs['df_mg']

        string += ", "
        string += ", ".join(
            "%s='%s'" % (k, v) for k, v in self._config_init_kwargs.items())
        string += ")"

        return string

    def compute_distances(self):
        """Compute the distance splines."""
        if self.has_distances:
            return
        status = 0
        status = lib.cosmology_compute_distances(self.cosmo, status)
        check(status, self)

    def compute_growth(self):
        """Compute the growth function."""
        if self.has_growth:
            return
        if self['N_nu_mass'] > 0:
            warnings.warn(
                "CCL does not properly compute the linear growth rate in "
                "cosmological models with massive neutrinos!",
                category=CCLWarning)

            if self._params_init_kwargs['df_mg'] is not None:
                warnings.warn(
                    "Modified growth rates via the `df_mg` keyword argument "
                    "cannot be consistently combined with cosmological models "
                    "with massive neutrinos in CCL!",
                    category=CCLWarning)

            if (self._params_init_kwargs['mu_0'] > 0 or
                    self._params_init_kwargs['sigma_0'] > 0):
                warnings.warn(
                    "Modified growth rates via the mu-Sigma model "
                    "cannot be consistently combined with cosmological models "
                    "with massive neutrinos in CCL!",
                    category=CCLWarning)

        status = 0
        status = lib.cosmology_compute_growth(self.cosmo, status)
        check(status, self)

    def compute_linear_power(self):
        """Compute the linear power spectrum."""
        if self.has_linear_power:
            return

        if (self['N_nu_mass'] > 0 and
                self._config_init_kwargs['transfer_function'] in
                ['bbks', 'eisenstein_hu']):
            warnings.warn(
                "The '%s' linear power spectrum model does not properly "
                "account for massive neutrinos!" %
                self._config_init_kwargs['transfer_function'],
                category=CCLWarning)

        if self._config_init_kwargs['matter_power_spectrum'] == 'emu':
            warnings.warn(
                "None of the linear power spectrum models in CCL are "
                "consistent with that implicitly used in the emulated "
                "non-linear power spectrum!",
                category=CCLWarning)

        # needed to init some models
        self.compute_growth()

        # Populate power spectrum splines
        trf = self._config_init_kwargs['transfer_function']
        pk = None
        rescale_s8 = True
        rescale_mg = True
        if trf is None:
            raise CCLError("You want to compute the linear power spectrum, "
                           "but you selected `transfer_function=None`.")
        elif trf == 'boltzmann_class':
            pk = get_class_pk_lin(self)
        elif trf == 'boltzmann_isitgr':
            rescale_mg = False
            pk = get_isitgr_pk_lin(self)
        elif trf == 'boltzmann_camb':
            pk_nl_from_camb = False
            if self._config_init_kwargs['matter_power_spectrum'] == "camb":
                pk_nl_from_camb = True
            pk = get_camb_pk_lin(self, nonlin=pk_nl_from_camb)
            if pk_nl_from_camb:
                pk, pk_nl = pk
                self._pk_nl['delta_matter:delta_matter'] = pk_nl
                self._has_pk_nl = True
                rescale_mg = False
                rescale_s8 = False
                if abs(self["mu_0"]) > 1e-14:
                    warnings.warn("You want to compute the non-linear power "
                                  "spectrum using CAMB. This cannot be "
                                  "consistently done with mu_0 > 0.",
                                  category=CCLWarning)
                if np.isfinite(self["sigma8"]) \
                        and not np.isfinite(self["A_s"]):
                    raise CCLError("You want to compute the non-linear "
                                   "power spectrum using CAMB and specified"
                                   " sigma8 but the non-linear power spectrum "
                                   "cannot be consistenty rescaled.")
        elif trf in ['bbks', 'eisenstein_hu']:
            rescale_s8 = False
            rescale_mg = False
            pk = Pk2D.pk_from_model(self,
                                    model=trf)

        # Rescale by sigma8/mu-sigma if needed
        if pk:
            status = 0
            status = lib.rescale_linpower(self.cosmo, pk.psp,
                                          int(rescale_mg),
                                          int(rescale_s8),
                                          status)
            check(status, self)

        # Assign
        self._pk_lin['delta_matter:delta_matter'] = pk
        if pk:
            self._has_pk_lin = True

    def _get_halo_model_nonlin_power(self):
        from . import halos as hal
        mass_def = hal.MassDef('vir', 'matter')
        conc = self._config.halo_concentration_method
        mfm = self._config.mass_function_method

        if conc == lib.bhattacharya2011:
            c = hal.ConcentrationBhattacharya13(mass_def=mass_def)
        elif conc == lib.duffy2008:
            c = hal.ConcentrationDuffy08(mass_def=mass_def)
        elif conc == lib.constant_concentration:
            c = hal.ConcentrationConstant(c=4., mass_def=mass_def)

        if mfm == lib.tinker10:
            hmf = hal.MassFuncTinker10(self, mass_def=mass_def,
                                       mass_def_strict=False)
            hbf = hal.HaloBiasTinker10(self, mass_def=mass_def,
                                       mass_def_strict=False)
        elif mfm == lib.shethtormen:
            hmf = hal.MassFuncSheth99(self, mass_def=mass_def,
                                      mass_def_strict=False,
                                      use_delta_c_fit=True)
            hbf = hal.HaloBiasSheth99(self, mass_def=mass_def,
                                      mass_def_strict=False)
        else:
            raise ValueError("Halo model spectra not available for your "
                             "current choice of mass function with the "
                             "deprecated implementation.")
        prf = hal.HaloProfileNFW(c_m_relation=c)
        hmc = hal.HMCalculator(self, mass_function=hmf,
                               halo_bias=hbf, mass_def=mass_def)
        return hal.halomod_Pk2D(self, hmc, prf, normprof=True)

    def compute_nonlin_power(self):
        """Compute the non-linear power spectrum."""
        if self.has_nonlin_power:
            return

        if self._config_init_kwargs['matter_power_spectrum'] != 'linear':
            if self._params_init_kwargs['df_mg'] is not None:
                warnings.warn(
                    "Modified growth rates via the `df_mg` keyword argument "
                    "cannot be consistently combined with '%s' for "
                    "computing the non-linear power spectrum!" %
                    self._config_init_kwargs['matter_power_spectrum'],
                    category=CCLWarning)

            if (self._params_init_kwargs['mu_0'] != 0 or
                    self._params_init_kwargs['sigma_0'] != 0):
                warnings.warn(
                    "mu-Sigma modified cosmologies "
                    "cannot be consistently combined with '%s' "
                    "for computing the non-linear power spectrum!" %
                    self._config_init_kwargs['matter_power_spectrum'],
                    category=CCLWarning)

        if (self['N_nu_mass'] > 0 and
                self._config_init_kwargs['baryons_power_spectrum'] == 'bcm'):
            warnings.warn(
                "The BCM baryonic correction model's default parameters "
                "were not calibrated for cosmological models with "
                "massive neutrinos!",
                category=CCLWarning)

        self.compute_distances()

        # Populate power spectrum splines
        mps = self._config_init_kwargs['matter_power_spectrum']
        # needed for halofit, halomodel and linear options
        if (mps != 'emu') and (mps is not None):
            self.compute_linear_power()

        if mps == "camb" and self._has_pk_nl:
            # Already computed
            return

        pk = None
        if mps is None:
            raise CCLError("You want to compute the non-linear power "
                           "spectrum, but you selected "
                           "`matter_power_spectrum=None`.")
        elif mps == 'halo_model':
            warnings.warn(
                "The halo model option for the internal CCL matter power "
                "spectrum is deprecated. Use the more general functionality "
                "in the `halos` module.", category=CCLWarning)
            pk = self._get_halo_model_nonlin_power()
        elif mps == 'halofit':
            pkl = self._pk_lin['delta_matter:delta_matter']
            if pkl is None:
                raise CCLError("The linear power spectrum is a "
                               "necessary input for halofit")
            pk = Pk2D.apply_halofit(self, pk_linear=pkl)
        elif mps == 'emu':
            pk = Pk2D.pk_from_model(self, model='emu')
        elif mps == 'linear':
            pk = self._pk_lin['delta_matter:delta_matter']

        # Correct for baryons if required
        if self._config_init_kwargs['baryons_power_spectrum'] == 'bcm':
            bcm_correct_pk2d(self, pk)

        # Assign
        self._pk_nl['delta_matter:delta_matter'] = pk
        if pk:
            self._has_pk_nl = True

    def compute_sigma(self):
        """Compute the sigma(M) spline."""
        if self.has_sigma:
            return

        # we need these things before building the mass function splines
        if self['N_nu_mass'] > 0:
            # these are not consistent with anything - fun
            warnings.warn(
                "All of the halo mass function, concentration, and bias "
                "models in CCL are not properly calibrated for cosmological "
                "models with massive neutrinos!",
                category=CCLWarning)

        if self._config_init_kwargs['baryons_power_spectrum'] != 'nobaryons':
            warnings.warn(
                "All of the halo mass function, concentration, and bias "
                "models in CCL are not consistently adjusted for baryons "
                "when the power spectrum is via the BCM model!",
                category=CCLWarning)

        self.compute_linear_power()
        pk = self._pk_lin['delta_matter:delta_matter']
        if pk is None:
            raise CCLError("Linear power spectrum can't be None")
        status = 0
        status = lib.cosmology_compute_sigma(self.cosmo, pk.psp, status)
        check(status, self)

    def get_linear_power(self, name='delta_matter:delta_matter'):
        """Get the :class:`~pyccl.pk2d.Pk2D` object associated with
        the linear power spectrum with name `name`.

        Args:
            name (:obj:`str` or `None`): name of the power spectrum to
                return. If `None`, `'delta_matter:delta_matter'` will
                be used.

        Returns:
            :class:`~pyccl.pk2d.Pk2D` object containing the linear
            power spectrum with name `name`.
        """
        if name is None:
            name = 'delta_matter:delta_matter'
        if name not in self._pk_lin:
            raise KeyError("Unknown power spectrum %s." % name)
        return self._pk_lin[name]

    def get_nonlin_power(self, name='delta_matter:delta_matter'):
        """Get the :class:`~pyccl.pk2d.Pk2D` object associated with
        the non-linear power spectrum with name `name`.

        Args:
            name (:obj:`str` or `None`): name of the power spectrum to
                return. If `None`, `'delta_matter:delta_matter'` will
                be used.

        Returns:
            :class:`~pyccl.pk2d.Pk2D` object containing the non-linear
            power spectrum with name `name`.
        """
        if name is None:
            name = 'delta_matter:delta_matter'
        if name not in self._pk_nl:
            raise KeyError("Unknown power spectrum %s." % name)
        return self._pk_nl[name]

    @property
    def has_distances(self):
        """Checks if the distances have been precomputed."""
        return bool(self.cosmo.computed_distances)

    @property
    def has_growth(self):
        """Checks if the growth function has been precomputed."""
        return bool(self.cosmo.computed_growth)

    @property
    def has_linear_power(self):
        """Checks if the linear power spectra have been precomputed."""
        return self._has_pk_lin

    @property
    def has_nonlin_power(self):
        """Checks if the non-linear power spectra have been precomputed."""
        return self._has_pk_nl

    @property
    def has_sigma(self):
        """Checks if sigma(M) is precomputed."""
        return bool(self.cosmo.computed_sigma)

    def status(self):
        """Get error status of the ccl_cosmology object.

        .. note:: The error statuses are currently under development and
                  may not be fully descriptive.

        Returns:
            :obj:`str` containing the status message.
        """
        # Get status ID string if one exists
        if self.cosmo.status in error_types.keys():
            status = error_types[self.cosmo.status]
        else:
            status = self.cosmo.status

        # Get status message
        msg = self.cosmo.status_message

        # Return status information
        return "status(%s): %s" % (status, msg)


class CosmologyVanillaLCDM(Cosmology):
    """A cosmology with typical flat Lambda-CDM parameters (`Omega_c=0.25`,
    `Omega_b = 0.05`, `Omega_k = 0`, `sigma8 = 0.81`, `n_s = 0.96`, `h = 0.67`,
    no massive neutrinos).

    Args:
        **kwargs (dict): a dictionary of parameters passed as arguments
            to the `Cosmology` constructor. It should not contain any of
            the LambdaCDM parameters (`"Omega_c"`, `"Omega_b"`, `"n_s"`,
            `"sigma8"`, `"A_s"`, `"h"`), since these are fixed.
    """
    def __init__(self, **kwargs):
        p = {'h': 0.67,
             'Omega_c': 0.25,
             'Omega_b': 0.05,
             'n_s': 0.96,
             'sigma8': 0.81,
             'A_s': None}
        if any(k in kwargs for k in p.keys()):
            raise ValueError("You cannot change the LCDM parameters: "
                             "%s " % list(p.keys()))
        kwargs.update(p)
        super(CosmologyVanillaLCDM, self).__init__(**kwargs)


class CosmologyCalculator(Cosmology):
    """A "calculator-mode" CCL `Cosmology` object.
    This allows users to build a cosmology from a set of arrays
    describing the background expansion, linear growth factor and
    linear and non-linear power spectra, which can then be used
    to compute more complex observables (e.g. angular power
    spectra or halo-model quantities). These are stored in
    `background`, `growth`, `pk_linear` and `pk_nonlin`.

    .. note:: Although in principle these arrays should suffice
              to compute most observable quantities some
              calculations implemented in CCL (e.g. the halo
              mass function) requires knowledge of basic
              cosmological parameters such as :math:`\\Omega_M`.
              For this reason, users must pass a minimal set
              of :math:`\\Lambda` CDM cosmological parameters.

    Args:
        Omega_c (:obj:`float`): Cold dark matter density fraction.
        Omega_b (:obj:`float`): Baryonic matter density fraction.
        h (:obj:`float`): Hubble constant divided by 100 km/s/Mpc;
            unitless.
        A_s (:obj:`float`): Power spectrum normalization. Exactly
            one of A_s and sigma_8 is required.
        sigma8 (:obj:`float`): Variance of matter density
            perturbations at an 8 Mpc/h scale. Exactly one of A_s
            and sigma_8 is required.
        n_s (:obj:`float`): Primordial scalar perturbation spectral
            index.
        Omega_k (:obj:`float`, optional): Curvature density fraction.
            Defaults to 0.
        Omega_g (:obj:`float`, optional): Density in relativistic species
            except massless neutrinos. The default of `None` corresponds
            to setting this from the CMB temperature. Note that if a
            non-`None` value is given, this may result in a physically
            inconsistent model because the CMB temperature will still
            be non-zero in the parameters.
        Neff (:obj:`float`, optional): Effective number of massless
            neutrinos present. Defaults to 3.046.
        m_nu (:obj:`float`, optional): Total mass in eV of the massive
            neutrinos present. Defaults to 0.
        m_nu_type (:obj:`str`, optional): The type of massive neutrinos.
            Should be one of 'inverted', 'normal', 'equal', 'single', or
            'list'. The default of None is the same as 'normal'.
        w0 (:obj:`float`, optional): First order term of dark energy
            equation of state. Defaults to -1.
        wa (:obj:`float`, optional): Second order term of dark energy
            equation of state. Defaults to 0.
        T_CMB (:obj:`float`): The CMB temperature today. The default of
            ``None`` uses the global CCL value in
            ``pyccl.physical_constants.T_CMB``.
        background (:obj:`dict`): a dictionary describing the background
            expansion. It must contain three mandatory entries: `'a'`: an
            array of monotonically ascending scale-factor values. `'chi'`:
            an array containing the values of the comoving radial distance
            (in units of Mpc) at the scale factor values stored in `a`.
            '`h_over_h0`': an array containing the Hubble expansion rate at
            the scale factor values stored in `a`, divided by its value
            today (at `a=1`).
        growth (:obj:`dict`): a dictionary describing the linear growth of
            matter fluctuations. It must contain three mandatory entries:
            `'a'`: an array of monotonically ascending scale-factor
            values. `'growth_factor'`: an array containing the values of
            the linear growth factor :math:`D(a)` at the scale factor
            values stored in `a`. '`growth_rate`': an array containing the
            growth rate :math:`f(a)\\equiv d\\log D/d\\log a` at the scale
            factor values stored in `a`.
        pk_linear (:obj:`dict`): a dictionary containing linear power
            spectra. It must contain the following mandatory entries:
            `'a'`: an array of scale factor values. `'k'`: an array of
            comoving wavenumbers in units of inverse Mpc.
            `'delta_matter:delta_matter'`: a 2D array of shape
            `(n_a, n_k)`, where `n_a` and `n_k` are the lengths of
            `'a'` and `'k'` respectively, containing the linear matter
            power spectrum :math:`P(k,a)`. This dictionary may also
            contain other entries with keys of the form `'q1:q2'`,
            containing other cross-power spectra between quantities
            `'q1'` and `'q2'`.
        pk_nonlin (:obj:`dict`): a dictionary containing non-linear
            power spectra. It must contain the following mandatory
            entries: `'a'`: an array of scale factor values.
            `'k'`: an array of comoving wavenumbers in units of
            inverse Mpc. If `nonlinear_model` is `None`, it should also
            contain `'delta_matter:delta_matter'`: a 2D array of
            shape `(n_a, n_k)`, where `n_a` and `n_k` are the lengths
            of `'a'` and `'k'` respectively, containing the non-linear
            matter power spectrum :math:`P(k,a)`. This dictionary may
            also contain other entries with keys of the form `'q1:q2'`,
            containing other cross-power spectra between quantities
            `'q1'` and `'q2'`.
        nonlinear_model (:obj:`str`, :obj:`dict` or `None`): model to
            compute non-linear power spectra. If a string, the associated
            non-linear model will be applied to all entries in `pk_linear`
            which do not appear in `pk_nonlin`. If a dictionary, it should
            contain entries of the form `'q1:q2': model`, where `model`
            is a string designating the non-linear model to apply to the
            `'q1:q2'` power spectrum, which must also be present in
            `pk_linear`. If `model` is `None`, this non-linear power
            spectrum will not be calculated. If `nonlinear_model` is
            `None`, no additional non-linear power spectra will be
            computed. The only non-linear model supported is `'halofit'`,
            corresponding to the "HALOFIT" transformation of
            Takahashi et al. 2012 (arXiv:1208.2701).
    """
    @warn_api()
    def __init__(
            self, *, Omega_c=None, Omega_b=None, h=None, n_s=None,
            sigma8=None, A_s=None, Omega_k=0., Omega_g=None,
            Neff=3.046, m_nu=0., m_nu_type=None, w0=-1., wa=0.,
            T_CMB=None, background=None, growth=None,
            pk_linear=None, pk_nonlin=None, nonlinear_model=None):
        if pk_linear:
            transfer_function = 'calculator'
        else:
            transfer_function = None
        if pk_nonlin or nonlinear_model:
            matter_power_spectrum = 'calculator'
        else:
            matter_power_spectrum = None

        # Cosmology
        super(CosmologyCalculator, self).__init__(
            Omega_c=Omega_c, Omega_b=Omega_b, h=h,
            n_s=n_s, sigma8=sigma8, A_s=A_s,
            Omega_k=Omega_k, Omega_g=Omega_g,
            Neff=Neff, m_nu=m_nu, m_nu_type=m_nu_type,
            w0=w0, wa=wa, T_CMB=T_CMB,
            transfer_function=transfer_function,
            matter_power_spectrum=matter_power_spectrum)

        # Parse arrays
        has_bg = background is not None
        has_dz = growth is not None
        has_pklin = pk_linear is not None
        has_pknl = pk_nonlin is not None
        has_nonlin_model = nonlinear_model is not None

        if has_bg:
            self._init_bg(background)
        if has_dz:
            self._init_growth(growth)
        if has_pklin:
            self._init_pklin(pk_linear)
        if has_pknl:
            self._init_pknl(pk_nonlin, has_nonlin_model)
        self._apply_nonlinear_model(nonlinear_model)

    def _init_bg(self, background):
        # Background
        if not isinstance(background, dict):
            raise TypeError("`background` must be a dictionary.")
        if (('a' not in background) or ('chi' not in background) or
                ('h_over_h0' not in background)):
            raise ValueError("`background` must contain keys "
                             "'a', 'chi' and 'h_over_h0'")
        a = background['a']
        chi = background['chi']
        hoh0 = background['h_over_h0']
        # Check that input arrays have the same size.
        if not (a.shape == chi.shape == hoh0.shape):
            raise ValueError("Input arrays must have the same size.")
        # Check that `a` is a monotonically increasing array.
        if not np.array_equal(a, np.sort(a)):
            raise ValueError("Input scale factor array is not "
                             "monotonically increasing.")
        # Check that the last element of a_array_back is 1:
        if np.abs(a[-1]-1.0) > 1e-5:
            raise ValueError("The last element of the input scale factor"
                             "array must be 1.0.")
        status = 0
        status = lib.cosmology_distances_from_input(self.cosmo,
                                                    a, chi, hoh0,
                                                    status)
        check(status, self)

    def _init_growth(self, growth):
        # Growth
        if not isinstance(growth, dict):
            raise TypeError("`growth` must be a dictionary.")
        if (('a' not in growth) or ('growth_factor' not in growth) or
                ('growth_rate' not in growth)):
            raise ValueError("`growth` must contain keys "
                             "'a', 'growth_factor' and 'growth_rate'")
        a = growth['a']
        dz = growth['growth_factor']
        fz = growth['growth_rate']
        # Check that input arrays have the same size.
        if not (a.shape == dz.shape
                == fz.shape):
            raise ValueError("Input arrays must have the same size.")
        # Check that a_array_grth is a monotonically increasing array.
        if not np.array_equal(a,
                              np.sort(a)):
            raise ValueError("Input scale factor array is not "
                             "monotonically increasing.")
        # Check that the last element of a is 1:
        if np.abs(a[-1]-1.0) > 1e-5:
            raise ValueError("The last element of the input scale factor"
                             "array must be 1.0.")
        status = 0
        status = lib.cosmology_growth_from_input(self.cosmo,
                                                 a, dz, fz,
                                                 status)
        check(status, self)

    def _init_pklin(self, pk_linear):
        # Linear power spectrum
        if not isinstance(pk_linear, dict):
            raise TypeError("`pk_linear` must be a dictionary")
        if (('delta_matter:delta_matter' not in pk_linear) or
                ('a' not in pk_linear) or ('k' not in pk_linear)):
            raise ValueError("`pk_linear` must contain keys 'a', 'k' "
                             "and 'delta_matter:delta_matter' "
                             "(at least)")

        # Check that `a` is a monotonically increasing array.
        if not np.array_equal(pk_linear['a'], np.sort(pk_linear['a'])):
            raise ValueError("Input scale factor array in `pk_linear` is not "
                             "monotonically increasing.")

        # needed for high-z extrapolation
        self.compute_growth()

        na = len(pk_linear['a'])
        nk = len(pk_linear['k'])
        lk = np.log(pk_linear['k'])
        pk_names = [key for key in pk_linear if key not in ('a', 'k')]
        for n in pk_names:
            qs = n.split(':')
            if len(qs) != 2:
                raise ValueError("Power spectrum label %s could " % n +
                                 "not be parsed. Label must be of the " +
                                 "form 'q1:q2'")
            pk = pk_linear[n]
            if pk.shape != (na, nk):
                raise ValueError("Power spectrum %s has shape " % n +
                                 str(pk.shape) + " but shape " +
                                 "(%d, %d) was expected." % (na, nk))
            # Spline in log-space if the P(k) is positive-definite
            use_log = np.all(pk > 0)
            if use_log:
                pk = np.log(pk)
            # Initialize and store
            pk = Pk2D(pkfunc=None,
                      a_arr=pk_linear['a'], lk_arr=lk, pk_arr=pk,
                      is_logp=use_log, extrap_order_lok=1,
                      extrap_order_hik=2, cosmo=None)
            self._pk_lin[n] = pk
        # Set linear power spectrum as initialized
        self._has_pk_lin = True

    def _init_pknl(self, pk_nonlin, has_nonlin_model):
        # Non-linear power spectrum
        if not isinstance(pk_nonlin, dict):
            raise TypeError("`pk_nonlin` must be a dictionary")
        if (('a' not in pk_nonlin) or ('k' not in pk_nonlin)):
            raise ValueError("`pk_nonlin` must contain keys "
                             "'a' and 'k' (at least)")
        # Check that `a` is a monotonically increasing array.
        if not np.array_equal(pk_nonlin['a'], np.sort(pk_nonlin['a'])):
            raise ValueError("Input scale factor array in `pk_nonlin` is not "
                             "monotonically increasing.")

        if ((not has_nonlin_model) and
                ('delta_matter:delta_matter' not in pk_nonlin)):
            raise ValueError("`pk_nonlin` must contain key "
                             "'delta_matter:delta_matter' or "
                             "use halofit to compute it")
        na = len(pk_nonlin['a'])
        nk = len(pk_nonlin['k'])
        lk = np.log(pk_nonlin['k'])
        pk_names = [key for key in pk_nonlin if key not in ('a', 'k')]
        for n in pk_names:
            qs = n.split(':')
            if len(qs) != 2:
                raise ValueError("Power spectrum label %s could " % n +
                                 "not be parsed. Label must be of the " +
                                 "form 'q1:q2'")
            pk = pk_nonlin[n]
            if pk.shape != (na, nk):
                raise ValueError("Power spectrum %s has shape " % n +
                                 str(pk.shape) + " but shape " +
                                 "(%d, %d) was expected." % (na, nk))
            # Spline in log-space if the P(k) is positive-definite
            use_log = np.all(pk > 0)
            if use_log:
                pk = np.log(pk)
            # Initialize and store
            pk = Pk2D(pkfunc=None,
                      a_arr=pk_nonlin['a'], lk_arr=lk, pk_arr=pk,
                      is_logp=use_log, extrap_order_lok=1,
                      extrap_order_hik=2, cosmo=None)
            self._pk_nl[n] = pk
        # Set non-linear power spectrum as initialized
        self._has_pk_nl = True

    def _apply_nonlinear_model(self, nonlin_model):
        if nonlin_model is None:
            return
        elif isinstance(nonlin_model, str):
            if not self._pk_lin:
                raise ValueError("You asked to use the non-linear "
                                 "model " + nonlin_model + " but "
                                 "provided no linear power spectrum "
                                 "to apply it to.")
            nld = {n: nonlin_model
                   for n in self._pk_lin}
        elif isinstance(nonlin_model, dict):
            nld = nonlin_model
        else:
            raise TypeError("`nonlinear_model` must be a string, "
                            "a dictionary or `None`")

        for name, model in nld.items():
            if name in self._pk_nl:
                continue

            if name not in self._pk_lin:
                raise KeyError(name + " is not a "
                               "known linear power spectrum")

            if ((name == 'delta_matter:delta_matter') and
                    (model is None)):
                raise ValueError("The non-linear matter power spectrum "
                                 "can't be `None`")

            if model == 'halofit':
                pkl = self._pk_lin[name]
                self._pk_nl[name] = Pk2D.apply_halofit(self, pk_linear=pkl)
            elif model is None:
                pass
            else:
                raise KeyError(model + " is not a valid "
                               "non-linear model.")
        # Set non-linear power spectrum as initialized
        self._has_pk_nl = True<|MERGE_RESOLUTION|>--- conflicted
+++ resolved
@@ -194,9 +194,6 @@
                                      "HMCode_logT_AGN": 7.8}}
 
     """
-<<<<<<< HEAD
-    @warn_api()
-=======
     # Go through all functions in the main package and the subpackages
     # and make every function that takes `cosmo` as its first argument
     # an attribute of this class.
@@ -214,7 +211,7 @@
     del background, boltzmann, bcm, cls, correlations, covariances, \
         neutrinos, pk2d, power, tk3d, tracers, halos, nl_pt
 
->>>>>>> 14cb88a3
+    @warn_api()
     def __init__(
             self, *, Omega_c=None, Omega_b=None, h=None, n_s=None,
             sigma8=None, A_s=None,
