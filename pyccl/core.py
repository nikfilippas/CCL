"""The core functionality of ccl, including the core data types. This includes
the cosmology and parameters objects used to instantiate a model from which one
can compute a set of theoretical predictions.
"""
import warnings
import numpy as np
import yaml
from inspect import getmembers, isfunction, signature

from . import ccllib as lib
from .errors import CCLError, CCLWarning, CCLDeprecationWarning
from ._types import error_types
from ._core import _docstring_extra_parameters
from .boltzmann import get_class_pk_lin, get_camb_pk_lin, get_isitgr_pk_lin
from .pyutils import check
from .pk2d import Pk2D
<<<<<<< HEAD
from .base import CCLObject, cache, unlock_instance, warn_api
=======
from .bcm import bcm_correct_pk2d
>>>>>>> 7b44b1e1
from .parameters import CCLParameters, physical_constants

# Configuration types
transfer_function_types = {
    None: lib.transfer_none,
    'eisenstein_hu': lib.eisenstein_hu,
    'eisenstein_hu_nowiggles': lib.eisenstein_hu_nowiggles,
    'bbks': lib.bbks,
    'boltzmann_class': lib.boltzmann_class,
    'boltzmann_camb': lib.boltzmann_camb,
    'boltzmann_isitgr': lib.boltzmann_isitgr,
    'calculator': lib.pklin_from_input,
    'bacco': lib.pklin_from_input,
}

matter_power_spectrum_types = {
    None: lib.pknl_none,
    'halo_model': lib.halo_model,
    'halofit': lib.halofit,
    'linear': lib.linear,
    'emu': lib.emu,
    'calculator': lib.pknl_from_input,
    'camb': lib.pknl_from_boltzman,
    'bacco': lib.pknl_from_input,
}

baryons_power_spectrum_types = {
    'nobaryons': lib.nobaryons,
    'bcm': lib.bcm,
    'bacco': lib.nobaryons,
}

# List which transfer functions can be used with the muSigma_MG
# parameterisation of modified gravity

mass_function_types = {
    'angulo': lib.angulo,
    'tinker': lib.tinker,
    'tinker10': lib.tinker10,
    'watson': lib.watson,
    'shethtormen': lib.shethtormen,
}

halo_concentration_types = {
    'bhattacharya2011': lib.bhattacharya2011,
    'duffy2008': lib.duffy2008,
    'constant_concentration': lib.constant_concentration,
}

emulator_neutrinos_types = {
    'strict': lib.emu_strict,
    'equalize': lib.emu_equalize,
}


class Cosmology(CCLObject):
    """A cosmology including parameters and associated data.

    .. note:: Although some arguments default to `None`, they will raise a
              ValueError inside this function if not specified, so they are not
              optional.

    .. note:: The parameter Omega_g can be used to set the radiation density
              (not including relativistic neutrinos) to zero. Doing this will
              give you a model that is physically inconsistent since the
              temperature of the CMB will still be non-zero. Note however
              that this approximation is common for late-time LSS computations.

    Args:
        Omega_c (:obj:`float`):
            Cold dark matter density fraction.
        Omega_b (:obj:`float`):
            Baryonic matter density fraction.
        h (:obj:`float`):
            Hubble constant divided by 100 km/s/Mpc; unitless.
        A_s (:obj:`float`):
            Power spectrum normalization.
            Exactly one of A_s and sigma_8 is required.
        sigma8 (:obj:`float`):
            Variance of matter density perturbations at an 8 Mpc/h scale.
            Exactly one of A_s and sigma_8 is required.
        n_s (:obj:`float`):
            Primordial scalar perturbation spectral index.
        Omega_k (:obj:`float`, optional):
            Curvature density fraction. Defaults to 0.
        Omega_g (:obj:`float`, optional):
            Density in relativistic species except massless neutrinos.
            The default of `None` corresponds to setting this from the CMB
            temperature. Note that if a non-`None` value is given, it may
            result in a physically inconsistent model because the CMB
            temperature will still be non-zero in the parameters.
        Neff (:obj:`float`, optional):
            Effective number of massless neutrinos present.
            Defaults to 3.046.
        m_nu (:obj:`float`, optional):
            Total mass in eV of the massive neutrinos present. Defaults to 0.
        m_nu_type (:obj:`str`, optional):
            The type of massive neutrinos. Accepted types are ``'inverted'``,
            ``'normal'``, ``'equal'``, ``'single'``, and ``'list'``.
            The default of None is the same as 'normal'.
        w0 (:obj:`float`, optional):
            First order term of dark energy equation of state. Defaults to -1.
        wa (:obj:`float`, optional):
            Second order term of dark energy equation of state. Defaults to 0.
        T_CMB (:obj:`float`):
            The CMB temperature today.
            The default of ``None`` uses the global CCL value in
            ``pyccl.physical_constants.T_CMB``.
        bcm_log10Mc (:obj:`float`, optional):
            Deprecated; pass via ``extra parameters``.
            One of the parameters of the BCM model.
            Defaults to ``log10(1.2e14)``.
        bcm_etab (:obj:`float`, optional):
            Deprecated; pass via ``extra parameters``.
            One of the parameters of the BCM model. Defaults to 0.5.
        bcm_ks (:obj:`float`, optional):
            Deprecated; pass via ``extra parameters``.
            One of the parameters of the BCM model. Defaults to 55.0.
        mu_0 (:obj:`float`, optional):
            One of the parameters of the mu-Sigma modified gravity model.
            Defaults to 0.0
        sigma_0 (:obj:`float`, optional):
            One of the parameters of the mu-Sigma modified gravity model.
            Defaults to 0.0
        c1_mg (:obj:`float`, optional):
            Deprecated; pass via ``extra_parameters``.
            MG parameter that enters in the scale dependence of mu affecting
            its large scale behavior. Defaults to 1.
            See, e.g., Eqs. (46) in Ade et al. 2015, arXiv:1502.01590
            where their f1 and f2 functions are set equal to the commonly used
            ratio of dark energy density parameter at scale factor a over
            the dark energy density parameter today
        c2_mg (:obj:`float`, optional):
            Deprecated; pass via ``extra_parameters``.
            MG parameter that enters in the scale dependence of Sigma
            affecting its large scale behavior. Defaults to 1.
            See, e.g., Eqs. (47) in Ade et al. 2015, arXiv:1502.01590
            where their f1 and f2 functions are set equal to the commonly used
            ratio of dark energy density parameter at scale factor a over
            the dark energy density parameter today
        lambda_mg (:obj:`float`, optional):
            Deprecated; pass via ``extra_parameters``.
            MG parameter that sets the start of dependance on c1 and c2 MG
            parameters. Defaults to 0.0.
            See, e.g., Eqs. (46) & (47) in Ade et al. 2015, arXiv:1502.01590
            where their f1 and f2 functions are set equal to the commonly used
            ratio of dark energy density parameter at scale factor a over
            the dark energy density parameter today
        df_mg (array_like, optional):
            Deprecated; will be removed in a future release.
            Perturbations to the GR growth rate as a function of redshift
            :math:`\\Delta f`. Used to implement simple modified growth
            scenarios.
        z_mg (array_like, optional):
            Deprecated; will be removed in a future release.
            Redshifts corresponding to df_mg.
        transfer_function (:obj:`str`, optional):
            The transfer function to use. Defaults to ``'boltzmann_camb'``.
        matter_power_spectrum (:obj:`str`, optional):
            The matter power spectrum to use. Defaults to ``'halofit'``.
        baryons_power_spectrum (:obj:`str`, optional):
            The correction from baryonic effects to be implemented.
            Defaults to ``'nobaryons'``.
        mass_function (:obj:`str`, optional):
            Deprecated; pass via `extra_parameters` or use the `halos`
            sub-package.
            The mass function to use. Defaults to ``'tinker10'``.
        halo_concentration (:obj:`str`, optional):
            Deprecated; pass via `extra_parameters` or use the `halos`
            sub-package.
            The halo concentration relation to use.
            Defaults to ``'duffy2008'``.
        emulator_neutrinos (:obj:`str`, optional):
            If using CosmicEmu for the power spectrum, specified treatment
            of unequal neutrinos.
            Options are ``'strict'``, which will raise an error and quit if
            the user fails to pass either a set of three equal masses or a sum
            with ``m_nu_type = 'equal'``, and ``'equalize'``, which will
            redistribute masses to be equal right before calling the emulator,
            but results in internal inconsistencies. Defaults to ``'strict'``.
        extra_parameters (:obj:`dict`, optional):
            Dictionary holding extra parameters.
            Accepted keys are detailed below.

    """
    __doc__ += _docstring_extra_parameters
    from ._repr import _build_string_Cosmology as __repr__

    # Go through all functions in the main package and the subpackages
    # and make every function that takes `cosmo` as its first argument
    # an attribute of this class.
<<<<<<< HEAD
    from . import (background, baryons, boltzmann, cells,
                   correlations, covariances, neutrinos,
                   pk2d, power, tk3d, tracers, halos, nl_pt)
    subs = [background, boltzmann, baryons, cells, correlations, covariances,
            neutrinos, pk2d, power, tk3d, tracers, halos, nl_pt]
=======
    from . import (background, bcm, boltzmann, cls,
                   correlations, covariances, neutrinos,
                   pk2d, power, pyutils, tk3d, tracers, halos, nl_pt)
    subs = [background, boltzmann, bcm, cls, correlations, covariances,
            neutrinos, pk2d, power, pyutils, tk3d, tracers, halos, nl_pt]
>>>>>>> 7b44b1e1
    funcs = [getmembers(sub, isfunction) for sub in subs]
    funcs = [func for sub in funcs for func in sub]
    for name, func in funcs:
        pars = list(signature(func).parameters)
        if pars and pars[0] == "cosmo":
            vars()[name] = func
    # clear unnecessary locals
<<<<<<< HEAD
    del (background, boltzmann, baryons, cells, correlations, covariances,
         neutrinos, pk2d, power, tk3d, tracers, halos, nl_pt,
=======
    del (background, boltzmann, bcm, cls, correlations, covariances,
         neutrinos, pk2d, power, pyutils, tk3d, tracers, halos, nl_pt,
>>>>>>> 7b44b1e1
         subs, funcs, func, name, pars)

    @warn_api
    def __init__(
            self, *, Omega_c=None, Omega_b=None, h=None, n_s=None,
            sigma8=None, A_s=None,
            Omega_k=0., Omega_g=None, Neff=3.046, m_nu=0., m_nu_type=None,
            w0=-1., wa=0., T_CMB=None,
            bcm_log10Mc=None, bcm_etab=None, bcm_ks=None,
            mu_0=0., sigma_0=0.,
            c1_mg=None, c2_mg=None, lambda_mg=None, z_mg=None, df_mg=None,
            transfer_function='boltzmann_camb',
            matter_power_spectrum='halofit',
            baryons_power_spectrum='nobaryons',
            mass_function=None, halo_concentration=None,
            emulator_neutrinos='strict',
            extra_parameters=None):

        # going to save these for later
        self._params_init_kwargs = dict(
            Omega_c=Omega_c, Omega_b=Omega_b, h=h, n_s=n_s, sigma8=sigma8,
            A_s=A_s, Omega_k=Omega_k, Omega_g=Omega_g, Neff=Neff, m_nu=m_nu,
            m_nu_type=m_nu_type, w0=w0, wa=wa, T_CMB=T_CMB,
            bcm_log10Mc=bcm_log10Mc, bcm_etab=bcm_etab, bcm_ks=bcm_ks,
            mu_0=mu_0, sigma_0=sigma_0,
            c1_mg=c1_mg, c2_mg=c2_mg, lambda_mg=lambda_mg,
            z_mg=z_mg, df_mg=df_mg,
            extra_parameters=extra_parameters)

        self._config_init_kwargs = dict(
            transfer_function=transfer_function,
            matter_power_spectrum=matter_power_spectrum,
            baryons_power_spectrum=baryons_power_spectrum,
            mass_function=mass_function,
            halo_concentration=halo_concentration,
            emulator_neutrinos=emulator_neutrinos)

        self._build_cosmo()

        self._pk_lin = {}
        self._pk_nl = {}

    def _build_cosmo(self):
        """Assemble all of the input data into a valid ccl_cosmology object."""
        # We have to make all of the C stuff that goes into a cosmology
        # and then we make the cosmology.
        self._build_parameters(**self._params_init_kwargs)
        self._build_config(**self._config_init_kwargs)
        self.cosmo = lib.cosmology_create(self._params, self._config)
        self._spline_params = CCLParameters.get_params_dict("spline_params")
        self._gsl_params = CCLParameters.get_params_dict("gsl_params")
        self._accuracy_params = {**self._spline_params, **self._gsl_params}

        if self.cosmo.status != 0:
            raise CCLError(
                "(%d): %s"
                % (self.cosmo.status, self.cosmo.status_message))

    def write_yaml(self, filename):
        """Write a YAML representation of the parameters to file.

        Args:
            filename (:obj:`str`) Filename, file pointer, or stream to write "
                "parameters to."
        """
        def make_yaml_friendly(d):
            for k, v in d.items():
                if isinstance(v, np.floating):
                    d[k] = float(v)
                elif isinstance(v, np.integer):
                    d[k] = int(v)
                elif isinstance(v, bool):
                    d[k] = bool(v)
                elif isinstance(v, dict):
                    make_yaml_friendly(v)

        params = {**self._params_init_kwargs,
                  **self._config_init_kwargs}
        make_yaml_friendly(params)

        if isinstance(filename, str):
            with open(filename, "w") as fp:
                yaml.dump(params, fp,
                          default_flow_style=False, sort_keys=False)
        else:
            yaml.dump(params, filename,
                      default_flow_style=False, sort_keys=False)

    @classmethod
    def read_yaml(cls, filename, **kwargs):
        """Read the parameters from a YAML file.

        Args:
            filename (:obj:`str`) Filename, file pointer, or stream to read
                parameters from.
            **kwargs (dict) Additional keywords that supersede file contents
        """
        if isinstance(filename, str):
            with open(filename, 'r') as fp:
                params = yaml.load(fp, Loader=yaml.Loader)
        else:
            params = yaml.load(filename, Loader=yaml.Loader)

        if "sigma8" in params and params["sigma8"] == "nan":
            del params["sigma8"]
        if "A_s" in params and params["A_s"] == "nan":
            del params["A_s"]

        # Get the call signature of Cosmology (i.e., the names of
        # all arguments)
        init_param_names = signature(cls).parameters.keys()

        # Read the values we need from the loaded yaml dictionary. Missing
        # values take their default values from Cosmology.__init__
        inits = {k: params[k] for k in init_param_names if k in params}

        # Overwrite with extra values
        inits.update(kwargs)

        return cls(**inits)

    def _build_config(
            self, transfer_function=None, matter_power_spectrum=None,
            baryons_power_spectrum=None,
            mass_function=None, halo_concentration=None,
            emulator_neutrinos=None):
        """Build a ccl_configuration struct.

        This function builds C ccl_configuration struct. This structure
        controls which various approximations are used for the transfer
        function, matter power spectrum, baryonic effect in the matter
        power spectrum, mass function, halo concentration relation, and
        neutrino effects in the emulator.

        It also does some error checking on the inputs to make sure they
        are valid and physically consistent.
        """

        # Check validity of configuration-related arguments
        if transfer_function not in transfer_function_types.keys():
            raise ValueError(
                "'%s' is not a valid transfer_function type. "
                "Available options are: %s"
                % (transfer_function,
                   transfer_function_types.keys()))
        if matter_power_spectrum not in matter_power_spectrum_types.keys():
            raise ValueError(
                "'%s' is not a valid matter_power_spectrum "
                "type. Available options are: %s"
                % (matter_power_spectrum,
                   matter_power_spectrum_types.keys()))
        if (baryons_power_spectrum not in
                baryons_power_spectrum_types.keys()):
            raise ValueError(
                "'%s' is not a valid baryons_power_spectrum "
                "type. Available options are: %s"
                % (baryons_power_spectrum,
                   baryons_power_spectrum_types.keys()))
        if (mass_function, halo_concentration) != (None, None):
            warnings.warn(
                "Arguments `mass_function` and `halo_concentration` are "
                "deprecated in `pyccl.Cosmology` and will be removed in a "
                "future release. To compute the Halo Model power spectrum "
                "refer to the 'halo_model' key in `extra_parameters`.",
                CCLDeprecationWarning)
            if ((mass_function not in mass_function_types.keys()) and
                    (mass_function is not None)):
                raise ValueError(
                    "'%s' is not a valid mass_function type. "
                    "Available options are: %s or None."
                    % (mass_function, mass_function_types.keys()))
            if ((halo_concentration not in halo_concentration_types.keys()) and
                    (halo_concentration is not None)):
                raise ValueError(
                    "'%s' is not a valid halo_concentration type. "
                    "Available options are: %s or None."
                    % (halo_concentration, halo_concentration_types.keys()))
        if emulator_neutrinos not in emulator_neutrinos_types.keys():
<<<<<<< HEAD
            raise ValueError(
                "'%s' is not a valid emulator neutrinos "
                "method. Available options are: %s"
                % (emulator_neutrinos, emulator_neutrinos_types.keys()))
=======
            raise ValueError("'%s' is not a valid emulator neutrinos "
                             "method. Available options are: %s"
                             % (emulator_neutrinos,
                                emulator_neutrinos_types.keys()))
        if (matter_power_spectrum == "camb"
                and transfer_function != "boltzmann_camb"):
            raise CCLError(
                "To compute the non-linear matter power spectrum with CAMB "
                "the transfer function should be 'boltzmann_camb'.")
>>>>>>> 7b44b1e1

        # Assign values to new ccl_configuration object
        # TODO: remove mass function and concentration from config
        if mass_function is None:
            mass_function = "tinker10"
        if halo_concentration is None:
            halo_concentration = "duffy2008"

        config = lib.configuration()

        config.transfer_function_method = \
            transfer_function_types[transfer_function]
        config.matter_power_spectrum_method = \
            matter_power_spectrum_types[matter_power_spectrum]
        config.baryons_power_spectrum_method = \
            baryons_power_spectrum_types[baryons_power_spectrum]
        config.mass_function_method = \
            mass_function_types[mass_function]
        config.halo_concentration_method = \
            halo_concentration_types[halo_concentration]
        config.emulator_neutrinos_method = \
            emulator_neutrinos_types[emulator_neutrinos]

        # Store ccl_configuration for later access
        self._config = config

    def _build_parameters(
            self, Omega_c=None, Omega_b=None, h=None, n_s=None, sigma8=None,
            A_s=None, Omega_k=None, Neff=None, m_nu=None, m_nu_type=None,
            w0=None, wa=None, T_CMB=None,
            bcm_log10Mc=None, bcm_etab=None, bcm_ks=None,
            mu_0=None, sigma_0=None, c1_mg=None, c2_mg=None, lambda_mg=None,
            z_mg=None, df_mg=None, Omega_g=None,
            extra_parameters=None):
        """Build a ccl_parameters struct"""

        # Check to make sure Omega_k is within reasonable bounds.
        if Omega_k is not None and Omega_k < -1.0135:
            raise ValueError("Omega_k must be more than -1.0135.")

        # Set nz_mg (no. of redshift bins for modified growth fns.)
        if z_mg is not None and df_mg is not None:
            warnings.warn(
                "Arguments `z_mg` and `df_mg` are deprecated and will be "
                "removed in a future release.", CCLDeprecationWarning)
            # Get growth array size and do sanity check
            z_mg = np.atleast_1d(z_mg)
            df_mg = np.atleast_1d(df_mg)
            if z_mg.size != df_mg.size:
                raise ValueError(
                    "The parameters `z_mg` and `dF_mg` are "
                    "not the same shape!")
            nz_mg = z_mg.size
        else:
            # If one or both of the MG growth arrays are set to zero, disable
            # all of them
            if z_mg is not None or df_mg is not None:
                raise ValueError("Must specify both z_mg and df_mg.")
            z_mg = None
            df_mg = None
            nz_mg = -1

        # Check to make sure specified amplitude parameter is consistent
        if not (A_s is None) ^ (sigma8 is None):
            raise ValueError("Must set either A_s or sigma8 and not both.")

        # Set norm_pk to either A_s or sigma8
        norm_pk = A_s if A_s is not None else sigma8

        # The C library decides whether A_s or sigma8 was the input parameter
        # based on value, so we need to make sure this is consistent too
        if norm_pk >= 1e-5 and A_s is not None:
            raise ValueError("A_s must be less than 1e-5.")

        if norm_pk < 1e-5 and sigma8 is not None:
            raise ValueError("sigma8 must be greater than 1e-5.")

        # Make sure the neutrino parameters are consistent
        # and if a sum is given for mass, split into three masses.
        if hasattr(m_nu, "__len__"):
            if (len(m_nu) != 3):
                raise ValueError("m_nu must be a float or array-like object "
                                 "with length 3.")
            elif m_nu_type in ['normal', 'inverted', 'equal']:
                raise ValueError(
                    "m_nu_type '%s' cannot be passed with a list "
                    "of neutrino masses, only with a sum." % m_nu_type)
            elif m_nu_type is None:
                m_nu_type = 'list'  # False
            mnu_list = [0]*3
            for i in range(0, 3):
                mnu_list[i] = m_nu[i]

        else:
            try:
                m_nu = float(m_nu)
            except Exception:
                raise ValueError(
                    "m_nu must be a float or array-like object with "
                    "length 3.")

            if m_nu_type is None:
                m_nu_type = 'normal'
            m_nu = [m_nu]
            if (m_nu_type == 'normal'):
                if (m_nu[0] < (np.sqrt(7.62E-5) + np.sqrt(2.55E-3))
                        and (m_nu[0] > 1e-15)):
                    raise ValueError("if m_nu_type is 'normal', we are "
                                     "using the normal hierarchy and so "
                                     "m_nu must be greater than (~)0.0592 "
                                     "(or zero)")

                # Split the sum into 3 masses under normal hierarchy.
                if (m_nu[0] > 1e-15):
                    mnu_list = [0]*3
                    # This is a starting guess.
                    mnu_list[0] = 0.
                    mnu_list[1] = np.sqrt(7.62E-5)
                    mnu_list[2] = np.sqrt(2.55E-3)
                    sum_check = mnu_list[0] + mnu_list[1] + mnu_list[2]
                    # This is the Newton's method
                    while (np.abs(m_nu[0] - sum_check) > 1e-15):
                        dsdm1 = (1. + mnu_list[0] / mnu_list[1]
                                 + mnu_list[0] / mnu_list[2])
                        mnu_list[0] = mnu_list[0] - (sum_check
                                                     - m_nu[0]) / dsdm1
                        mnu_list[1] = np.sqrt(mnu_list[0]*mnu_list[0]
                                              + 7.62E-5)
                        mnu_list[2] = np.sqrt(mnu_list[0]*mnu_list[0]
                                              + 2.55E-3)
                        sum_check = mnu_list[0] + mnu_list[1] + mnu_list[2]

            elif (m_nu_type == 'inverted'):
                if (m_nu[0] < (np.sqrt(2.43e-3 - 7.62e-5) + np.sqrt(2.43e-3))
                        and (m_nu[0] > 1e-15)):
                    raise ValueError("if m_nu_type is 'inverted', we "
                                     "are using the inverted hierarchy "
                                     "and so m_nu must be greater than "
                                     "(~)0.0978 (or zero)")
                # Split the sum into 3 masses under inverted hierarchy.
                if (m_nu[0] > 1e-15):
                    mnu_list = [0]*3
                    mnu_list[0] = 0.  # This is a starting guess.
                    mnu_list[1] = np.sqrt(2.43e-3 - 7.62E-5)
                    mnu_list[2] = np.sqrt(2.43e-3)
                    sum_check = mnu_list[0] + mnu_list[1] + mnu_list[2]
                    # This is the Newton's method
                    while (np.abs(m_nu[0] - sum_check) > 1e-15):
                        dsdm1 = (1. + (mnu_list[0] / mnu_list[1])
                                 + (mnu_list[0] / mnu_list[2]))
                        mnu_list[0] = mnu_list[0] - (sum_check
                                                     - m_nu[0]) / dsdm1
                        mnu_list[1] = np.sqrt(mnu_list[0]*mnu_list[0]
                                              + 7.62E-5)
                        mnu_list[2] = np.sqrt(mnu_list[0]*mnu_list[0]
                                              - 2.43e-3)
                        sum_check = mnu_list[0] + mnu_list[1] + mnu_list[2]
            elif (m_nu_type == 'equal'):
                mnu_list = [0]*3
                mnu_list[0] = m_nu[0]/3.
                mnu_list[1] = m_nu[0]/3.
                mnu_list[2] = m_nu[0]/3.
            elif (m_nu_type == 'single'):
                mnu_list = [0]*3
                mnu_list[0] = m_nu[0]
                mnu_list[1] = 0.
                mnu_list[2] = 0.

        # Check which of the neutrino species are non-relativistic today
        N_nu_mass = 0
        if (np.abs(np.amax(m_nu) > 1e-15)):
            for i in range(0, 3):
                if (mnu_list[i] > 0.00017):  # Lesgourges et al. 2012
                    N_nu_mass = N_nu_mass + 1
            N_nu_rel = Neff - (N_nu_mass * 0.71611**4 * (4./11.)**(-4./3.))
            if N_nu_rel < 0.:
                raise ValueError("Neff and m_nu must result in a number "
                                 "of relativistic neutrino species greater "
                                 "than or equal to zero.")

        # Fill an array with the non-relativistic neutrino masses
        if N_nu_mass > 0:
            mnu_final_list = [0]*N_nu_mass
            relativistic = [0]*3
            for i in range(0, N_nu_mass):
                for j in range(0, 3):
                    if (mnu_list[j] > 0.00017 and relativistic[j] == 0):
                        relativistic[j] = 1
                        mnu_final_list[i] = mnu_list[j]
                        break
        else:
            mnu_final_list = [0.]

        # Check if any compulsory parameters are not set
        compul = [Omega_c, Omega_b, Omega_k, w0, wa, h, norm_pk, n_s]
        names = ['Omega_c', 'Omega_b', 'Omega_k',
                 'w0', 'wa', 'h', 'norm_pk', 'n_s']
        for nm, item in zip(names, compul):
            if item is None:
                raise ValueError("Necessary parameter '%s' was not set "
                                 "(or set to None)." % nm)

        # BCM parameters: deprecate old usage and sub-in defaults if needed
        if (extra_parameters is not None) and ("bcm" in extra_parameters):
            bcm = extra_parameters["bcm"]
        else:
            bcm = {"log10Mc": None, "etab": None, "ks": None}

        if any([par is not None for par in [bcm_log10Mc, bcm_etab, bcm_ks]]):
            warnings.warn(
                "BCM parameters as arguments of Cosmology are deprecated "
                "and will be removed in a future release. Specify them in "
                "`extra_parameters` instead, using the model key 'bcm', "
                "and omitting the 'bcm_' prefix from the parameter name.",
                CCLDeprecationWarning)
            bcm = {"log10Mc": bcm_log10Mc, "etab": bcm_etab, "ks": bcm_ks}

        bcm_defaults = {"log10Mc": np.log10(1.2e14), "etab": 0.5, "ks": 55}
        for par, val in bcm.items():
            if val is None:
                bcm[par] = bcm_defaults[par]
        log10Mc, etab, ks = bcm["log10Mc"], bcm["etab"], bcm["ks"]

        # Planck MG params: deprecate old usage and sub-in defaults if needed
        if (extra_parameters is not None) and \
                ("PlanckMG" in extra_parameters):
            planckMG = extra_parameters["PlanckMG"]
        else:
            planckMG = {"c1": None, "c2": None, "lambda": None}

        if any([par is not None for par in [c1_mg, c2_mg, lambda_mg]]):
            warnings.warn(
                "MG parameters [c1, c2, lambda] as arguments of Cosmology "
                "are deprecated and will be removed in a future release. "
                "Specify them in `extra_parameters` instead, using the model "
                "key 'PlanckMG', and omitting the '_mg' suffix from the "
                "parameter name.", CCLDeprecationWarning)
            planckMG = {"c1": c1_mg, "c2": c2_mg, "lambda": lambda_mg}

        planckMG_defaults = {"c1": 1.0, "c2": 1.0, "lambda": 0.0}
        for par, val in planckMG.items():
            if val is None:
                planckMG[par] = planckMG_defaults[par]
        c1, c2, lambda_ = planckMG["c1"], planckMG["c2"], planckMG["lambda"]

        # Create new instance of ccl_parameters object
        # Create an internal status variable; needed to check massive neutrino
        # integral.
        T_CMB_old = physical_constants.T_CMB
        try:
            if T_CMB is not None:
                physical_constants.T_CMB = T_CMB
            status = 0
            if nz_mg == -1:
                # Create ccl_parameters without modified growth
                self._params, status = lib.parameters_create_nu(
                    Omega_c, Omega_b, Omega_k, Neff, w0, wa, h,
                    norm_pk, n_s, log10Mc, etab, ks, mu_0, sigma_0,
                    c1, c2, lambda_, mnu_final_list, status)
            else:
                # Create ccl_parameters with modified growth arrays
                self._params, status = lib.parameters_create_nu_vec(
                    Omega_c, Omega_b, Omega_k, Neff, w0, wa, h,
                    norm_pk, n_s, log10Mc, etab, ks, mu_0, sigma_0,
                    c1, c2, lambda_,
                    z_mg, df_mg, mnu_final_list, status)
            check(status)
        finally:
            physical_constants.T_CMB = T_CMB_old

        if Omega_g is not None:
            total = self._params.Omega_g + self._params.Omega_l
            self._params.Omega_g = Omega_g
            self._params.Omega_l = total - Omega_g

    def __getitem__(self, key):
        """Access parameter values by name."""
        try:
            if key == 'm_nu':
                val = lib.parameters_get_nu_masses(self._params, 3)
            elif key == 'extra_parameters':
                val = self._params_init_kwargs["extra_parameters"]
            else:
                val = getattr(self._params, key)
        except AttributeError:
            raise KeyError("Parameter '%s' not recognized." % key)
        return val

    def __setitem__(self, key, val):
        """Set parameter values by name."""
        raise NotImplementedError("Cosmology objects are immutable; create a "
                                  "new Cosmology() instance instead.")

    def __del__(self):
        """Free the C memory this object is managing as it is being garbage
        collected (hopefully)."""
        if hasattr(self, "cosmo"):
            if (self.cosmo is not None and
                    hasattr(lib, 'cosmology_free') and
                    lib.cosmology_free is not None):
                lib.cosmology_free(self.cosmo)
        if hasattr(self, "_params"):
            if (self._params is not None and
                    hasattr(lib, 'parameters_free') and
                    lib.parameters_free is not None):
                lib.parameters_free(self._params)

        # finally delete some attributes we don't want to be around for safety
        # when the context manager exits or if __del__ is called twice
        if hasattr(self, "cosmo"):
            delattr(self, "cosmo")
        if hasattr(self, "_params"):
            delattr(self, "_params")

    def __enter__(self):
        return self

    def __exit__(self, type, value, traceback):
        """Free the C memory this object is managing when the context manager
        exits."""
        self.__del__()

    def __getstate__(self):
        # we are removing any C data before pickling so that the
        # is pure python when pickled.
        state = self.__dict__.copy()
        state.pop('cosmo', None)
        state.pop('_params', None)
        state.pop('_config', None)
        return state

    def __setstate__(self, state):
        # This will create a new `Cosmology` object so we create another lock.
        state["_object_lock"] = type(state.pop("_object_lock"))()
        self.__dict__ = state
        # we removed the C data when it was pickled, so now we unpickle
        # and rebuild the C data
        self._build_cosmo()
        self._object_lock.lock()  # Lock on exit.

    def compute_distances(self):
        """Compute the distance splines."""
        if self.has_distances:
            return
        status = 0
        status = lib.cosmology_compute_distances(self.cosmo, status)
        check(status, self)

    def compute_growth(self):
        """Compute the growth function."""
        if self.has_growth:
            return
        if self['N_nu_mass'] > 0:
            warnings.warn(
                "CCL does not properly compute the linear growth rate in "
                "cosmological models with massive neutrinos!",
                category=CCLWarning)

            if self._params_init_kwargs['df_mg'] is not None:
                warnings.warn(
                    "Modified growth rates via the `df_mg` keyword argument "
                    "cannot be consistently combined with cosmological models "
                    "with massive neutrinos in CCL!",
                    category=CCLWarning)

            if (self._params_init_kwargs['mu_0'] > 0 or
                    self._params_init_kwargs['sigma_0'] > 0):
                warnings.warn(
                    "Modified growth rates via the mu-Sigma model "
                    "cannot be consistently combined with cosmological models "
                    "with massive neutrinos in CCL!",
                    category=CCLWarning)

        status = 0
        status = lib.cosmology_compute_growth(self.cosmo, status)
        check(status, self)

    @cache(maxsize=3)
    def _compute_linear_power(self):
        """Return the linear power spectrum."""
        if (self['N_nu_mass'] > 0 and
                self._config_init_kwargs['transfer_function'] in
                ['bbks', 'eisenstein_hu', 'eisenstein_hu_nowiggles', ]):
            warnings.warn(
                "The '%s' linear power spectrum model does not properly "
                "account for massive neutrinos!" %
                self._config_init_kwargs['transfer_function'],
                category=CCLWarning)

        if self._config_init_kwargs['matter_power_spectrum'] == 'emu':
            warnings.warn(
                "None of the linear power spectrum models in CCL are "
                "consistent with that implicitly used in the emulated "
                "non-linear power spectrum!",
                category=CCLWarning)

        # needed to init some models
        self.compute_growth()

        # Populate power spectrum splines
        trf = self._config_init_kwargs['transfer_function']
        pk = None
        rescale_s8 = True
        rescale_mg = True
        if trf is None:
            raise CCLError("You want to compute the linear power spectrum, "
                           "but you selected `transfer_function=None`.")
        elif trf == 'boltzmann_class':
            pk = get_class_pk_lin(self)
        elif trf == 'boltzmann_isitgr':
            rescale_mg = False
            pk = get_isitgr_pk_lin(self)
<<<<<<< HEAD
        elif trf == 'boltzmann_camb':
            pk_nl_from_camb = False
            if self._config_init_kwargs['matter_power_spectrum'] == "camb":
                pk_nl_from_camb = True
            pk = get_camb_pk_lin(self, nonlin=pk_nl_from_camb)
            if pk_nl_from_camb:
                pk, pk_nl = pk
                self._pk_nl['delta_matter:delta_matter'] = pk_nl
                self._has_pk_nl = True
                rescale_mg = False
                rescale_s8 = False
                if abs(self["mu_0"]) > 1e-14:
                    warnings.warn("You want to compute the non-linear power "
                                  "spectrum using CAMB. This cannot be "
                                  "consistently done with mu_0 > 0.",
                                  category=CCLWarning)
                if np.isfinite(self["sigma8"]) \
                        and not np.isfinite(self["A_s"]):
                    raise CCLError("You want to compute the non-linear "
                                   "power spectrum using CAMB and specified "
                                   "sigma8 but the non-linear power spectrum "
                                   "cannot be consistenty rescaled.")
        elif trf in ['bbks', 'eisenstein_hu', 'eisenstein_hu_nowiggles',
                     'bacco']:
            rescale_s8 = False
            rescale_mg = False
            pk = Pk2D.from_model(self, model=trf)
=======
        elif trf in ['bbks', 'eisenstein_hu', 'eisenstein_hu_nowiggles']:
            rescale_s8 = False
            rescale_mg = False
            pk = Pk2D.from_model(self, model=trf)

        # Compute the CAMB nonlin power spectrum if needed,
        # to avoid repeating the code in `compute_nonlin_power`.
        # Because CAMB power spectra come in pairs with pkl always computed,
        # we set the nonlin power spectrum first, but keep the linear via a
        # status variable to use it later if the transfer function is CAMB too.
        pkl = None
        if self._config_init_kwargs["matter_power_spectrum"] == "camb":
            if abs(self["mu_0"]) > 1e-14:
                warnings.warn("CAMB doesn't compute non-linear power spectra "
                              "consistently with mu_0 > 0.", CCLWarning)
            if not np.isfinite(self["A_s"]):
                raise CCLError("CAMB doesn't rescale non-linear power spectra "
                               "consistently without A_s.")

            # no rescaling because A_s is necessarily provided
            rescale_mg = rescale_s8 = False
            name = "delta_matter:delta_matter"
            pkl, self._pk_nl[name] = get_camb_pk_lin(self, nonlin=True)

        if trf == "boltzmann_camb":
            pk = pkl if pkl is not None else get_camb_pk_lin(self)
>>>>>>> 7b44b1e1

        # Rescale by sigma8/mu-sigma if needed
        if pk:
            status = 0
            status = lib.rescale_linpower(self.cosmo, pk.psp,
                                          int(rescale_mg),
                                          int(rescale_s8),
                                          status)
            check(status, self)

        return pk

    @unlock_instance(mutate=False)
    def compute_linear_power(self):
        """Compute the linear power spectrum."""
        if self.has_linear_power:
            return
        pk = self._compute_linear_power()
        # Assign
        self._pk_lin['delta_matter:delta_matter'] = pk

    def _get_halo_model_nonlin_power(self):
        from . import halos as hal
        HM = {"mass_def": None, "mass_def_strict": None,
              "mass_function": None, "halo_bias": None,
              "concentration": None}
        try:
            extras = self._params_init_kwargs["extra_parameters"]
            HM.update(extras["halo_model"])
        except (KeyError, TypeError):
            warnings.warn(
                "You want to compute the Halo Model power spectrum but the "
                "`halo_model` parameters are not specified in "
                "`extra_parameters`. Refer to the documentation for the "
                "default values. "
                "Defaults will be overriden by the deprecated "
                "`mass_function` and `halo_concentration`, if specified.",
                CCLWarning)

        # override with deprecated Cosmology arguments
        mass_function = self._config_init_kwargs["mass_function"]
        halo_concentration = self._config_init_kwargs["halo_concentration"]
        if mass_function is not None:
            mfs = {"angulo": "Angulo12", "tinker": "Tinker08",
                   "tinker10": "Tinker10", "watson": "Watson13",
                   "shethtormen": "Sheth99"}
            HM["mass_function"] = mfs[mass_function]
        if halo_concentration is not None:
            cms = {"bhattacharya2011": "Bhattacharya13",
                   "duffy2008": "Duffy08",
                   "constant_concentration": "Constant"}
            HM["concentration"] = cms[halo_concentration]

        if (HM["halo_bias"] is None and
                HM["mass_function"] in ["Tinker10", "Sheth99"]):
            HM["halo_bias"] = HM["mass_function"]

        HM_defaults = {"mass_def": "200m", "mass_def_strict": False,
                       "mass_function": "Tinker10", "halo_bias": "Tinker10",
                       "concentration": "Duffy08"}
        for par, val in HM.items():
            if val is None:
                HM[par] = HM_defaults[par]

        hmd = hal.MassDef.from_name(HM["mass_def"])()
        mf_pars = {"mass_def": hmd, "mass_def_strict": HM["mass_def_strict"]}
        hb_pars = mf_pars.copy()
        if HM["mass_function"] == "Sheth99":
            mf_pars["use_delta_c_fit"] = True
        hmf = hal.MassFunc.from_name(HM["mass_function"])(**mf_pars)
        hbf = hal.HaloBias.from_name(HM["halo_bias"])(**hb_pars)
        hmc = hal.HMCalculator(mass_function=hmf, halo_bias=hbf, mass_def=hmd)
        cM_pars = {"mass_def": hmd}
        if HM["concentration"] == "Constant":
            cM_pars["c"] = 4.
        cM = hal.Concentration.from_name(HM["concentration"])(**cM_pars)
        prof = hal.HaloProfileNFW(c_m_relation=cM)
        return hal.halomod_Pk2D(self, hmc, prof, normprof=True)

    @cache(maxsize=3)
    def _compute_nonlin_power(self):
        """Return the non-linear power spectrum."""
        if self._config_init_kwargs['matter_power_spectrum'] != 'linear':
            if self._params_init_kwargs['df_mg'] is not None:
                warnings.warn(
                    "Modified growth rates via the `df_mg` keyword argument "
                    "cannot be consistently combined with '%s' for "
                    "computing the non-linear power spectrum!" %
                    self._config_init_kwargs['matter_power_spectrum'],
                    category=CCLWarning)

            if (self._params_init_kwargs['mu_0'] != 0 or
                    self._params_init_kwargs['sigma_0'] != 0):
                warnings.warn(
                    "mu-Sigma modified cosmologies "
                    "cannot be consistently combined with '%s' "
                    "for computing the non-linear power spectrum!" %
                    self._config_init_kwargs['matter_power_spectrum'],
                    category=CCLWarning)

        if (self['N_nu_mass'] > 0 and
                self._config_init_kwargs['baryons_power_spectrum'] == 'bcm'):
            warnings.warn(
                "The BCM baryonic correction model's default parameters "
                "were not calibrated for cosmological models with "
                "massive neutrinos!",
                category=CCLWarning)

        self.compute_distances()

        # Populate power spectrum splines
        mps = self._config_init_kwargs['matter_power_spectrum']
        # needed for halofit, halomodel and linear options
        if (mps != 'emu') and (mps is not None):
            self.compute_linear_power()

<<<<<<< HEAD
        if mps == "camb" and self._has_pk_nl:
            # Already computed
            return self._pk_nl['delta_matter:delta_matter']
=======
        if mps == "camb":
            return
>>>>>>> 7b44b1e1

        if mps is None:
            raise CCLError("You want to compute the non-linear power "
                           "spectrum, but you selected "
                           "`matter_power_spectrum=None`.")
        elif mps == 'halo_model':
            pk = self._get_halo_model_nonlin_power()
        elif mps == 'halofit':
            pkl = self._pk_lin['delta_matter:delta_matter']
            if pkl is None:
                raise CCLError("The linear power spectrum is a "
                               "necessary input for halofit")
            pk = pkl.apply_halofit(self)
        elif mps == 'emu':
            pk = Pk2D.from_model(self, model='emu')
        elif mps == 'linear':
            pk = self._pk_lin['delta_matter:delta_matter']
        elif mps in ['bacco', ]:  # other emulators go in here
            pkl = self._pk_lin['delta_matter:delta_matter']
            pk = pkl.apply_nonlin_model(self, model=mps)

        # Correct for baryons if required
        bps = self._config_init_kwargs['baryons_power_spectrum']
        if bps in ['bcm', 'bacco', ]:
            pk = pk.include_baryons(self, model=bps)

        return pk

    @unlock_instance(mutate=False)
    def compute_nonlin_power(self):
        """Compute the non-linear power spectrum."""
        if self.has_nonlin_power:
            return
        pk = self._compute_nonlin_power()
        # Assign
        self._pk_nl['delta_matter:delta_matter'] = pk

    def compute_sigma(self):
        """Compute the sigma(M) spline."""
        if self.has_sigma:
            return

        # we need these things before building the mass function splines
        if self['N_nu_mass'] > 0:
            # these are not consistent with anything - fun
            warnings.warn(
                "All of the halo mass function, concentration, and bias "
                "models in CCL are not properly calibrated for cosmological "
                "models with massive neutrinos!",
                category=CCLWarning)

        if self._config_init_kwargs['baryons_power_spectrum'] != 'nobaryons':
            warnings.warn(
                "All of the halo mass function, concentration, and bias "
                "models in CCL are not consistently adjusted for baryons "
                "when the power spectrum is via the BCM model!",
                category=CCLWarning)

        self.compute_linear_power()
        pk = self._pk_lin['delta_matter:delta_matter']
        if pk is None:
            raise CCLError("Linear power spectrum can't be None")
        status = 0
        status = lib.cosmology_compute_sigma(self.cosmo, pk.psp, status)
        check(status, self)

    def get_linear_power(self, name='delta_matter:delta_matter'):
        """Get the :class:`~pyccl.pk2d.Pk2D` object associated with
        the linear power spectrum with name `name`.

        Args:
            name (:obj:`str` or `None`): name of the power spectrum to
                return. If `None`, `'delta_matter:delta_matter'` will
                be used.

        Returns:
            :class:`~pyccl.pk2d.Pk2D` object containing the linear
            power spectrum with name `name`.
        """
        if name is None:
            name = 'delta_matter:delta_matter'
        if name not in self._pk_lin:
            raise KeyError("Unknown power spectrum %s." % name)
        return self._pk_lin[name]

    def get_nonlin_power(self, name='delta_matter:delta_matter'):
        """Get the :class:`~pyccl.pk2d.Pk2D` object associated with
        the non-linear power spectrum with name `name`.

        Args:
            name (:obj:`str` or `None`): name of the power spectrum to
                return. If `None`, `'delta_matter:delta_matter'` will
                be used.

        Returns:
            :class:`~pyccl.pk2d.Pk2D` object containing the non-linear
            power spectrum with name `name`.
        """
        if name is None:
            name = 'delta_matter:delta_matter'
        if name not in self._pk_nl:
            raise KeyError("Unknown power spectrum %s." % name)
        return self._pk_nl[name]

    @property
    def has_distances(self):
        """Checks if the distances have been precomputed."""
        return bool(self.cosmo.computed_distances)

    @property
    def has_growth(self):
        """Checks if the growth function has been precomputed."""
        return bool(self.cosmo.computed_growth)

    @property
    def has_linear_power(self):
        """Checks if the linear power spectra have been precomputed."""
        try:
            return isinstance(self._pk_lin["delta_matter:delta_matter"], Pk2D)
        except KeyError:
            return False

    @property
    def has_nonlin_power(self):
        """Checks if the non-linear power spectra have been precomputed."""
        try:
            return isinstance(self._pk_nl["delta_matter:delta_matter"], Pk2D)
        except KeyError:
            return False

    @property
    def has_sigma(self):
        """Checks if sigma(M) is precomputed."""
        return bool(self.cosmo.computed_sigma)

    def status(self):
        """Get error status of the ccl_cosmology object.

        .. note:: The error statuses are currently under development and
                  may not be fully descriptive.

        Returns:
            :obj:`str` containing the status message.
        """
        # Get status ID string if one exists
        if self.cosmo.status in error_types.keys():
            status = error_types[self.cosmo.status]
        else:
            status = self.cosmo.status

        # Get status message
        msg = self.cosmo.status_message

        # Return status information
        return "status(%s): %s" % (status, msg)


def CosmologyVanillaLCDM(**kwargs):
    """A cosmology with typical flat Lambda-CDM parameters (`Omega_c=0.25`,
    `Omega_b = 0.05`, `Omega_k = 0`, `sigma8 = 0.81`, `n_s = 0.96`, `h = 0.67`,
    no massive neutrinos).

    Arguments:
        **kwargs (dict): a dictionary of parameters passed as arguments
            to the `Cosmology` constructor. It should not contain any of
            the LambdaCDM parameters (`"Omega_c"`, `"Omega_b"`, `"n_s"`,
            `"sigma8"`, `"A_s"`, `"h"`), since these are fixed.
    """
    p = {'Omega_c': 0.25,
         'Omega_b': 0.05,
         'h': 0.67,
         'n_s': 0.96,
         'sigma8': 0.81,
         'A_s': None}
    if set(p).intersection(set(kwargs)):
        raise ValueError(
            f"You cannot change the LCDM parameters: {list(p.keys())}.")
    return Cosmology(**(p | kwargs))


class CosmologyCalculator(Cosmology):
    """A "calculator-mode" CCL `Cosmology` object.
    This allows users to build a cosmology from a set of arrays
    describing the background expansion, linear growth factor and
    linear and non-linear power spectra, which can then be used
    to compute more complex observables (e.g. angular power
    spectra or halo-model quantities). These are stored in
    `background`, `growth`, `pk_linear` and `pk_nonlin`.

    .. note:: Although in principle these arrays should suffice
              to compute most observable quantities some
              calculations implemented in CCL (e.g. the halo
              mass function) requires knowledge of basic
              cosmological parameters such as :math:`\\Omega_M`.
              For this reason, users must pass a minimal set
              of :math:`\\Lambda` CDM cosmological parameters.

    Args:
        Omega_c (:obj:`float`): Cold dark matter density fraction.
        Omega_b (:obj:`float`): Baryonic matter density fraction.
        h (:obj:`float`): Hubble constant divided by 100 km/s/Mpc;
            unitless.
        A_s (:obj:`float`): Power spectrum normalization. Exactly
            one of A_s and sigma_8 is required.
        sigma8 (:obj:`float`): Variance of matter density
            perturbations at an 8 Mpc/h scale. Exactly one of A_s
            and sigma_8 is required.
        n_s (:obj:`float`): Primordial scalar perturbation spectral
            index.
        Omega_k (:obj:`float`, optional): Curvature density fraction.
            Defaults to 0.
        Omega_g (:obj:`float`, optional): Density in relativistic species
            except massless neutrinos. The default of `None` corresponds
            to setting this from the CMB temperature. Note that if a
            non-`None` value is given, this may result in a physically
            inconsistent model because the CMB temperature will still
            be non-zero in the parameters.
        Neff (:obj:`float`, optional): Effective number of massless
            neutrinos present. Defaults to 3.046.
        m_nu (:obj:`float`, optional): Total mass in eV of the massive
            neutrinos present. Defaults to 0.
        m_nu_type (:obj:`str`, optional): The type of massive neutrinos.
            Should be one of 'inverted', 'normal', 'equal', 'single', or
            'list'. The default of None is the same as 'normal'.
        w0 (:obj:`float`, optional): First order term of dark energy
            equation of state. Defaults to -1.
        wa (:obj:`float`, optional): Second order term of dark energy
            equation of state. Defaults to 0.
        T_CMB (:obj:`float`): The CMB temperature today. The default of
            ``None`` uses the global CCL value in
            ``pyccl.physical_constants.T_CMB``.
        background (:obj:`dict`): a dictionary describing the background
            expansion. It must contain three mandatory entries: `'a'`: an
            array of monotonically ascending scale-factor values. `'chi'`:
            an array containing the values of the comoving radial distance
            (in units of Mpc) at the scale factor values stored in `a`.
            '`h_over_h0`': an array containing the Hubble expansion rate at
            the scale factor values stored in `a`, divided by its value
            today (at `a=1`).
        growth (:obj:`dict`): a dictionary describing the linear growth of
            matter fluctuations. It must contain three mandatory entries:
            `'a'`: an array of monotonically ascending scale-factor
            values. `'growth_factor'`: an array containing the values of
            the linear growth factor :math:`D(a)` at the scale factor
            values stored in `a`. '`growth_rate`': an array containing the
            growth rate :math:`f(a)\\equiv d\\log D/d\\log a` at the scale
            factor values stored in `a`.
        pk_linear (:obj:`dict`): a dictionary containing linear power
            spectra. It must contain the following mandatory entries:
            `'a'`: an array of scale factor values. `'k'`: an array of
            comoving wavenumbers in units of inverse Mpc.
            `'delta_matter:delta_matter'`: a 2D array of shape
            `(n_a, n_k)`, where `n_a` and `n_k` are the lengths of
            `'a'` and `'k'` respectively, containing the linear matter
            power spectrum :math:`P(k,a)`. This dictionary may also
            contain other entries with keys of the form `'q1:q2'`,
            containing other cross-power spectra between quantities
            `'q1'` and `'q2'`.
        pk_nonlin (:obj:`dict`): a dictionary containing non-linear
            power spectra. It must contain the following mandatory
            entries: `'a'`: an array of scale factor values.
            `'k'`: an array of comoving wavenumbers in units of
            inverse Mpc. If `nonlinear_model` is `None`, it should also
            contain `'delta_matter:delta_matter'`: a 2D array of
            shape `(n_a, n_k)`, where `n_a` and `n_k` are the lengths
            of `'a'` and `'k'` respectively, containing the non-linear
            matter power spectrum :math:`P(k,a)`. This dictionary may
            also contain other entries with keys of the form `'q1:q2'`,
            containing other cross-power spectra between quantities
            `'q1'` and `'q2'`.
        nonlinear_model (:obj:`str`, :obj:`dict` or `None`): model to
            compute non-linear power spectra. If a string, the associated
            non-linear model will be applied to all entries in `pk_linear`
            which do not appear in `pk_nonlin`. If a dictionary, it should
            contain entries of the form `'q1:q2': model`, where `model`
            is a string designating the non-linear model to apply to the
            `'q1:q2'` power spectrum, which must also be present in
            `pk_linear`. If `model` is `None`, this non-linear power
            spectrum will not be calculated. If `nonlinear_model` is
            `None`, no additional non-linear power spectra will be
            computed. The only non-linear model supported is `'halofit'`,
            corresponding to the "HALOFIT" transformation of
            Takahashi et al. 2012 (arXiv:1208.2701).
    """
    @warn_api
    def __init__(
            self, *, Omega_c=None, Omega_b=None, h=None, n_s=None,
            sigma8=None, A_s=None, Omega_k=0., Omega_g=None,
            Neff=3.046, m_nu=0., m_nu_type=None, w0=-1., wa=0.,
            T_CMB=None, background=None, growth=None,
            pk_linear=None, pk_nonlin=None, nonlinear_model=None):
        if pk_linear:
            transfer_function = 'calculator'
        else:
            transfer_function = None
        if pk_nonlin or nonlinear_model:
            matter_power_spectrum = 'calculator'
        else:
            matter_power_spectrum = None

        # Cosmology
        super(CosmologyCalculator, self).__init__(
            Omega_c=Omega_c, Omega_b=Omega_b, h=h,
            n_s=n_s, sigma8=sigma8, A_s=A_s,
            Omega_k=Omega_k, Omega_g=Omega_g,
            Neff=Neff, m_nu=m_nu, m_nu_type=m_nu_type,
            w0=w0, wa=wa, T_CMB=T_CMB,
            transfer_function=transfer_function,
            matter_power_spectrum=matter_power_spectrum)

        # Parse arrays
        has_bg = background is not None
        has_dz = growth is not None
        has_pklin = pk_linear is not None
        has_pknl = pk_nonlin is not None
        has_nonlin_model = nonlinear_model is not None

        if has_bg:
            self._init_bg(background)
        if has_dz:
            self._init_growth(growth)
        if has_pklin:
            self._init_pklin(pk_linear)
        if has_pknl:
            self._init_pknl(pk_nonlin, has_nonlin_model)
        self._apply_nonlinear_model(nonlinear_model)

    def _init_bg(self, background):
        # Background
        if not isinstance(background, dict):
            raise TypeError("`background` must be a dictionary.")
        if (('a' not in background) or ('chi' not in background) or
                ('h_over_h0' not in background)):
            raise ValueError("`background` must contain keys "
                             "'a', 'chi' and 'h_over_h0'")
        a = background['a']
        chi = background['chi']
        hoh0 = background['h_over_h0']
        # Check that input arrays have the same size.
        if not (a.shape == chi.shape == hoh0.shape):
            raise ValueError("Input arrays must have the same size.")
        # Check that `a` is a monotonically increasing array.
        if not np.array_equal(a, np.sort(a)):
            raise ValueError("Input scale factor array is not "
                             "monotonically increasing.")
        # Check that the last element of a_array_back is 1:
        if np.abs(a[-1]-1.0) > 1e-5:
            raise ValueError("The last element of the input scale factor"
                             "array must be 1.0.")
        status = 0
        status = lib.cosmology_distances_from_input(self.cosmo,
                                                    a, chi, hoh0,
                                                    status)
        check(status, self)

    def _init_growth(self, growth):
        # Growth
        if not isinstance(growth, dict):
            raise TypeError("`growth` must be a dictionary.")
        if (('a' not in growth) or ('growth_factor' not in growth) or
                ('growth_rate' not in growth)):
            raise ValueError("`growth` must contain keys "
                             "'a', 'growth_factor' and 'growth_rate'")
        a = growth['a']
        dz = growth['growth_factor']
        fz = growth['growth_rate']
        # Check that input arrays have the same size.
        if not (a.shape == dz.shape
                == fz.shape):
            raise ValueError("Input arrays must have the same size.")
        # Check that a_array_grth is a monotonically increasing array.
        if not np.array_equal(a,
                              np.sort(a)):
            raise ValueError("Input scale factor array is not "
                             "monotonically increasing.")
        # Check that the last element of a is 1:
        if np.abs(a[-1]-1.0) > 1e-5:
            raise ValueError("The last element of the input scale factor"
                             "array must be 1.0.")
        status = 0
        status = lib.cosmology_growth_from_input(self.cosmo,
                                                 a, dz, fz,
                                                 status)
        check(status, self)

    def _init_pklin(self, pk_linear):
        # Linear power spectrum
        if not isinstance(pk_linear, dict):
            raise TypeError("`pk_linear` must be a dictionary")
        if (('delta_matter:delta_matter' not in pk_linear) or
                ('a' not in pk_linear) or ('k' not in pk_linear)):
            raise ValueError("`pk_linear` must contain keys 'a', 'k' "
                             "and 'delta_matter:delta_matter' "
                             "(at least)")

        # Check that `a` is a monotonically increasing array.
        if not np.array_equal(pk_linear['a'], np.sort(pk_linear['a'])):
            raise ValueError("Input scale factor array in `pk_linear` is not "
                             "monotonically increasing.")

        # needed for high-z extrapolation
        self.compute_growth()

        na = len(pk_linear['a'])
        nk = len(pk_linear['k'])
        lk = np.log(pk_linear['k'])
        pk_names = [key for key in pk_linear if key not in ('a', 'k')]
        for n in pk_names:
            qs = n.split(':')
            if len(qs) != 2:
                raise ValueError("Power spectrum label %s could " % n +
                                 "not be parsed. Label must be of the " +
                                 "form 'q1:q2'")
            pk = pk_linear[n]
            if pk.shape != (na, nk):
                raise ValueError("Power spectrum %s has shape " % n +
                                 str(pk.shape) + " but shape " +
                                 "(%d, %d) was expected." % (na, nk))
            # Spline in log-space if the P(k) is positive-definite
            use_log = np.all(pk > 0)
            if use_log:
                pk = np.log(pk)
            # Initialize and store
            pk = Pk2D(pkfunc=None,
                      a_arr=pk_linear['a'], lk_arr=lk, pk_arr=pk,
                      is_logp=use_log, extrap_order_lok=1,
                      extrap_order_hik=2, cosmo=None)
            self._pk_lin[n] = pk

    def _init_pknl(self, pk_nonlin, has_nonlin_model):
        # Non-linear power spectrum
        if not isinstance(pk_nonlin, dict):
            raise TypeError("`pk_nonlin` must be a dictionary")
        if (('a' not in pk_nonlin) or ('k' not in pk_nonlin)):
            raise ValueError("`pk_nonlin` must contain keys "
                             "'a' and 'k' (at least)")
        # Check that `a` is a monotonically increasing array.
        if not np.array_equal(pk_nonlin['a'], np.sort(pk_nonlin['a'])):
            raise ValueError("Input scale factor array in `pk_nonlin` is not "
                             "monotonically increasing.")

        if ((not has_nonlin_model) and
                ('delta_matter:delta_matter' not in pk_nonlin)):
            raise ValueError("`pk_nonlin` must contain key "
                             "'delta_matter:delta_matter' or "
                             "use halofit to compute it")
        na = len(pk_nonlin['a'])
        nk = len(pk_nonlin['k'])
        lk = np.log(pk_nonlin['k'])
        pk_names = [key for key in pk_nonlin if key not in ('a', 'k')]
        for n in pk_names:
            qs = n.split(':')
            if len(qs) != 2:
                raise ValueError("Power spectrum label %s could " % n +
                                 "not be parsed. Label must be of the " +
                                 "form 'q1:q2'")
            pk = pk_nonlin[n]
            if pk.shape != (na, nk):
                raise ValueError("Power spectrum %s has shape " % n +
                                 str(pk.shape) + " but shape " +
                                 "(%d, %d) was expected." % (na, nk))
            # Spline in log-space if the P(k) is positive-definite
            use_log = np.all(pk > 0)
            if use_log:
                pk = np.log(pk)
            # Initialize and store
            pk = Pk2D(pkfunc=None,
                      a_arr=pk_nonlin['a'], lk_arr=lk, pk_arr=pk,
                      is_logp=use_log, extrap_order_lok=1,
                      extrap_order_hik=2, cosmo=None)
            self._pk_nl[n] = pk

    def _apply_nonlinear_model(self, nonlin_model):
        if nonlin_model is None:
            return
        elif isinstance(nonlin_model, str):
            if not self._pk_lin:
                raise ValueError("You asked to use the non-linear "
                                 "model " + nonlin_model + " but "
                                 "provided no linear power spectrum "
                                 "to apply it to.")
            nld = {n: nonlin_model
                   for n in self._pk_lin}
        elif isinstance(nonlin_model, dict):
            nld = nonlin_model
        else:
            raise TypeError("`nonlinear_model` must be a string, "
                            "a dictionary or `None`")

        for name, model in nld.items():
            if name in self._pk_nl:
                continue

            if name not in self._pk_lin:
                raise KeyError(name + " is not a "
                               "known linear power spectrum")

            if ((name == 'delta_matter:delta_matter') and
                    (model is None)):
                raise ValueError("The non-linear matter power spectrum "
                                 "can't be `None`")

            if model == 'halofit':
                pkl = self._pk_lin[name]
                self._pk_nl[name] = pkl.apply_halofit(self)
            elif model is None:
                pass
            else:
                raise KeyError(model + " is not a valid "
                               "non-linear model.")<|MERGE_RESOLUTION|>--- conflicted
+++ resolved
@@ -14,11 +14,7 @@
 from .boltzmann import get_class_pk_lin, get_camb_pk_lin, get_isitgr_pk_lin
 from .pyutils import check
 from .pk2d import Pk2D
-<<<<<<< HEAD
 from .base import CCLObject, cache, unlock_instance, warn_api
-=======
-from .bcm import bcm_correct_pk2d
->>>>>>> 7b44b1e1
 from .parameters import CCLParameters, physical_constants
 
 # Configuration types
@@ -210,19 +206,11 @@
     # Go through all functions in the main package and the subpackages
     # and make every function that takes `cosmo` as its first argument
     # an attribute of this class.
-<<<<<<< HEAD
     from . import (background, baryons, boltzmann, cells,
                    correlations, covariances, neutrinos,
                    pk2d, power, tk3d, tracers, halos, nl_pt)
     subs = [background, boltzmann, baryons, cells, correlations, covariances,
             neutrinos, pk2d, power, tk3d, tracers, halos, nl_pt]
-=======
-    from . import (background, bcm, boltzmann, cls,
-                   correlations, covariances, neutrinos,
-                   pk2d, power, pyutils, tk3d, tracers, halos, nl_pt)
-    subs = [background, boltzmann, bcm, cls, correlations, covariances,
-            neutrinos, pk2d, power, pyutils, tk3d, tracers, halos, nl_pt]
->>>>>>> 7b44b1e1
     funcs = [getmembers(sub, isfunction) for sub in subs]
     funcs = [func for sub in funcs for func in sub]
     for name, func in funcs:
@@ -230,13 +218,8 @@
         if pars and pars[0] == "cosmo":
             vars()[name] = func
     # clear unnecessary locals
-<<<<<<< HEAD
     del (background, boltzmann, baryons, cells, correlations, covariances,
          neutrinos, pk2d, power, tk3d, tracers, halos, nl_pt,
-=======
-    del (background, boltzmann, bcm, cls, correlations, covariances,
-         neutrinos, pk2d, power, pyutils, tk3d, tracers, halos, nl_pt,
->>>>>>> 7b44b1e1
          subs, funcs, func, name, pars)
 
     @warn_api
@@ -415,12 +398,10 @@
                     "Available options are: %s or None."
                     % (halo_concentration, halo_concentration_types.keys()))
         if emulator_neutrinos not in emulator_neutrinos_types.keys():
-<<<<<<< HEAD
             raise ValueError(
                 "'%s' is not a valid emulator neutrinos "
                 "method. Available options are: %s"
                 % (emulator_neutrinos, emulator_neutrinos_types.keys()))
-=======
             raise ValueError("'%s' is not a valid emulator neutrinos "
                              "method. Available options are: %s"
                              % (emulator_neutrinos,
@@ -430,7 +411,6 @@
             raise CCLError(
                 "To compute the non-linear matter power spectrum with CAMB "
                 "the transfer function should be 'boltzmann_camb'.")
->>>>>>> 7b44b1e1
 
         # Assign values to new ccl_configuration object
         # TODO: remove mass function and concentration from config
@@ -843,35 +823,6 @@
         elif trf == 'boltzmann_isitgr':
             rescale_mg = False
             pk = get_isitgr_pk_lin(self)
-<<<<<<< HEAD
-        elif trf == 'boltzmann_camb':
-            pk_nl_from_camb = False
-            if self._config_init_kwargs['matter_power_spectrum'] == "camb":
-                pk_nl_from_camb = True
-            pk = get_camb_pk_lin(self, nonlin=pk_nl_from_camb)
-            if pk_nl_from_camb:
-                pk, pk_nl = pk
-                self._pk_nl['delta_matter:delta_matter'] = pk_nl
-                self._has_pk_nl = True
-                rescale_mg = False
-                rescale_s8 = False
-                if abs(self["mu_0"]) > 1e-14:
-                    warnings.warn("You want to compute the non-linear power "
-                                  "spectrum using CAMB. This cannot be "
-                                  "consistently done with mu_0 > 0.",
-                                  category=CCLWarning)
-                if np.isfinite(self["sigma8"]) \
-                        and not np.isfinite(self["A_s"]):
-                    raise CCLError("You want to compute the non-linear "
-                                   "power spectrum using CAMB and specified "
-                                   "sigma8 but the non-linear power spectrum "
-                                   "cannot be consistenty rescaled.")
-        elif trf in ['bbks', 'eisenstein_hu', 'eisenstein_hu_nowiggles',
-                     'bacco']:
-            rescale_s8 = False
-            rescale_mg = False
-            pk = Pk2D.from_model(self, model=trf)
-=======
         elif trf in ['bbks', 'eisenstein_hu', 'eisenstein_hu_nowiggles']:
             rescale_s8 = False
             rescale_mg = False
@@ -898,7 +849,6 @@
 
         if trf == "boltzmann_camb":
             pk = pkl if pkl is not None else get_camb_pk_lin(self)
->>>>>>> 7b44b1e1
 
         # Rescale by sigma8/mu-sigma if needed
         if pk:
@@ -1015,14 +965,8 @@
         if (mps != 'emu') and (mps is not None):
             self.compute_linear_power()
 
-<<<<<<< HEAD
-        if mps == "camb" and self._has_pk_nl:
-            # Already computed
-            return self._pk_nl['delta_matter:delta_matter']
-=======
         if mps == "camb":
             return
->>>>>>> 7b44b1e1
 
         if mps is None:
             raise CCLError("You want to compute the non-linear power "
