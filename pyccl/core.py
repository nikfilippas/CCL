"""The core functionality of ccl, including the core data types. This includes
the cosmology and parameters objects used to instantiate a model from which one
can compute a set of theoretical predictions.
"""
import warnings
import numpy as np
import yaml
from inspect import getmembers, isfunction, signature

from . import ccllib as lib
from .errors import CCLError, CCLWarning
from ._types import error_types
from .boltzmann import get_class_pk_lin, get_camb_pk_lin, get_isitgr_pk_lin
from .pyutils import check, warn_api
from .pk2d import Pk2D
from .bcm import bcm_correct_pk2d

# Configuration types
transfer_function_types = {
    None: lib.transfer_none,
    'eisenstein_hu': lib.eisenstein_hu,
    'eisenstein_hu_nowiggles': lib.eisenstein_hu_nowiggles,
    'bbks': lib.bbks,
    'boltzmann_class': lib.boltzmann_class,
    'boltzmann_camb': lib.boltzmann_camb,
    'boltzmann_isitgr': lib.boltzmann_isitgr,
    'calculator': lib.pklin_from_input
}

matter_power_spectrum_types = {
    None: lib.pknl_none,
    'halo_model': lib.halo_model,
    'halofit': lib.halofit,
    'linear': lib.linear,
    'emu': lib.emu,
    'calculator': lib.pknl_from_input,
    'camb': lib.pknl_from_boltzman
}

baryons_power_spectrum_types = {
    'nobaryons': lib.nobaryons,
    'bcm': lib.bcm
}

# List which transfer functions can be used with the muSigma_MG
# parameterisation of modified gravity

mass_function_types = {
    'angulo': lib.angulo,
    'tinker': lib.tinker,
    'tinker10': lib.tinker10,
    'watson': lib.watson,
    'shethtormen': lib.shethtormen
}

halo_concentration_types = {
    'bhattacharya2011': lib.bhattacharya2011,
    'duffy2008': lib.duffy2008,
    'constant_concentration': lib.constant_concentration,
}

emulator_neutrinos_types = {
    'strict': lib.emu_strict,
    'equalize': lib.emu_equalize
}


class Cosmology(object):
    """A cosmology including parameters and associated data.

    .. note:: Although some arguments default to `None`, they will raise a
              ValueError inside this function if not specified, so they are not
              optional.

    .. note:: The parameter Omega_g can be used to set the radiation density
              (not including relativistic neutrinos) to zero. Doing this will
              give you a model that is physically inconsistent since the
              temperature of the CMB will still be non-zero. Note however
              that this approximation is common for late-time LSS computations.

    .. note:: BCM stands for the "baryonic correction model" of Schneider &
              Teyssier (2015; https://arxiv.org/abs/1510.06034). See the
              `DESC Note <https://github.com/LSSTDESC/CCL/blob/master/doc\
/0000-ccl_note/main.pdf>`_
              for details.

    .. note:: After instantiation, you can set parameters related to the
              internal splines and numerical integration accuracy by setting
              the values of the attributes of
              :obj:`Cosmology.cosmo.spline_params` and
              :obj:`Cosmology.cosmo.gsl_params`. For example, you can set
              the generic relative accuracy for integration by executing
              ``c = Cosmology(...); c.cosmo.gsl_params.INTEGRATION_EPSREL \
= 1e-5``.
              See the module level documentation of `pyccl.core` for details.

    Args:
        Omega_c (:obj:`float`): Cold dark matter density fraction.
        Omega_b (:obj:`float`): Baryonic matter density fraction.
        h (:obj:`float`): Hubble constant divided by 100 km/s/Mpc; unitless.
        A_s (:obj:`float`): Power spectrum normalization. Exactly one of A_s
            and sigma_8 is required.
        sigma8 (:obj:`float`): Variance of matter density perturbations at
            an 8 Mpc/h scale. Exactly one of A_s and sigma_8 is required.
        n_s (:obj:`float`): Primordial scalar perturbation spectral index.
        Omega_k (:obj:`float`, optional): Curvature density fraction.
            Defaults to 0.
        Omega_g (:obj:`float`, optional): Density in relativistic species
            except massless neutrinos. The default of `None` corresponds
            to setting this from the CMB temperature. Note that if a non-`None`
            value is given, this may result in a physically inconsistent model
            because the CMB temperature will still be non-zero in the
            parameters.
        Neff (:obj:`float`, optional): Effective number of massless
            neutrinos present. Defaults to 3.046.
        m_nu (:obj:`float`, optional): Total mass in eV of the massive
            neutrinos present. Defaults to 0.
        m_nu_type (:obj:`str`, optional): The type of massive neutrinos. Should
            be one of 'inverted', 'normal', 'equal', 'single', or 'list'.
            The default of None is the same as 'normal'.
        w0 (:obj:`float`, optional): First order term of dark energy equation
            of state. Defaults to -1.
        wa (:obj:`float`, optional): Second order term of dark energy equation
            of state. Defaults to 0.
        T_CMB (:obj:`float`): The CMB temperature today. The default of
            ``None`` uses the global CCL value in
            ``pyccl.physical_constants.T_CMB``.
        bcm_log10Mc (:obj:`float`, optional): One of the parameters of the
            BCM model. Defaults to `np.log10(1.2e14)`.
        bcm_etab (:obj:`float`, optional): One of the parameters of the BCM
            model. Defaults to 0.5.
        bcm_ks (:obj:`float`, optional): One of the parameters of the BCM
            model. Defaults to 55.0.
        mu_0 (:obj:`float`, optional): One of the parameters of the mu-Sigma
            modified gravity model. Defaults to 0.0
        sigma_0 (:obj:`float`, optional): One of the parameters of the mu-Sigma
            modified gravity model. Defaults to 0.0
        c1_mg (:obj:`float`, optional): MG parameter that enters in the scale
            dependence of mu affecting its large scale behavior. Default to 1.
            See, e.g., Eqs. (46) in Ade et al. 2015, arXiv:1502.01590
            where their f1 and f2 functions are set equal to the commonly used
            ratio of dark energy density parameter at scale factor a over
            the dark energy density parameter today
        c2_mg (:obj:`float`, optional): MG parameter that enters in the scale
            dependence of Sigma affecting its large scale behavior. Default 1.
            See, e.g., Eqs. (47) in Ade et al. 2015, arXiv:1502.01590
            where their f1 and f2 functions are set equal to the commonly used
            ratio of dark energy density parameter at scale factor a over
            the dark energy density parameter today
        lambda_mg (:obj:`float`, optional): MG parameter that sets the start
            of dependance on c1 and c2 MG parameters. Defaults to 0.0
            See, e.g., Eqs. (46) & (47) in Ade et al. 2015, arXiv:1502.01590
            where their f1 and f2 functions are set equal to the commonly used
            ratio of dark energy density parameter at scale factor a over
            the dark energy density parameter today
        df_mg (array_like, optional): Perturbations to the GR growth rate as
            a function of redshift :math:`\\Delta f`. Used to implement simple
            modified growth scenarios.
        z_mg (array_like, optional): Array of redshifts corresponding to df_mg.
        transfer_function (:obj:`str`, optional): The transfer function to
            use. Defaults to 'boltzmann_camb'.
        matter_power_spectrum (:obj:`str`, optional): The matter power
            spectrum to use. Defaults to 'halofit'.
        baryons_power_spectrum (:obj:`str`, optional): The correction from
            baryonic effects to be implemented. Defaults to 'nobaryons'.
        mass_function (:obj:`str`, optional): The mass function to use.
            Defaults to 'tinker10' (2010).
        halo_concentration (:obj:`str`, optional): The halo concentration
            relation to use. Defaults to Duffy et al. (2008) 'duffy2008'.
        emulator_neutrinos (:obj:`str`, optional): If using the emulator for
            the power spectrum, specified treatment of unequal neutrinos.
            Options are 'strict', which will raise an error and quit if the
            user fails to pass either a set of three equal masses or a sum with
            m_nu_type = 'equal', and 'equalize', which will redistribute
            masses to be equal right before calling the emulator but results in
            internal inconsistencies. Defaults to 'strict'.
        extra_parameters (:obj:`dict`, optional): Dictionary holding extra
            parameters. Currently supports extra parameters for CAMB, with
            details described below. Defaults to None.

    Currently supported extra parameters for CAMB are:

        * `halofit_version`
        * `HMCode_A_baryon`
        * `HMCode_eta_baryon`
        * `HMCode_logT_AGN`
        * `kmax`
        * `lmax`
        * `dark_energy_model`

    Consult the CAMB documentation for their usage. These parameters are passed
    in a :obj:`dict` to `extra_parameters` as::

        extra_parameters = {"camb": {"halofit_version": "mead2020",
                                     "HMCode_logT_AGN": 7.8}}

    """
    # Go through all functions in the main package and the subpackages
    # and make every function that takes `cosmo` as its first argument
    # an attribute of this class.
    from . import background, bcm, boltzmann, \
        cls, correlations, covariances, neutrinos, \
        pk2d, power, tk3d, tracers, halos, nl_pt
    subs = [background, boltzmann, bcm, cls, correlations, covariances,
            neutrinos, pk2d, power, tk3d, tracers, halos, nl_pt]
    funcs = [getmembers(sub, isfunction) for sub in subs]
    funcs = [func for sub in funcs for func in sub]
    for name, func in funcs:
        pars = signature(func).parameters
        if list(pars)[0] == "cosmo":
            vars()[name] = func
    del background, boltzmann, bcm, cls, correlations, covariances, \
        neutrinos, pk2d, power, tk3d, tracers, halos, nl_pt, \
        subs, funcs, func, name, pars  # clear unnecessary locals

    @warn_api()
    def __init__(
            self, *, Omega_c=None, Omega_b=None, h=None, n_s=None,
            sigma8=None, A_s=None,
            Omega_k=0., Omega_g=None, Neff=3.046, m_nu=0., m_nu_type=None,
            w0=-1., wa=0., T_CMB=None,
            bcm_log10Mc=np.log10(1.2e14), bcm_etab=0.5,
            bcm_ks=55., mu_0=0., sigma_0=0.,
            c1_mg=1., c2_mg=1., lambda_mg=0., z_mg=None, df_mg=None,
            transfer_function='boltzmann_camb',
            matter_power_spectrum='halofit',
            baryons_power_spectrum='nobaryons',
            mass_function='tinker10',
            halo_concentration='duffy2008',
            emulator_neutrinos='strict',
            extra_parameters=None):

        # going to save these for later
        self._params_init_kwargs = dict(
            Omega_c=Omega_c, Omega_b=Omega_b, h=h, n_s=n_s, sigma8=sigma8,
            A_s=A_s, Omega_k=Omega_k, Omega_g=Omega_g, Neff=Neff, m_nu=m_nu,
            m_nu_type=m_nu_type, w0=w0, wa=wa, T_CMB=T_CMB,
            bcm_log10Mc=bcm_log10Mc,
            bcm_etab=bcm_etab, bcm_ks=bcm_ks, mu_0=mu_0, sigma_0=sigma_0,
            c1_mg=c1_mg, c2_mg=c2_mg, lambda_mg=lambda_mg,
            z_mg=z_mg, df_mg=df_mg,
            extra_parameters=extra_parameters)

        self._config_init_kwargs = dict(
            transfer_function=transfer_function,
            matter_power_spectrum=matter_power_spectrum,
            baryons_power_spectrum=baryons_power_spectrum,
            mass_function=mass_function,
            halo_concentration=halo_concentration,
            emulator_neutrinos=emulator_neutrinos)

        self._build_cosmo()

        self._has_pk_lin = False
        self._pk_lin = {}
        self._has_pk_nl = False
        self._pk_nl = {}

    def _build_cosmo(self):
        """Assemble all of the input data into a valid ccl_cosmology object."""
        # We have to make all of the C stuff that goes into a cosmology
        # and then we make the cosmology.
        self._build_parameters(**self._params_init_kwargs)
        self._build_config(**self._config_init_kwargs)
        self.cosmo = lib.cosmology_create(self._params, self._config)

        if self.cosmo.status != 0:
            raise CCLError(
                "(%d): %s"
                % (self.cosmo.status, self.cosmo.status_message))

    def write_yaml(self, filename):
        """Write a YAML representation of the parameters to file.

        Args:
            filename (:obj:`str`) Filename, file pointer, or stream to write "
                "parameters to."
        """
        def make_yaml_friendly(d):
            for k, v in d.items():
                if isinstance(v, np.floating):
                    d[k] = float(v)
                elif isinstance(v, np.integer):
                    d[k] = int(v)
                elif isinstance(v, bool):
                    d[k] = bool(v)
                elif isinstance(v, dict):
                    make_yaml_friendly(v)

        params = {**self._params_init_kwargs,
                  **self._config_init_kwargs}
        make_yaml_friendly(params)

        if isinstance(filename, str):
            with open(filename, "w") as fp:
                yaml.dump(params, fp,
                          default_flow_style=False, sort_keys=False)
        else:
            yaml.dump(params, filename,
                      default_flow_style=False, sort_keys=False)

    @classmethod
    def read_yaml(cls, filename, **kwargs):
        """Read the parameters from a YAML file.

        Args:
            filename (:obj:`str`) Filename, file pointer, or stream to read
                parameters from.
            **kwargs (dict) Additional keywords that supersede file contents
        """
        if isinstance(filename, str):
            with open(filename, 'r') as fp:
                params = yaml.load(fp, Loader=yaml.Loader)
        else:
            params = yaml.load(filename, Loader=yaml.Loader)

        if "sigma8" in params and params["sigma8"] == "nan":
            del params["sigma8"]
        if "A_s" in params and params["A_s"] == "nan":
            del params["A_s"]

        # Get the call signature of Cosmology (i.e., the names of
        # all arguments)
        init_param_names = signature(cls).parameters.keys()

        # Read the values we need from the loaded yaml dictionary. Missing
        # values take their default values from Cosmology.__init__
        inits = {k: params[k] for k in init_param_names if k in params}

        # Overwrite with extra values
        inits.update(kwargs)

        return cls(**inits)

    def _build_config(
            self, transfer_function=None, matter_power_spectrum=None,
            baryons_power_spectrum=None,
            mass_function=None, halo_concentration=None,
            emulator_neutrinos=None):
        """Build a ccl_configuration struct.

        This function builds C ccl_configuration struct. This structure
        controls which various approximations are used for the transfer
        function, matter power spectrum, baryonic effect in the matter
        power spectrum, mass function, halo concentration relation, and
        neutrino effects in the emulator.

        It also does some error checking on the inputs to make sure they
        are valid and physically consistent.
        """

        # Check validity of configuration-related arguments
        if transfer_function not in transfer_function_types.keys():
            raise ValueError(
                "'%s' is not a valid transfer_function type. "
                "Available options are: %s"
                % (transfer_function,
                   transfer_function_types.keys()))
        if matter_power_spectrum not in matter_power_spectrum_types.keys():
            raise ValueError(
                "'%s' is not a valid matter_power_spectrum "
                "type. Available options are: %s"
                % (matter_power_spectrum,
                   matter_power_spectrum_types.keys()))
        if (baryons_power_spectrum not in
                baryons_power_spectrum_types.keys()):
            raise ValueError(
                "'%s' is not a valid baryons_power_spectrum "
                "type. Available options are: %s"
                % (baryons_power_spectrum,
                   baryons_power_spectrum_types.keys()))
        if mass_function not in mass_function_types.keys():
            raise ValueError(
                "'%s' is not a valid mass_function type. "
                "Available options are: %s"
                % (mass_function,
                   mass_function_types.keys()))
        if halo_concentration not in halo_concentration_types.keys():
            raise ValueError(
                "'%s' is not a valid halo_concentration type. "
                "Available options are: %s"
                % (halo_concentration,
                   halo_concentration_types.keys()))
        if emulator_neutrinos not in emulator_neutrinos_types.keys():
            raise ValueError("'%s' is not a valid emulator neutrinos "
                             "method. Available options are: %s"
                             % (emulator_neutrinos,
                                emulator_neutrinos_types.keys()))

        # Assign values to new ccl_configuration object
        config = lib.configuration()

        config.transfer_function_method = \
            transfer_function_types[transfer_function]
        config.matter_power_spectrum_method = \
            matter_power_spectrum_types[matter_power_spectrum]
        config.baryons_power_spectrum_method = \
            baryons_power_spectrum_types[baryons_power_spectrum]
        config.mass_function_method = \
            mass_function_types[mass_function]
        config.halo_concentration_method = \
            halo_concentration_types[halo_concentration]
        config.emulator_neutrinos_method = \
            emulator_neutrinos_types[emulator_neutrinos]

        # Store ccl_configuration for later access
        self._config = config

    def _build_parameters(
            self, Omega_c=None, Omega_b=None, h=None, n_s=None, sigma8=None,
            A_s=None, Omega_k=None, Neff=None, m_nu=None, m_nu_type=None,
            w0=None, wa=None, T_CMB=None,
            bcm_log10Mc=None, bcm_etab=None, bcm_ks=None,
            mu_0=None, sigma_0=None, c1_mg=None, c2_mg=None, lambda_mg=None,
            z_mg=None, df_mg=None, Omega_g=None,
            extra_parameters=None):
        """Build a ccl_parameters struct"""

        # Check to make sure Omega_k is within reasonable bounds.
        if Omega_k is not None and Omega_k < -1.0135:
            raise ValueError("Omega_k must be more than -1.0135.")

        # Set nz_mg (no. of redshift bins for modified growth fns.)
        if z_mg is not None and df_mg is not None:
            # Get growth array size and do sanity check
            z_mg = np.atleast_1d(z_mg)
            df_mg = np.atleast_1d(df_mg)
            if z_mg.size != df_mg.size:
                raise ValueError(
                    "The parameters `z_mg` and `dF_mg` are "
                    "not the same shape!")
            nz_mg = z_mg.size
        else:
            # If one or both of the MG growth arrays are set to zero, disable
            # all of them
            if z_mg is not None or df_mg is not None:
                raise ValueError("Must specify both z_mg and df_mg.")
            z_mg = None
            df_mg = None
            nz_mg = -1

        # Check to make sure specified amplitude parameter is consistent
        if not (A_s is None) ^ (sigma8 is None):
            raise ValueError("Must set either A_s or sigma8 and not both.")

        # Set norm_pk to either A_s or sigma8
        norm_pk = A_s if A_s is not None else sigma8

        # The C library decides whether A_s or sigma8 was the input parameter
        # based on value, so we need to make sure this is consistent too
        if norm_pk >= 1e-5 and A_s is not None:
            raise ValueError("A_s must be less than 1e-5.")

        if norm_pk < 1e-5 and sigma8 is not None:
            raise ValueError("sigma8 must be greater than 1e-5.")

        # Make sure the neutrino parameters are consistent
        # and if a sum is given for mass, split into three masses.
        if hasattr(m_nu, "__len__"):
            if (len(m_nu) != 3):
                raise ValueError("m_nu must be a float or array-like object "
                                 "with length 3.")
            elif m_nu_type in ['normal', 'inverted', 'equal']:
                raise ValueError(
                    "m_nu_type '%s' cannot be passed with a list "
                    "of neutrino masses, only with a sum." % m_nu_type)
            elif m_nu_type is None:
                m_nu_type = 'list'  # False
            mnu_list = [0]*3
            for i in range(0, 3):
                mnu_list[i] = m_nu[i]

        else:
            try:
                m_nu = float(m_nu)
            except Exception:
                raise ValueError(
                    "m_nu must be a float or array-like object with "
                    "length 3.")

            if m_nu_type is None:
                m_nu_type = 'normal'
            m_nu = [m_nu]
            if (m_nu_type == 'normal'):
                if (m_nu[0] < (np.sqrt(7.62E-5) + np.sqrt(2.55E-3))
                        and (m_nu[0] > 1e-15)):
                    raise ValueError("if m_nu_type is 'normal', we are "
                                     "using the normal hierarchy and so "
                                     "m_nu must be greater than (~)0.0592 "
                                     "(or zero)")

                # Split the sum into 3 masses under normal hierarchy.
                if (m_nu[0] > 1e-15):
                    mnu_list = [0]*3
                    # This is a starting guess.
                    mnu_list[0] = 0.
                    mnu_list[1] = np.sqrt(7.62E-5)
                    mnu_list[2] = np.sqrt(2.55E-3)
                    sum_check = mnu_list[0] + mnu_list[1] + mnu_list[2]
                    # This is the Newton's method
                    while (np.abs(m_nu[0] - sum_check) > 1e-15):
                        dsdm1 = (1. + mnu_list[0] / mnu_list[1]
                                 + mnu_list[0] / mnu_list[2])
                        mnu_list[0] = mnu_list[0] - (sum_check
                                                     - m_nu[0]) / dsdm1
                        mnu_list[1] = np.sqrt(mnu_list[0]*mnu_list[0]
                                              + 7.62E-5)
                        mnu_list[2] = np.sqrt(mnu_list[0]*mnu_list[0]
                                              + 2.55E-3)
                        sum_check = mnu_list[0] + mnu_list[1] + mnu_list[2]

            elif (m_nu_type == 'inverted'):
                if (m_nu[0] < (np.sqrt(2.43e-3 - 7.62e-5) + np.sqrt(2.43e-3))
                        and (m_nu[0] > 1e-15)):
                    raise ValueError("if m_nu_type is 'inverted', we "
                                     "are using the inverted hierarchy "
                                     "and so m_nu must be greater than "
                                     "(~)0.0978 (or zero)")
                # Split the sum into 3 masses under inverted hierarchy.
                if (m_nu[0] > 1e-15):
                    mnu_list = [0]*3
                    mnu_list[0] = 0.  # This is a starting guess.
                    mnu_list[1] = np.sqrt(2.43e-3 - 7.62E-5)
                    mnu_list[2] = np.sqrt(2.43e-3)
                    sum_check = mnu_list[0] + mnu_list[1] + mnu_list[2]
                    # This is the Newton's method
                    while (np.abs(m_nu[0] - sum_check) > 1e-15):
                        dsdm1 = (1. + (mnu_list[0] / mnu_list[1])
                                 + (mnu_list[0] / mnu_list[2]))
                        mnu_list[0] = mnu_list[0] - (sum_check
                                                     - m_nu[0]) / dsdm1
                        mnu_list[1] = np.sqrt(mnu_list[0]*mnu_list[0]
                                              + 7.62E-5)
                        mnu_list[2] = np.sqrt(mnu_list[0]*mnu_list[0]
                                              - 2.43e-3)
                        sum_check = mnu_list[0] + mnu_list[1] + mnu_list[2]
            elif (m_nu_type == 'equal'):
                mnu_list = [0]*3
                mnu_list[0] = m_nu[0]/3.
                mnu_list[1] = m_nu[0]/3.
                mnu_list[2] = m_nu[0]/3.
            elif (m_nu_type == 'single'):
                mnu_list = [0]*3
                mnu_list[0] = m_nu[0]
                mnu_list[1] = 0.
                mnu_list[2] = 0.

        # Check which of the neutrino species are non-relativistic today
        N_nu_mass = 0
        if (np.abs(np.amax(m_nu) > 1e-15)):
            for i in range(0, 3):
                if (mnu_list[i] > 0.00017):  # Lesgourges et al. 2012
                    N_nu_mass = N_nu_mass + 1
            N_nu_rel = Neff - (N_nu_mass * 0.71611**4 * (4./11.)**(-4./3.))
            if N_nu_rel < 0.:
                raise ValueError("Neff and m_nu must result in a number "
                                 "of relativistic neutrino species greater "
                                 "than or equal to zero.")

        # Fill an array with the non-relativistic neutrino masses
        if N_nu_mass > 0:
            mnu_final_list = [0]*N_nu_mass
            relativistic = [0]*3
            for i in range(0, N_nu_mass):
                for j in range(0, 3):
                    if (mnu_list[j] > 0.00017 and relativistic[j] == 0):
                        relativistic[j] = 1
                        mnu_final_list[i] = mnu_list[j]
                        break
        else:
            mnu_final_list = [0.]

        # Check if any compulsory parameters are not set
        compul = [Omega_c, Omega_b, Omega_k, w0, wa, h, norm_pk,
                  n_s]
        names = ['Omega_c', 'Omega_b', 'Omega_k', 'w0', 'wa',
                 'h', 'norm_pk', 'n_s']
        for nm, item in zip(names, compul):
            if item is None:
                raise ValueError("Necessary parameter '%s' was not set "
                                 "(or set to None)." % nm)

        # Create new instance of ccl_parameters object
        # Create an internal status variable; needed to check massive neutrino
        # integral.
        T_CMB_old = lib.cvar.constants.T_CMB
        try:
            if T_CMB is not None:
                lib.cvar.constants.T_CMB = T_CMB
            status = 0
            if nz_mg == -1:
                # Create ccl_parameters without modified growth
                self._params, status = lib.parameters_create_nu(
                    Omega_c, Omega_b, Omega_k, Neff,
                    w0, wa, h, norm_pk, n_s, bcm_log10Mc,
                    bcm_etab, bcm_ks, mu_0, sigma_0, c1_mg,
                    c2_mg, lambda_mg, mnu_final_list, status)
            else:
                # Create ccl_parameters with modified growth arrays
                self._params, status = lib.parameters_create_nu_vec(
                    Omega_c, Omega_b, Omega_k, Neff, w0, wa, h,
                    norm_pk, n_s, bcm_log10Mc, bcm_etab, bcm_ks,
                    mu_0, sigma_0, c1_mg, c2_mg, lambda_mg, z_mg,
                    df_mg, mnu_final_list, status)
            check(status)
        finally:
            lib.cvar.constants.T_CMB = T_CMB_old

        if Omega_g is not None:
            total = self._params.Omega_g + self._params.Omega_l
            self._params.Omega_g = Omega_g
            self._params.Omega_l = total - Omega_g

    def __getitem__(self, key):
        """Access parameter values by name."""
        try:
            if key == 'm_nu':
                val = lib.parameters_get_nu_masses(self._params, 3)
            elif key == 'extra_parameters':
                val = self._params_init_kwargs["extra_parameters"]
            else:
                val = getattr(self._params, key)
        except AttributeError:
            raise KeyError("Parameter '%s' not recognized." % key)
        return val

    def __setitem__(self, key, val):
        """Set parameter values by name."""
        raise NotImplementedError("Cosmology objects are immutable; create a "
                                  "new Cosmology() instance instead.")

    def __del__(self):
        """Free the C memory this object is managing as it is being garbage
        collected (hopefully)."""
        if hasattr(self, "cosmo"):
            if (self.cosmo is not None and
                    hasattr(lib, 'cosmology_free') and
                    lib.cosmology_free is not None):
                lib.cosmology_free(self.cosmo)
        if hasattr(self, "_params"):
            if (self._params is not None and
                    hasattr(lib, 'parameters_free') and
                    lib.parameters_free is not None):
                lib.parameters_free(self._params)

        # finally delete some attributes we don't want to be around for safety
        # when the context manager exits or if __del__ is called twice
        if hasattr(self, "cosmo"):
            delattr(self, "cosmo")
        if hasattr(self, "_params"):
            delattr(self, "_params")

    def __enter__(self):
        return self

    def __eq__(self, cosmo2):
        """Check if two cosmologies are equivalent."""
        check_pars = self._params_init_kwargs == cosmo2._params_init_kwargs
        check_config = self._config_init_kwargs == cosmo2._config_init_kwargs
        return check_pars and check_config

    def __exit__(self, type, value, traceback):
        """Free the C memory this object is managing when the context manager
        exits."""
        self.__del__()

    def __getstate__(self):
        # we are removing any C data before pickling so that the
        # is pure python when pickled.
        state = self.__dict__.copy()
        state.pop('cosmo', None)
        state.pop('_params', None)
        state.pop('_config', None)
        return state

    def __setstate__(self, state):
        self.__dict__ = state
        # we removed the C data when it was pickled, so now we unpickle
        # and rebuild the C data
        self._build_cosmo()

    def _build_string(self, kw, padding=3, eq_sign="=", is_dict=False):
        """Build a justified string containing the parameters
        specified in the input dictionary.
        """
        pad = padding * " "
        has_dict = False
        prefix0 = f"\n{pad}"
        # deduce justification padding
        l_just, r_just = 0, 0
        for key, val in kw.items():
            if isinstance(val, dict):
                has_dict = True
                continue  # dicts are too long
            l_just = max(len(str(key)), l_just)
            r_just = max(len(str(val)), r_just)
        l_just += 2
        r_just += 2

        # construct output string
        string = ""
        for num, (key, val) in enumerate(kw.items()):
            prefix = prefix0
            if is_dict:
                # dictionary keys should be strings
                key = f"'{key}'"
                if num == 0:
                    prefix = f"\n{pad[:-1]}" + "{"

            if val is None:
                # assign value to None
                val = "None"
            elif isinstance(val, str):
                # show strings as strings
                val = f"'{val}'"
            elif isinstance(val, dict):
                # go 1 level deeper for dicts
                string += f"{prefix}{key:<{l_just}}{eq_sign}"
                # break
                string += self._build_string(val, padding+3, ":",
                                             is_dict=has_dict)
                continue
            elif hasattr(val, "__len__"):
                # add commas in iterables
                val = str(list(val))

            string += f"{prefix}{key:<{l_just}}{eq_sign}{val:>{r_just}} ,"

        # remove final comma and close bracket
        if is_dict:
            return string[:-2] + "} ,"
        else:
            return string[:-2] + " )"

    def __repr__(self):
        """Make an eval-able string.

        This feature can be used like this:

        >>> import pyccl
        >>> cosmo = pyccl.Cosmology(...)
        >>> cosmo2 = eval(repr(cosmo))
        """
        kw = {**self._params_init_kwargs, **self._config_init_kwargs}
        string = self._build_string(kw, padding=3, eq_sign="=")
        string = "pyccl.Cosmology(" + string
        return string

    def __str__(self):
        """Like __repr__ but don't include any values
        that equal the default values.
        """
        kw = {**self._params_init_kwargs, **self._config_init_kwargs}
        pars = signature(self.__init__).parameters
        kw_defaults = {key: val.default for key, val in pars.items()}
        kw = {key: val
              for key, val in kw.items()
              if not np.all(val == kw_defaults.get(key))}

        string = self._build_string(kw, padding=3, eq_sign="=")
        string = "pyccl.Cosmology(" + string
        return string

    def _repr_pretty_(self, p, cycle):
        """Alias for iPython consoles."""
        return p.text(self.__str__())

    def compute_distances(self):
        """Compute the distance splines."""
        if self.has_distances:
            return
        status = 0
        status = lib.cosmology_compute_distances(self.cosmo, status)
        check(status, self)

    def compute_growth(self):
        """Compute the growth function."""
        if self.has_growth:
            return
        if self['N_nu_mass'] > 0:
            warnings.warn(
                "CCL does not properly compute the linear growth rate in "
                "cosmological models with massive neutrinos!",
                category=CCLWarning)

            if self._params_init_kwargs['df_mg'] is not None:
                warnings.warn(
                    "Modified growth rates via the `df_mg` keyword argument "
                    "cannot be consistently combined with cosmological models "
                    "with massive neutrinos in CCL!",
                    category=CCLWarning)

            if (self._params_init_kwargs['mu_0'] > 0 or
                    self._params_init_kwargs['sigma_0'] > 0):
                warnings.warn(
                    "Modified growth rates via the mu-Sigma model "
                    "cannot be consistently combined with cosmological models "
                    "with massive neutrinos in CCL!",
                    category=CCLWarning)

        status = 0
        status = lib.cosmology_compute_growth(self.cosmo, status)
        check(status, self)

    def compute_linear_power(self):
        """Compute the linear power spectrum."""
        if self.has_linear_power:
            return

        if (self['N_nu_mass'] > 0 and
                self._config_init_kwargs['transfer_function'] in
                ['bbks', 'eisenstein_hu', 'eisenstein_hu_nowiggles']):
            warnings.warn(
                "The '%s' linear power spectrum model does not properly "
                "account for massive neutrinos!" %
                self._config_init_kwargs['transfer_function'],
                category=CCLWarning)

        if self._config_init_kwargs['matter_power_spectrum'] == 'emu':
            warnings.warn(
                "None of the linear power spectrum models in CCL are "
                "consistent with that implicitly used in the emulated "
                "non-linear power spectrum!",
                category=CCLWarning)

        # needed to init some models
        self.compute_growth()

        # Populate power spectrum splines
        trf = self._config_init_kwargs['transfer_function']
        pk = None
        rescale_s8 = True
        rescale_mg = True
        if trf is None:
            raise CCLError("You want to compute the linear power spectrum, "
                           "but you selected `transfer_function=None`.")
        elif trf == 'boltzmann_class':
            pk = get_class_pk_lin(self)
        elif trf == 'boltzmann_isitgr':
            rescale_mg = False
            pk = get_isitgr_pk_lin(self)
        elif trf == 'boltzmann_camb':
            pk_nl_from_camb = False
            if self._config_init_kwargs['matter_power_spectrum'] == "camb":
                pk_nl_from_camb = True
            pk = get_camb_pk_lin(self, nonlin=pk_nl_from_camb)
            if pk_nl_from_camb:
                pk, pk_nl = pk
                self._pk_nl['delta_matter:delta_matter'] = pk_nl
                self._has_pk_nl = True
                rescale_mg = False
                rescale_s8 = False
                if abs(self["mu_0"]) > 1e-14:
                    warnings.warn("You want to compute the non-linear power "
                                  "spectrum using CAMB. This cannot be "
                                  "consistently done with mu_0 > 0.",
                                  category=CCLWarning)
                if np.isfinite(self["sigma8"]) \
                        and not np.isfinite(self["A_s"]):
                    raise CCLError("You want to compute the non-linear "
                                   "power spectrum using CAMB and specified"
                                   " sigma8 but the non-linear power spectrum "
                                   "cannot be consistenty rescaled.")
        elif trf in ['bbks', 'eisenstein_hu', 'eisenstein_hu_nowiggles']:
            rescale_s8 = False
            rescale_mg = False
            pk = Pk2D.pk_from_model(self,
                                    model=trf)

        # Rescale by sigma8/mu-sigma if needed
        if pk:
            status = 0
            status = lib.rescale_linpower(self.cosmo, pk.psp,
                                          int(rescale_mg),
                                          int(rescale_s8),
                                          status)
            check(status, self)

        # Assign
        self._pk_lin['delta_matter:delta_matter'] = pk
        if pk:
            self._has_pk_lin = True

    def _get_halo_model_nonlin_power(self):
        from . import halos as hal
        mass_def = hal.MassDef('vir', 'matter')
        conc = self._config.halo_concentration_method
        mfm = self._config.mass_function_method

        if conc == lib.bhattacharya2011:
            c = hal.ConcentrationBhattacharya13(mass_def=mass_def)
        elif conc == lib.duffy2008:
            c = hal.ConcentrationDuffy08(mass_def=mass_def)
        elif conc == lib.constant_concentration:
            c = hal.ConcentrationConstant(c=4., mass_def=mass_def)

        if mfm == lib.tinker10:
<<<<<<< HEAD
            hmf = hal.MassFuncTinker10(self, mass_def=mass_def,
                                       mass_def_strict=False)
            hbf = hal.HaloBiasTinker10(self, mass_def=mass_def,
                                       mass_def_strict=False)
        elif mfm == lib.shethtormen:
            hmf = hal.MassFuncSheth99(self, mass_def=mass_def,
                                      mass_def_strict=False,
                                      use_delta_c_fit=True)
            hbf = hal.HaloBiasSheth99(self, mass_def=mass_def,
=======
            hmf = hal.MassFuncTinker10(mass_def=mdef,
                                       mass_def_strict=False)
            hbf = hal.HaloBiasTinker10(mass_def=mdef,
                                       mass_def_strict=False)
        elif mfm == lib.shethtormen:
            hmf = hal.MassFuncSheth99(mass_def=mdef,
                                      mass_def_strict=False,
                                      use_delta_c_fit=True)
            hbf = hal.HaloBiasSheth99(mass_def=mdef,
>>>>>>> 64756639
                                      mass_def_strict=False)
        else:
            raise ValueError("Halo model spectra not available for your "
                             "current choice of mass function with the "
                             "deprecated implementation.")
<<<<<<< HEAD
        prf = hal.HaloProfileNFW(c_m_relation=c)
        hmc = hal.HMCalculator(self, mass_function=hmf,
                               halo_bias=hbf, mass_def=mass_def)
        return hal.halomod_Pk2D(self, hmc, prf, normprof=True)
=======
        prf = hal.HaloProfileNFW(c)
        hmc = hal.HMCalculator(hmf, hbf, mdef)
        return hal.halomod_Pk2D(self, hmc, prf, normprof1=True)
>>>>>>> 64756639

    def compute_nonlin_power(self):
        """Compute the non-linear power spectrum."""
        if self.has_nonlin_power:
            return

        if self._config_init_kwargs['matter_power_spectrum'] != 'linear':
            if self._params_init_kwargs['df_mg'] is not None:
                warnings.warn(
                    "Modified growth rates via the `df_mg` keyword argument "
                    "cannot be consistently combined with '%s' for "
                    "computing the non-linear power spectrum!" %
                    self._config_init_kwargs['matter_power_spectrum'],
                    category=CCLWarning)

            if (self._params_init_kwargs['mu_0'] != 0 or
                    self._params_init_kwargs['sigma_0'] != 0):
                warnings.warn(
                    "mu-Sigma modified cosmologies "
                    "cannot be consistently combined with '%s' "
                    "for computing the non-linear power spectrum!" %
                    self._config_init_kwargs['matter_power_spectrum'],
                    category=CCLWarning)

        if (self['N_nu_mass'] > 0 and
                self._config_init_kwargs['baryons_power_spectrum'] == 'bcm'):
            warnings.warn(
                "The BCM baryonic correction model's default parameters "
                "were not calibrated for cosmological models with "
                "massive neutrinos!",
                category=CCLWarning)

        self.compute_distances()

        # Populate power spectrum splines
        mps = self._config_init_kwargs['matter_power_spectrum']
        # needed for halofit, halomodel and linear options
        if (mps != 'emu') and (mps is not None):
            self.compute_linear_power()

        if mps == "camb" and self._has_pk_nl:
            # Already computed
            return

        pk = None
        if mps is None:
            raise CCLError("You want to compute the non-linear power "
                           "spectrum, but you selected "
                           "`matter_power_spectrum=None`.")
        elif mps == 'halo_model':
            warnings.warn(
                "The halo model option for the internal CCL matter power "
                "spectrum is deprecated. Use the more general functionality "
                "in the `halos` module.", category=CCLWarning)
            pk = self._get_halo_model_nonlin_power()
        elif mps == 'halofit':
            pkl = self._pk_lin['delta_matter:delta_matter']
            if pkl is None:
                raise CCLError("The linear power spectrum is a "
                               "necessary input for halofit")
            pk = Pk2D.apply_halofit(self, pk_linear=pkl)
        elif mps == 'emu':
            pk = Pk2D.pk_from_model(self, model='emu')
        elif mps == 'linear':
            pk = self._pk_lin['delta_matter:delta_matter']

        # Correct for baryons if required
        if self._config_init_kwargs['baryons_power_spectrum'] == 'bcm':
            bcm_correct_pk2d(self, pk)

        # Assign
        self._pk_nl['delta_matter:delta_matter'] = pk
        if pk:
            self._has_pk_nl = True

    def compute_sigma(self):
        """Compute the sigma(M) spline."""
        if self.has_sigma:
            return

        # we need these things before building the mass function splines
        if self['N_nu_mass'] > 0:
            # these are not consistent with anything - fun
            warnings.warn(
                "All of the halo mass function, concentration, and bias "
                "models in CCL are not properly calibrated for cosmological "
                "models with massive neutrinos!",
                category=CCLWarning)

        if self._config_init_kwargs['baryons_power_spectrum'] != 'nobaryons':
            warnings.warn(
                "All of the halo mass function, concentration, and bias "
                "models in CCL are not consistently adjusted for baryons "
                "when the power spectrum is via the BCM model!",
                category=CCLWarning)

        self.compute_linear_power()
        pk = self._pk_lin['delta_matter:delta_matter']
        if pk is None:
            raise CCLError("Linear power spectrum can't be None")
        status = 0
        status = lib.cosmology_compute_sigma(self.cosmo, pk.psp, status)
        check(status, self)

    def get_linear_power(self, name='delta_matter:delta_matter'):
        """Get the :class:`~pyccl.pk2d.Pk2D` object associated with
        the linear power spectrum with name `name`.

        Args:
            name (:obj:`str` or `None`): name of the power spectrum to
                return. If `None`, `'delta_matter:delta_matter'` will
                be used.

        Returns:
            :class:`~pyccl.pk2d.Pk2D` object containing the linear
            power spectrum with name `name`.
        """
        if name is None:
            name = 'delta_matter:delta_matter'
        if name not in self._pk_lin:
            raise KeyError("Unknown power spectrum %s." % name)
        return self._pk_lin[name]

    def get_nonlin_power(self, name='delta_matter:delta_matter'):
        """Get the :class:`~pyccl.pk2d.Pk2D` object associated with
        the non-linear power spectrum with name `name`.

        Args:
            name (:obj:`str` or `None`): name of the power spectrum to
                return. If `None`, `'delta_matter:delta_matter'` will
                be used.

        Returns:
            :class:`~pyccl.pk2d.Pk2D` object containing the non-linear
            power spectrum with name `name`.
        """
        if name is None:
            name = 'delta_matter:delta_matter'
        if name not in self._pk_nl:
            raise KeyError("Unknown power spectrum %s." % name)
        return self._pk_nl[name]

    @property
    def has_distances(self):
        """Checks if the distances have been precomputed."""
        return bool(self.cosmo.computed_distances)

    @property
    def has_growth(self):
        """Checks if the growth function has been precomputed."""
        return bool(self.cosmo.computed_growth)

    @property
    def has_linear_power(self):
        """Checks if the linear power spectra have been precomputed."""
        return self._has_pk_lin

    @property
    def has_nonlin_power(self):
        """Checks if the non-linear power spectra have been precomputed."""
        return self._has_pk_nl

    @property
    def has_sigma(self):
        """Checks if sigma(M) is precomputed."""
        return bool(self.cosmo.computed_sigma)

    def status(self):
        """Get error status of the ccl_cosmology object.

        .. note:: The error statuses are currently under development and
                  may not be fully descriptive.

        Returns:
            :obj:`str` containing the status message.
        """
        # Get status ID string if one exists
        if self.cosmo.status in error_types.keys():
            status = error_types[self.cosmo.status]
        else:
            status = self.cosmo.status

        # Get status message
        msg = self.cosmo.status_message

        # Return status information
        return "status(%s): %s" % (status, msg)


class CosmologyVanillaLCDM(Cosmology):
    """A cosmology with typical flat Lambda-CDM parameters (`Omega_c=0.25`,
    `Omega_b = 0.05`, `Omega_k = 0`, `sigma8 = 0.81`, `n_s = 0.96`, `h = 0.67`,
    no massive neutrinos).

    Args:
        **kwargs (dict): a dictionary of parameters passed as arguments
            to the `Cosmology` constructor. It should not contain any of
            the LambdaCDM parameters (`"Omega_c"`, `"Omega_b"`, `"n_s"`,
            `"sigma8"`, `"A_s"`, `"h"`), since these are fixed.
    """
    def __init__(self, **kwargs):
        p = {'h': 0.67,
             'Omega_c': 0.25,
             'Omega_b': 0.05,
             'n_s': 0.96,
             'sigma8': 0.81,
             'A_s': None}
        if any(k in kwargs for k in p.keys()):
            raise ValueError("You cannot change the LCDM parameters: "
                             "%s " % list(p.keys()))
        kwargs.update(p)
        self._params_init_user = kwargs
        super(CosmologyVanillaLCDM, self).__init__(**kwargs)

    def __str__(self):
        kw = self._params_init_user
        string = self._build_string(kw, padding=3, eq_sign="=")
        string = "pyccl.Cosmology(" + string
        return string


class CosmologyCalculator(Cosmology):
    """A "calculator-mode" CCL `Cosmology` object.
    This allows users to build a cosmology from a set of arrays
    describing the background expansion, linear growth factor and
    linear and non-linear power spectra, which can then be used
    to compute more complex observables (e.g. angular power
    spectra or halo-model quantities). These are stored in
    `background`, `growth`, `pk_linear` and `pk_nonlin`.

    .. note:: Although in principle these arrays should suffice
              to compute most observable quantities some
              calculations implemented in CCL (e.g. the halo
              mass function) requires knowledge of basic
              cosmological parameters such as :math:`\\Omega_M`.
              For this reason, users must pass a minimal set
              of :math:`\\Lambda` CDM cosmological parameters.

    Args:
        Omega_c (:obj:`float`): Cold dark matter density fraction.
        Omega_b (:obj:`float`): Baryonic matter density fraction.
        h (:obj:`float`): Hubble constant divided by 100 km/s/Mpc;
            unitless.
        A_s (:obj:`float`): Power spectrum normalization. Exactly
            one of A_s and sigma_8 is required.
        sigma8 (:obj:`float`): Variance of matter density
            perturbations at an 8 Mpc/h scale. Exactly one of A_s
            and sigma_8 is required.
        n_s (:obj:`float`): Primordial scalar perturbation spectral
            index.
        Omega_k (:obj:`float`, optional): Curvature density fraction.
            Defaults to 0.
        Omega_g (:obj:`float`, optional): Density in relativistic species
            except massless neutrinos. The default of `None` corresponds
            to setting this from the CMB temperature. Note that if a
            non-`None` value is given, this may result in a physically
            inconsistent model because the CMB temperature will still
            be non-zero in the parameters.
        Neff (:obj:`float`, optional): Effective number of massless
            neutrinos present. Defaults to 3.046.
        m_nu (:obj:`float`, optional): Total mass in eV of the massive
            neutrinos present. Defaults to 0.
        m_nu_type (:obj:`str`, optional): The type of massive neutrinos.
            Should be one of 'inverted', 'normal', 'equal', 'single', or
            'list'. The default of None is the same as 'normal'.
        w0 (:obj:`float`, optional): First order term of dark energy
            equation of state. Defaults to -1.
        wa (:obj:`float`, optional): Second order term of dark energy
            equation of state. Defaults to 0.
        T_CMB (:obj:`float`): The CMB temperature today. The default of
            ``None`` uses the global CCL value in
            ``pyccl.physical_constants.T_CMB``.
        background (:obj:`dict`): a dictionary describing the background
            expansion. It must contain three mandatory entries: `'a'`: an
            array of monotonically ascending scale-factor values. `'chi'`:
            an array containing the values of the comoving radial distance
            (in units of Mpc) at the scale factor values stored in `a`.
            '`h_over_h0`': an array containing the Hubble expansion rate at
            the scale factor values stored in `a`, divided by its value
            today (at `a=1`).
        growth (:obj:`dict`): a dictionary describing the linear growth of
            matter fluctuations. It must contain three mandatory entries:
            `'a'`: an array of monotonically ascending scale-factor
            values. `'growth_factor'`: an array containing the values of
            the linear growth factor :math:`D(a)` at the scale factor
            values stored in `a`. '`growth_rate`': an array containing the
            growth rate :math:`f(a)\\equiv d\\log D/d\\log a` at the scale
            factor values stored in `a`.
        pk_linear (:obj:`dict`): a dictionary containing linear power
            spectra. It must contain the following mandatory entries:
            `'a'`: an array of scale factor values. `'k'`: an array of
            comoving wavenumbers in units of inverse Mpc.
            `'delta_matter:delta_matter'`: a 2D array of shape
            `(n_a, n_k)`, where `n_a` and `n_k` are the lengths of
            `'a'` and `'k'` respectively, containing the linear matter
            power spectrum :math:`P(k,a)`. This dictionary may also
            contain other entries with keys of the form `'q1:q2'`,
            containing other cross-power spectra between quantities
            `'q1'` and `'q2'`.
        pk_nonlin (:obj:`dict`): a dictionary containing non-linear
            power spectra. It must contain the following mandatory
            entries: `'a'`: an array of scale factor values.
            `'k'`: an array of comoving wavenumbers in units of
            inverse Mpc. If `nonlinear_model` is `None`, it should also
            contain `'delta_matter:delta_matter'`: a 2D array of
            shape `(n_a, n_k)`, where `n_a` and `n_k` are the lengths
            of `'a'` and `'k'` respectively, containing the non-linear
            matter power spectrum :math:`P(k,a)`. This dictionary may
            also contain other entries with keys of the form `'q1:q2'`,
            containing other cross-power spectra between quantities
            `'q1'` and `'q2'`.
        nonlinear_model (:obj:`str`, :obj:`dict` or `None`): model to
            compute non-linear power spectra. If a string, the associated
            non-linear model will be applied to all entries in `pk_linear`
            which do not appear in `pk_nonlin`. If a dictionary, it should
            contain entries of the form `'q1:q2': model`, where `model`
            is a string designating the non-linear model to apply to the
            `'q1:q2'` power spectrum, which must also be present in
            `pk_linear`. If `model` is `None`, this non-linear power
            spectrum will not be calculated. If `nonlinear_model` is
            `None`, no additional non-linear power spectra will be
            computed. The only non-linear model supported is `'halofit'`,
            corresponding to the "HALOFIT" transformation of
            Takahashi et al. 2012 (arXiv:1208.2701).
    """
    @warn_api()
    def __init__(
            self, *, Omega_c=None, Omega_b=None, h=None, n_s=None,
            sigma8=None, A_s=None, Omega_k=0., Omega_g=None,
            Neff=3.046, m_nu=0., m_nu_type=None, w0=-1., wa=0.,
            T_CMB=None, background=None, growth=None,
            pk_linear=None, pk_nonlin=None, nonlinear_model=None):
        if pk_linear:
            transfer_function = 'calculator'
        else:
            transfer_function = None
        if pk_nonlin or nonlinear_model:
            matter_power_spectrum = 'calculator'
        else:
            matter_power_spectrum = None

        # Cosmology
        super(CosmologyCalculator, self).__init__(
            Omega_c=Omega_c, Omega_b=Omega_b, h=h,
            n_s=n_s, sigma8=sigma8, A_s=A_s,
            Omega_k=Omega_k, Omega_g=Omega_g,
            Neff=Neff, m_nu=m_nu, m_nu_type=m_nu_type,
            w0=w0, wa=wa, T_CMB=T_CMB,
            transfer_function=transfer_function,
            matter_power_spectrum=matter_power_spectrum)

        # Parse arrays
        has_bg = background is not None
        has_dz = growth is not None
        has_pklin = pk_linear is not None
        has_pknl = pk_nonlin is not None
        has_nonlin_model = nonlinear_model is not None

        if has_bg:
            self._init_bg(background)
        if has_dz:
            self._init_growth(growth)
        if has_pklin:
            self._init_pklin(pk_linear)
        if has_pknl:
            self._init_pknl(pk_nonlin, has_nonlin_model)
        self._apply_nonlinear_model(nonlinear_model)

    def _init_bg(self, background):
        # Background
        if not isinstance(background, dict):
            raise TypeError("`background` must be a dictionary.")
        if (('a' not in background) or ('chi' not in background) or
                ('h_over_h0' not in background)):
            raise ValueError("`background` must contain keys "
                             "'a', 'chi' and 'h_over_h0'")
        a = background['a']
        chi = background['chi']
        hoh0 = background['h_over_h0']
        # Check that input arrays have the same size.
        if not (a.shape == chi.shape == hoh0.shape):
            raise ValueError("Input arrays must have the same size.")
        # Check that `a` is a monotonically increasing array.
        if not np.array_equal(a, np.sort(a)):
            raise ValueError("Input scale factor array is not "
                             "monotonically increasing.")
        # Check that the last element of a_array_back is 1:
        if np.abs(a[-1]-1.0) > 1e-5:
            raise ValueError("The last element of the input scale factor"
                             "array must be 1.0.")
        status = 0
        status = lib.cosmology_distances_from_input(self.cosmo,
                                                    a, chi, hoh0,
                                                    status)
        check(status, self)

    def _init_growth(self, growth):
        # Growth
        if not isinstance(growth, dict):
            raise TypeError("`growth` must be a dictionary.")
        if (('a' not in growth) or ('growth_factor' not in growth) or
                ('growth_rate' not in growth)):
            raise ValueError("`growth` must contain keys "
                             "'a', 'growth_factor' and 'growth_rate'")
        a = growth['a']
        dz = growth['growth_factor']
        fz = growth['growth_rate']
        # Check that input arrays have the same size.
        if not (a.shape == dz.shape
                == fz.shape):
            raise ValueError("Input arrays must have the same size.")
        # Check that a_array_grth is a monotonically increasing array.
        if not np.array_equal(a,
                              np.sort(a)):
            raise ValueError("Input scale factor array is not "
                             "monotonically increasing.")
        # Check that the last element of a is 1:
        if np.abs(a[-1]-1.0) > 1e-5:
            raise ValueError("The last element of the input scale factor"
                             "array must be 1.0.")
        status = 0
        status = lib.cosmology_growth_from_input(self.cosmo,
                                                 a, dz, fz,
                                                 status)
        check(status, self)

    def _init_pklin(self, pk_linear):
        # Linear power spectrum
        if not isinstance(pk_linear, dict):
            raise TypeError("`pk_linear` must be a dictionary")
        if (('delta_matter:delta_matter' not in pk_linear) or
                ('a' not in pk_linear) or ('k' not in pk_linear)):
            raise ValueError("`pk_linear` must contain keys 'a', 'k' "
                             "and 'delta_matter:delta_matter' "
                             "(at least)")

        # Check that `a` is a monotonically increasing array.
        if not np.array_equal(pk_linear['a'], np.sort(pk_linear['a'])):
            raise ValueError("Input scale factor array in `pk_linear` is not "
                             "monotonically increasing.")

        # needed for high-z extrapolation
        self.compute_growth()

        na = len(pk_linear['a'])
        nk = len(pk_linear['k'])
        lk = np.log(pk_linear['k'])
        pk_names = [key for key in pk_linear if key not in ('a', 'k')]
        for n in pk_names:
            qs = n.split(':')
            if len(qs) != 2:
                raise ValueError("Power spectrum label %s could " % n +
                                 "not be parsed. Label must be of the " +
                                 "form 'q1:q2'")
            pk = pk_linear[n]
            if pk.shape != (na, nk):
                raise ValueError("Power spectrum %s has shape " % n +
                                 str(pk.shape) + " but shape " +
                                 "(%d, %d) was expected." % (na, nk))
            # Spline in log-space if the P(k) is positive-definite
            use_log = np.all(pk > 0)
            if use_log:
                pk = np.log(pk)
            # Initialize and store
            pk = Pk2D(pkfunc=None,
                      a_arr=pk_linear['a'], lk_arr=lk, pk_arr=pk,
                      is_logp=use_log, extrap_order_lok=1,
                      extrap_order_hik=2, cosmo=None)
            self._pk_lin[n] = pk
        # Set linear power spectrum as initialized
        self._has_pk_lin = True

    def _init_pknl(self, pk_nonlin, has_nonlin_model):
        # Non-linear power spectrum
        if not isinstance(pk_nonlin, dict):
            raise TypeError("`pk_nonlin` must be a dictionary")
        if (('a' not in pk_nonlin) or ('k' not in pk_nonlin)):
            raise ValueError("`pk_nonlin` must contain keys "
                             "'a' and 'k' (at least)")
        # Check that `a` is a monotonically increasing array.
        if not np.array_equal(pk_nonlin['a'], np.sort(pk_nonlin['a'])):
            raise ValueError("Input scale factor array in `pk_nonlin` is not "
                             "monotonically increasing.")

        if ((not has_nonlin_model) and
                ('delta_matter:delta_matter' not in pk_nonlin)):
            raise ValueError("`pk_nonlin` must contain key "
                             "'delta_matter:delta_matter' or "
                             "use halofit to compute it")
        na = len(pk_nonlin['a'])
        nk = len(pk_nonlin['k'])
        lk = np.log(pk_nonlin['k'])
        pk_names = [key for key in pk_nonlin if key not in ('a', 'k')]
        for n in pk_names:
            qs = n.split(':')
            if len(qs) != 2:
                raise ValueError("Power spectrum label %s could " % n +
                                 "not be parsed. Label must be of the " +
                                 "form 'q1:q2'")
            pk = pk_nonlin[n]
            if pk.shape != (na, nk):
                raise ValueError("Power spectrum %s has shape " % n +
                                 str(pk.shape) + " but shape " +
                                 "(%d, %d) was expected." % (na, nk))
            # Spline in log-space if the P(k) is positive-definite
            use_log = np.all(pk > 0)
            if use_log:
                pk = np.log(pk)
            # Initialize and store
            pk = Pk2D(pkfunc=None,
                      a_arr=pk_nonlin['a'], lk_arr=lk, pk_arr=pk,
                      is_logp=use_log, extrap_order_lok=1,
                      extrap_order_hik=2, cosmo=None)
            self._pk_nl[n] = pk
        # Set non-linear power spectrum as initialized
        self._has_pk_nl = True

    def _apply_nonlinear_model(self, nonlin_model):
        if nonlin_model is None:
            return
        elif isinstance(nonlin_model, str):
            if not self._pk_lin:
                raise ValueError("You asked to use the non-linear "
                                 "model " + nonlin_model + " but "
                                 "provided no linear power spectrum "
                                 "to apply it to.")
            nld = {n: nonlin_model
                   for n in self._pk_lin}
        elif isinstance(nonlin_model, dict):
            nld = nonlin_model
        else:
            raise TypeError("`nonlinear_model` must be a string, "
                            "a dictionary or `None`")

        for name, model in nld.items():
            if name in self._pk_nl:
                continue

            if name not in self._pk_lin:
                raise KeyError(name + " is not a "
                               "known linear power spectrum")

            if ((name == 'delta_matter:delta_matter') and
                    (model is None)):
                raise ValueError("The non-linear matter power spectrum "
                                 "can't be `None`")

            if model == 'halofit':
                pkl = self._pk_lin[name]
                self._pk_nl[name] = Pk2D.apply_halofit(self, pk_linear=pkl)
            elif model is None:
                pass
            else:
                raise KeyError(model + " is not a valid "
                               "non-linear model.")
        # Set non-linear power spectrum as initialized
        self._has_pk_nl = True<|MERGE_RESOLUTION|>--- conflicted
+++ resolved
@@ -895,42 +895,24 @@
             c = hal.ConcentrationConstant(c=4., mass_def=mass_def)
 
         if mfm == lib.tinker10:
-<<<<<<< HEAD
-            hmf = hal.MassFuncTinker10(self, mass_def=mass_def,
+            hmf = hal.MassFuncTinker10(mass_def=mass_def,
                                        mass_def_strict=False)
-            hbf = hal.HaloBiasTinker10(self, mass_def=mass_def,
+            hbf = hal.HaloBiasTinker10(mass_def=mass_def,
                                        mass_def_strict=False)
         elif mfm == lib.shethtormen:
-            hmf = hal.MassFuncSheth99(self, mass_def=mass_def,
+            hmf = hal.MassFuncSheth99(mass_def=mass_def,
                                       mass_def_strict=False,
                                       use_delta_c_fit=True)
-            hbf = hal.HaloBiasSheth99(self, mass_def=mass_def,
-=======
-            hmf = hal.MassFuncTinker10(mass_def=mdef,
-                                       mass_def_strict=False)
-            hbf = hal.HaloBiasTinker10(mass_def=mdef,
-                                       mass_def_strict=False)
-        elif mfm == lib.shethtormen:
-            hmf = hal.MassFuncSheth99(mass_def=mdef,
-                                      mass_def_strict=False,
-                                      use_delta_c_fit=True)
-            hbf = hal.HaloBiasSheth99(mass_def=mdef,
->>>>>>> 64756639
+            hbf = hal.HaloBiasSheth99(mass_def=mass_def,
                                       mass_def_strict=False)
         else:
             raise ValueError("Halo model spectra not available for your "
                              "current choice of mass function with the "
                              "deprecated implementation.")
-<<<<<<< HEAD
         prf = hal.HaloProfileNFW(c_m_relation=c)
-        hmc = hal.HMCalculator(self, mass_function=hmf,
-                               halo_bias=hbf, mass_def=mass_def)
+        hmc = hal.HMCalculator(mass_function=hmf, halo_bias=hbf,
+                               mass_def=mass_def)
         return hal.halomod_Pk2D(self, hmc, prf, normprof=True)
-=======
-        prf = hal.HaloProfileNFW(c)
-        hmc = hal.HMCalculator(hmf, hbf, mdef)
-        return hal.halomod_Pk2D(self, hmc, prf, normprof1=True)
->>>>>>> 64756639
 
     def compute_nonlin_power(self):
         """Compute the non-linear power spectrum."""
@@ -1131,6 +1113,7 @@
             the LambdaCDM parameters (`"Omega_c"`, `"Omega_b"`, `"n_s"`,
             `"sigma8"`, `"A_s"`, `"h"`), since these are fixed.
     """
+
     def __init__(self, **kwargs):
         p = {'h': 0.67,
              'Omega_c': 0.25,
