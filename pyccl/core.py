--- conflicted
+++ resolved
@@ -15,12 +15,7 @@
 from .boltzmann import get_class_pk_lin, get_camb_pk_lin, get_isitgr_pk_lin
 from .pyutils import check, warn_api
 from .pk2d import Pk2D
-<<<<<<< HEAD
-from .constants import Caching
-=======
-from .bcm import bcm_correct_pk2d
-from .constants import CCLParameters
->>>>>>> e369fc4e
+from .constants import Caching, CCLParameters
 
 # Configuration types
 transfer_function_types = {
