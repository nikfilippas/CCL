import numpy as np

from . import ccllib as lib
from .pyutils import check, integ_types, _check_array_params, warn_api
from .background import comoving_radial_distance, comoving_angular_distance
from .tk3d import Tk3D
from .pk2d import parse_pk2d

# Define symbolic 'None' type for arrays, to allow proper handling by swig
# wrapper
NoneArr = np.array([])


@warn_api(pairs=[("tracer1", "cltracer1"), ("tracer2", "cltracer2"),
                 ("tracer3", "cltracer3"), ("tracer4", "cltracer4"),
                 ("t_of_kk_a", "tkka")],
          order=["ell", "t_of_kk_a", "fsky", "tracer3", "tracer4", "ell2"])
def angular_cl_cov_cNG(cosmo, tracer1, tracer2, *, tracer3=None, tracer4=None,
                       t_of_kk_a, ell, ell2=None, fsky=1.,
                       integration_method='qag_quad'):
    """Calculate the connected non-Gaussian covariance for a pair of
    power spectra :math:`C_{\\ell_1}^{ab}` and :math:`C_{\\ell_2}^{cd}`,
    between two pairs of tracers (:math:`(a,b)` and :math:`(c,d)`).

    Specifically, it computes:

    .. math::
        {\\rm Cov}_{\\rm cNG}(\\ell_1,\\ell_2)=
        \\int \\frac{d\\chi}{\\chi^6}
        \\tilde{\\Delta}^a_{\\ell_1}(\\chi)
        \\tilde{\\Delta}^b_{\\ell_1}(\\chi)
        \\tilde{\\Delta}^c_{\\ell_2}(\\chi)
        \\tilde{\\Delta}^d_{\\ell_2}(\\chi)\\,
        \\bar{T}_{abcd}\\left[\\frac{\\ell_1+1/2}{\\chi},
                              \\frac{\\ell_2+1/2}{\\chi}, a(\\chi)\\right]

    where :math:`\\Delta^x_\\ell(\\chi)` is the transfer function for tracer
    :math:`x` (see Eq. 39 in the CCL note), and
    :math:`\\bar{T}_{abcd}(k_1,k_2,a)` is the isotropized connected
    trispectrum of the four tracers (see the documentation of the
    :class:`~pyccl.tk3d.Tk3D` class for details).

    Args:
        cosmo (:class:`~pyccl.core.Cosmology`): A Cosmology object.
        tracer1 (:class:`~pyccl.tracers.Tracer`): a `Tracer` object,
            of any kind.
        tracer2 (:class:`~pyccl.tracers.Tracer`): a second `Tracer` object,
            of any kind.
        tracer3 (:class:`~pyccl.tracers.Tracer`): a `Tracer` object,
            of any kind. If `None`, `tracer1` will be used instead.
        tracer4 (:class:`~pyccl.tracers.Tracer`): a `Tracer` object,
            of any kind. If `None`, `tracer2` will be used instead.
        t_of_kk_a (:class:`~pyccl.tk3d.Tk3D`): 3D connected
            trispectrum.
        ell (float or array_like): Angular wavenumber(s) at which to evaluate
            the first dimension of the angular power spectrum covariance.
        ell2 (float or array_like): Angular wavenumber(s) at which to evaluate
            the second dimension of the angular power spectrum covariance. If
            `None`, `ell` will be used instead.
        fsky (float) sky fraction.
        integration_method (string) : integration method to be used
            for the Limber integrals. Possibilities: 'qag_quad' (GSL's `qag`
            method backed up by `quad` when it fails) and 'spline' (the
            integrand is splined and then integrated analytically).

    Returns:
        float or array_like: 2D array containing the connected non-Gaussian \
            Angular power spectrum covariance \
            :math:`Cov_{\\rm cNG}(\\ell_1,\\ell_2)`, for the \
            four input tracers, as a function of :math:`\\ell_1` and \
            :math:`\\ell_2`. The ordering is such that \
            `out[i2, i1] = Cov(ell2[i2], ell[i1])`.
    """
    if integration_method not in ['qag_quad', 'spline']:
        raise ValueError("Integration method %s not supported" %
                         integration_method)

    # we need the distances for the integrals
    cosmo.compute_distances()

    # Access ccl_cosmology object
    cosmo_in = cosmo
    cosmo = cosmo.cosmo

    if isinstance(t_of_kk_a, Tk3D):
        tsp = t_of_kk_a.tsp
    else:
        raise TypeError("t_of_kk_a must be of type pyccl.Tk3D")

    # Create tracer colections
    status = 0
    clt1, status = lib.cl_tracer_collection_t_new(status)
    for t in tracer1._trc:
        status = lib.add_cl_tracer_to_collection(clt1, t, status)
    clt2, status = lib.cl_tracer_collection_t_new(status)
    for t in tracer2._trc:
        status = lib.add_cl_tracer_to_collection(clt2, t, status)
    if tracer3 is None:
        clt3 = clt1
    else:
        clt3, status = lib.cl_tracer_collection_t_new(status)
        for t in tracer3._trc:
            status = lib.add_cl_tracer_to_collection(clt3, t, status)
    if tracer4 is None:
        clt4 = clt2
    else:
        clt4, status = lib.cl_tracer_collection_t_new(status)
        for t in tracer4._trc:
            status = lib.add_cl_tracer_to_collection(clt4, t, status)

    ell1_use = np.atleast_1d(ell)
    if ell2 is None:
        ell2 = ell
    ell2_use = np.atleast_1d(ell2)

    cov, status = lib.angular_cov_vec(
        cosmo, clt1, clt2, clt3, clt4, tsp,
        ell1_use, ell2_use, integ_types[integration_method],
        6, 1./(4*np.pi*fsky), ell1_use.size*ell2_use.size, status)

    cov = cov.reshape([ell2_use.size, ell1_use.size])
    if np.ndim(ell2) == 0:
        cov = np.squeeze(cov, axis=0)
    if np.ndim(ell) == 0:
        cov = np.squeeze(cov, axis=-1)

    # Free up tracer collections
    lib.cl_tracer_collection_t_free(clt1)
    lib.cl_tracer_collection_t_free(clt2)
    if tracer3 is not None:
        lib.cl_tracer_collection_t_free(clt3)
    if tracer4 is not None:
        lib.cl_tracer_collection_t_free(clt4)

    check(status, cosmo=cosmo_in)
    return cov


<<<<<<< HEAD
@warn_api(pairs=[("a_arr", "a")])
def sigma2_B_disc(cosmo, a_arr=None, *, fsky=1., p_of_k_a=None):
    """ Returns the variance of the projected linear density field
=======
def sigma2_B_disc(cosmo, a=None, fsky=1., p_of_k_a=None):
    """Returns the variance of the projected linear density field
>>>>>>> e9317b4f
    over a circular disc covering a sky fraction `fsky` as a function
    of scale factor. This is given by

    .. math::
        \\sigma^2_B(z) = \\int_0^\\infty \\frac{k\\,dk}{2\\pi}
            P_L(k,z)\\,\\left[\\frac{2J_1(k R(z))}{k R(z)}\\right]^2,

    where :math:`R(z)` is the corresponding radial aperture as a
    function of redshift. This quantity is used to compute the
    super-sample covariance.

    Args:
        cosmo (:class:`~pyccl.core.Cosmology`): a Cosmology object.
        a_arr (float, array_like or `None`): an array of scale factor
            values at which to evaluate the projected variance. If
            `None`, a default sampling will be used.
        fsky (float): sky fraction.
        p_of_k_a (:class:`~pyccl.pk2d.Pk2D`, str, or `None`): Linear
            power spectrum to use. Defaults to `None`, in which case the
            internal linear power spectrum from `cosmo` is used.

    Returns:
        float or array_like: values of the projected variance.
    """
    status = 0
    full_output = a_arr is None  # return sampling?
    ndim = np.ndim(a_arr)

    if a_arr is None:
        na = lib.get_pk_spline_na(cosmo.cosmo)
        a_arr, status = lib.get_pk_spline_a(cosmo.cosmo, na, status)
        check(status)
    else:
        a_arr = np.atleast_1d(a_arr)
        na = len(a_arr)

    chi_arr = comoving_radial_distance(cosmo, a_arr)
    R_arr = chi_arr * np.arccos(1-2*fsky)
    psp = parse_pk2d(cosmo, p_of_k_a, is_linear=True)

    s2B_arr, status = lib.sigma2b_vec(cosmo.cosmo, a_arr, R_arr, psp,
                                      na, status)
    check(status, cosmo=cosmo)

    if full_output:
        return a_arr, s2B_arr
    else:
        if ndim == 0:
            return s2B_arr[0]
        else:
            return s2B_arr


@warn_api(pairs=[("a_arr", "a")])
def sigma2_B_from_mask(cosmo, a_arr, *, mask_wl=None, p_of_k_a=None):
    """ Returns the variance of the projected linear density field, given the
        angular power spectrum of the footprint mask and scale factor.
        This is given by

    .. math::
        \\sigma^2_B(z) = \\frac{1}{\\chi^2{z}}\\sum_\\ell
            P_L(\\frac{\\ell+\\frac{1}{2}}{\\chi(z)},z)\\,
            (2\\ell+1)\\sum_m W^A_{\\ell m} {W^B}^*_{\\ell m},

    where :math:`W^A_{\\ell m}` and :math:`W^B_{\\ell m}` are the spherical
    harmonics decomposition of the footprint masks of fields `A` and `B`,
    normalized by their area.

    Args:
        cosmo (:class:`~pyccl.core.Cosmology`): a Cosmology object.
        a_arr (float, array_like): an array of scale factor
            values at which to evaluate the projected variance.
        mask_wl (array_like): Array with the angular power spectrum of the
            masks. The power spectrum should be given at integer multipoles,
            starting at :math:`\\ell=0`. The power spectrum is normalized
            as :math:`(2\\ell+1)\\sum_m W^A_{\\ell m} {W^B}^*_{\\ell m}`. It is
            the responsibility of the user to the provide the mask power out to
            sufficiently high ell for their required precision.
        p_of_k_a (:class:`~pyccl.pk2d.Pk2D`, str, or `None`): Linear
            power spectrum to use. Defaults to `None`, in which case the
            internal linear power spectrum from `cosmo` is used.

    Returns:
        float or array_like: values of the projected variance.
    """
    if p_of_k_a is None:
        cosmo.compute_linear_power()
        p_of_k_a = cosmo.get_linear_power()

    a_arr = np.atleast_1d(a_arr)
    chi = comoving_angular_distance(cosmo, a=a_arr)

    ell = np.arange(mask_wl.size)

    sigma2_B = np.zeros(a_arr.size)
    for i in range(sigma2_B.size):
        if 1-a_arr[i] < 1e-6:
            # For a=1, the integral becomes independent of the footprint in
            # the flat-sky approximation. So we are just using the method
            # for the disc geometry here
            sigma2_B[i] = sigma2_B_disc(cosmo=cosmo, a_arr=a_arr[i],
                                        p_of_k_a=p_of_k_a)
        else:
            k = (ell+0.5)/chi[i]
            pk = p_of_k_a.eval(k, a_arr[i], cosmo)
            # See eq. E.10 of 2007.01844
            sigma2_B[i] = np.sum(pk * mask_wl)/chi[i]**2

    return sigma2_B


@warn_api(pairs=[("tracer1", "cltracer1"), ("tracer2", "cltracer2"),
                 ("tracer3", "cltracer3"), ("tracer4", "cltracer4"),
                 ("t_of_kk_a", "tkka")],
          order=["ell", "t_of_kk_a", "sigma2_B", "fsky",
                 "tracer3", "tracer4", "ell2"])
def angular_cl_cov_SSC(cosmo, tracer1, tracer2, *, tracer3=None, tracer4=None,
                       t_of_kk_a, ell, ell2=None,
                       fsky=1., sigma2_B=None,
                       integration_method='qag_quad'):
    """Calculate the super-sample contribution to the connected
    non-Gaussian covariance for a pair of power spectra
    :math:`C_{\\ell_1}^{ab}` and :math:`C_{\\ell_2}^{cd}`,
    between two pairs of tracers (:math:`(a,b)` and :math:`(c,d)`).

    Specifically, it computes:

    .. math::
        {\\rm Cov}_{\\rm cNG}(\\ell_1,\\ell_2)=
        \\int \\frac{d\\chi}{\\chi^6}
        \\tilde{\\Delta}^a_{\\ell_1}(\\chi)
        \\tilde{\\Delta}^b_{\\ell_1}(\\chi)
        \\tilde{\\Delta}^c_{\\ell_2}(\\chi)
        \\tilde{\\Delta}^d_{\\ell_2}(\\chi)\\,
        \\bar{T}_{abcd}\\left[\\frac{\\ell_1+1/2}{\\chi},
                              \\frac{\\ell_2+1/2}{\\chi}, a(\\chi)\\right]

    where :math:`\\Delta^x_\\ell(\\chi)` is the transfer function for tracer
    :math:`x` (see Eq. 39 in the CCL note), and
    :math:`\\bar{T}_{abcd}(k_1,k_2,a)` is the isotropized connected
    trispectrum of the four tracers (see the documentation of the
    :class:`~pyccl.tk3d.Tk3D` class for details).

    Args:
        cosmo (:class:`~pyccl.core.Cosmology`): A Cosmology object.
        tracer1 (:class:`~pyccl.tracers.Tracer`): a `Tracer` object,
            of any kind.
        tracer2 (:class:`~pyccl.tracers.Tracer`): a second `Tracer` object,
            of any kind.
        tracer3 (:class:`~pyccl.tracers.Tracer`): a `Tracer` object,
            of any kind. If `None`, `cltracer1` will be used instead.
        tracer4 (:class:`~pyccl.tracers.Tracer`): a `Tracer` object,
            of any kind. If `None`, `cltracer1` will be used instead.
        t_of_kk_a (:class:`~pyccl.tk3d.Tk3D`): 3D connected
            trispectrum.
        ell (float or array_like): Angular wavenumber(s) at which to evaluate
            the first dimension of the angular power spectrum covariance.
        ell2 (float or array_like): Angular wavenumber(s) at which to evaluate
            the second dimension of the angular power spectrum covariance. If
            `None`, `ell` will be used instead.
        fsky (float): sky fraction.
        sigma2_B (tuple of arrays or `None`): A tuple of arrays
            (a, sigma2_B(a)) containing the variance of the projected matter
            overdensity over the footprint as a function of the scale factor.
            If `None`, a compact circular footprint will be assumed covering
            a sky fraction `fsky`.
        integration_method (string) : integration method to be used
            for the Limber integrals. Possibilities: 'qag_quad' (GSL's `qag`
            method backed up by `quad` when it fails) and 'spline' (the
            integrand is splined and then integrated analytically).

    Returns:
        float or array_like: 2D array containing the super-sample \
            Angular power spectrum covariance \
            :math:`Cov_{\\rm SSC}(\\ell_1,\\ell_2)`, for the \
            four input tracers, as a function of :math:`\\ell_1` and \
            :math:`\\ell_2`. The ordering is such that \
            `out[i2, i1] = Cov(ell2[i2], ell[i1])`.
    """
    if integration_method not in ['qag_quad', 'spline']:
        raise ValueError("Integration method %s not supported" %
                         integration_method)

    # we need the distances for the integrals
    cosmo.compute_distances()

    # Access ccl_cosmology object
    cosmo_in = cosmo
    cosmo = cosmo.cosmo

    if isinstance(t_of_kk_a, Tk3D):
        tsp = t_of_kk_a.tsp
    else:
        raise TypeError("t_of_kk_a must be of type pyccl.Tk3D")

    # Create tracer colections
    status = 0
    clt1, status = lib.cl_tracer_collection_t_new(status)
    for t in tracer1._trc:
        status = lib.add_cl_tracer_to_collection(clt1, t, status)
    clt2, status = lib.cl_tracer_collection_t_new(status)
    for t in tracer2._trc:
        status = lib.add_cl_tracer_to_collection(clt2, t, status)
    if tracer3 is None:
        clt3 = clt1
    else:
        clt3, status = lib.cl_tracer_collection_t_new(status)
        for t in tracer3._trc:
            status = lib.add_cl_tracer_to_collection(clt3, t, status)
    if tracer4 is None:
        clt4 = clt2
    else:
        clt4, status = lib.cl_tracer_collection_t_new(status)
        for t in tracer4._trc:
            status = lib.add_cl_tracer_to_collection(clt4, t, status)

    ell1_use = np.atleast_1d(ell)
    if ell2 is None:
        ell2 = ell
    ell2_use = np.atleast_1d(ell2)

    if sigma2_B is None:
        a_arr, s2b_arr = sigma2_B_disc(cosmo_in, fsky=fsky)
    else:
        a_arr, s2b_arr = _check_array_params(sigma2_B, 'sigma2_B')
    cov, status = lib.angular_cov_ssc_vec(
        cosmo, clt1, clt2, clt3, clt4, tsp, a_arr, s2b_arr,
        ell1_use, ell2_use, integ_types[integration_method],
        4, 1., ell1_use.size*ell2_use.size, status)

    cov = cov.reshape([ell2_use.size, ell1_use.size])
    if np.ndim(ell2) == 0:
        cov = np.squeeze(cov, axis=0)
    if np.ndim(ell) == 0:
        cov = np.squeeze(cov, axis=-1)

    # Free up tracer collections
    lib.cl_tracer_collection_t_free(clt1)
    lib.cl_tracer_collection_t_free(clt2)
    if tracer3 is not None:
        lib.cl_tracer_collection_t_free(clt3)
    if tracer4 is not None:
        lib.cl_tracer_collection_t_free(clt4)

    check(status, cosmo=cosmo_in)
    return cov<|MERGE_RESOLUTION|>--- conflicted
+++ resolved
@@ -136,14 +136,9 @@
     return cov
 
 
-<<<<<<< HEAD
 @warn_api(pairs=[("a_arr", "a")])
 def sigma2_B_disc(cosmo, a_arr=None, *, fsky=1., p_of_k_a=None):
-    """ Returns the variance of the projected linear density field
-=======
-def sigma2_B_disc(cosmo, a=None, fsky=1., p_of_k_a=None):
     """Returns the variance of the projected linear density field
->>>>>>> e9317b4f
     over a circular disc covering a sky fraction `fsky` as a function
     of scale factor. This is given by
 
