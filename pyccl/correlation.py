--- conflicted
+++ resolved
@@ -106,8 +106,8 @@
     # Call 3D correlation function
     xi, status = lib.correlation_3d_vec(cosmo, a, r, len(r), status)
     check(status, cosmo_in)
-<<<<<<< HEAD
-    if scalar: return xi[0]
+    if scalar:
+        return xi[0]
     return xi
 
 def correlation_multipole(cosmo, a, beta, l, s):
@@ -185,8 +185,3 @@
 
 def correlation_spline_free():
     lib.correlation_multipole_spline_free_vec()
-=======
-    if scalar:
-        return xi[0]
-    return xi
->>>>>>> 4043d298
