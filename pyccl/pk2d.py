import sys
import warnings
import numpy as np

from .pyutils import _get_spline2d_arrays, check, warn_api, deprecated
from ._pk2d import (
    _Pk2D_descriptor, from_model, pk_from_model, apply_halofit,
    apply_nonlin_model, include_baryons)

from . import ccllib as lib

from .errors import CCLWarning, CCLError
<<<<<<< HEAD
=======
from .pyutils import check, _get_spline2d_arrays, warn_api, deprecated
from ._pk2d import (
    _Pk2D_descriptor, from_model, pk_from_model, apply_halofit,
    apply_nonlin_model, include_baryons)
>>>>>>> 6770a093


class Pk2D(object):
    """A power spectrum class holding the information needed to reconstruct an
    arbitrary function of wavenumber and scale factor.

    Args:
        a_arr (array): an array holding values of the scale factor
        lk_arr (array): an array holding values of the natural logarithm
             of the wavenumber (in units of Mpc^-1)
        pk_arr (array): a 2D array containing the values of the power
             spectrum at the values of the scale factor and the wavenumber
             held by `a_arr` and `lk_arr`. The shape of this array must be
             `[na,nk]`, where `na` is the size of `a_arr` and `nk` is the
             size of `lk_arr`. This array can be provided in a flattened
             form as long as the total size matches `nk*na`. The array can
             hold the values of the natural logarithm of the power
             spectrum, depending on the value of `is_logp`. If `pkfunc`
             is not None, then `a_arr`, `lk_arr` and `pk_arr` are ignored.
             However, either `pkfunc` or all of the last three array must
             be non-None. Note that, if you pass your own Pk array, you
             are responsible of making sure that it is sufficiently well
             sampled (i.e. the resolution of `a_arr` and `lk_arr` is high
             enough to sample the main features in the power spectrum).
             For reference, CCL will use bicubic interpolation to evaluate
             the power spectrum at any intermediate point in k and a.
        pkfunc (:obj:`function`): a function returning a floating point
             number or numpy array with the signature `f(k,a)`, where k
             is a wavenumber (in units of Mpc^-1) and a is the scale
             factor. The function must able to take numpy arrays as `k`.
             The function must return the value(s) of the power spectrum
             (or its natural logarithm, depending on the value of
             `is_logp`. The power spectrum units should be compatible
             with those used by CCL (e.g. if you're passing a matter power
             spectrum, its units should be Mpc^3). If this argument is not
             `None`, this function will be sampled at the values of k and
             a used internally by CCL to store the linear and non-linear
             power spectra.
        cosmo (:class:`~pyccl.core.Cosmology`): Cosmology object. The cosmology
             object is needed in order if `pkfunc` is not `None`. The object is
             used to determine the sampling rate in scale factor and
             wavenumber.
        is_logp (boolean): if True, pkfunc/pkarr return/hold the natural
             logarithm of the power spectrum. Otherwise, the true value
             of the power spectrum is expected. Note that arrays will be
             interpolated in log space if `is_logp` is set to `True`.
        extrap_order_lok (int): extrapolation order to be used on k-values
             below the minimum of the splines (use 0, 1 or 2). Note that
             the extrapolation will be done in either log(P(k)) or P(k),
             depending on the value of `is_logp`.
        extrap_order_hik (int): extrapolation order to be used on k-values
             above the maximum of the splines (use 0, 1 or 2). Note that
             the extrapolation will be done in either log(P(k)) or P(k),
             depending on the value of `is_logp`.
        empty (bool): if True, just create an empty object, to be filled
            in later
    """
    from_model = classmethod(from_model)
    pk_from_model = classmethod(pk_from_model)
    apply_halofit = _Pk2D_descriptor(apply_halofit)
    apply_nonlin_model = _Pk2D_descriptor(apply_nonlin_model)
    include_baryons = _Pk2D_descriptor(include_baryons)

    @warn_api(order=["pkfunc", "a_arr", "lk_arr", "pk_arr", "is_logp",
                     "extrap_order_lok", "extrap_order_hik", "cosmo"])
    def __init__(self, *, a_arr=None, lk_arr=None, pk_arr=None,
                 pkfunc=None, cosmo=None, is_logp=True,
                 extrap_order_lok=1, extrap_order_hik=2,
                 empty=False):
        self.extrap_order_lok = extrap_order_lok
        self.extrap_order_hik = extrap_order_hik

        if empty:
            self.has_psp = False
            return

        status = 0
        if pkfunc is None:  # Initialize power spectrum from 2D array
            # Make sure input makes sense
            if (a_arr is None) or (lk_arr is None) or (pk_arr is None):
                raise ValueError("If you do not provide a function, "
                                 "you must provide arrays")

            # Check that `a` is a monotonically increasing array.
            if not np.array_equal(a_arr, np.sort(a_arr)):
                raise ValueError("Input scale factor array in `a_arr` is not "
                                 "monotonically increasing.")

            pkflat = pk_arr.flatten()
            # Check dimensions make sense
            if (len(a_arr)*len(lk_arr) != len(pkflat)):
                raise ValueError("Size of input arrays is inconsistent")
        else:  # Initialize power spectrum from function
            # Check that the input function has the right signature
            try:
                pkfunc(k=np.array([1E-2, 2E-2]), a=0.5)
            except Exception:
                raise ValueError("Can't use input function")

            if cosmo is None:
                raise ValueError("A cosmology is needed if initializing "
                                 "power spectrum from a function")

            # Set k and a sampling from CCL parameters
            nk = lib.get_pk_spline_nk(cosmo.cosmo)
            na = lib.get_pk_spline_na(cosmo.cosmo)
            a_arr, status = lib.get_pk_spline_a(cosmo.cosmo, na, status)
            check(status)
            lk_arr, status = lib.get_pk_spline_lk(cosmo.cosmo, nk, status)
            check(status)

            # Compute power spectrum on 2D grid
            pkflat = np.zeros([na, nk])
            for ia, a in enumerate(a_arr):
                pkflat[ia, :] = pkfunc(k=np.exp(lk_arr), a=a)
            pkflat = pkflat.flatten()

        self.psp, status = lib.set_pk2d_new_from_arrays(lk_arr, a_arr, pkflat,
                                                        int(extrap_order_lok),
                                                        int(extrap_order_hik),
                                                        int(is_logp), status)
        check(status)
        self.has_psp = True

    def eval(self, k, a, cosmo=None, *, derivative=False):
        """Evaluate power spectrum.

        Args:
            k (float or array_like): wavenumber value(s) in units of Mpc^-1.
            a (float): value of the scale factor
            cosmo (:class:`~pyccl.core.Cosmology`): Cosmology object. The
                cosmology object is needed in order to evaluate the power
                spectrum outside the interpolation range in `a`. E.g. if you
                want to evaluate the power spectrum at a very small a, not
                covered by the arrays you passed when initializing this object,
                the power spectrum will be extrapolated from the earliest
                available value using the linear growth factor (for which a
                cosmology is needed). If no Cosmology is passed, attempting
                to evaluate the power spectrum outside of the scale factor
                boundaries will raise an exception.

        Returns:
            float or array_like: value(s) of the power spectrum.
        """
        # determine if logarithmic derivative is needed
        if not derivative:
            eval_funcs = lib.pk2d_eval_single, lib.pk2d_eval_multi
        else:
            eval_funcs = lib.pk2d_der_eval_single, lib.pk2d_der_eval_multi

        # handle scale factor extrapolation
        if cosmo is None:
            from .core import CosmologyVanillaLCDM
<<<<<<< HEAD
            cosmo_use = CosmologyVanillaLCDM()
=======
            cosmo_use = CosmologyVanillaLCDM()  # this is not used anywhere
>>>>>>> 6770a093
            self.psp.extrap_linear_growth = 404  # flag no extrapolation
        else:
            cosmo_use = cosmo
            # make sure we have growth factors for extrapolation
            cosmo.compute_growth()

        status = 0
        cospass = cosmo_use.cosmo

        if isinstance(k, int):
            k = float(k)
        if isinstance(k, float):
            f, status = eval_funcs[0](self.psp, np.log(k), a, cospass, status)
        else:
            k_use = np.atleast_1d(k)
            f, status = eval_funcs[1](self.psp, np.log(k_use), a, cospass,
                                      k_use.size, status)

        # handle scale factor extrapolation
        if cosmo is None:
            self.psp.extrap_linear_growth = 401  # revert flag linear growth

        try:
            check(status, cosmo_use)
        except CCLError as err:
            if (cosmo is None) and ("CCL_ERROR_SPLINE_EV" in str(err)):
                raise TypeError(
                    "Pk2D evaluation scale factor is outside of the "
                    "interpolation range. To extrapolate, pass a "
                    "Cosmology.", err)
            else:
                raise err

        return f

    def eval_dlPk_dlk(self, k, a, cosmo=None):
        """Evaluate logarithmic derivative

        .. math::
           \\frac{d\\log P(k,a)}{d\\log k}

        Args:
            k (float or array_like): wavenumber value(s) in units of Mpc^-1.
            a (float): value of the scale factor
            cosmo (:class:`~pyccl.core.Cosmology`): Cosmology object. The
                cosmology object is needed in order to evaluate the power
                spectrum outside the interpolation range in `a`. E.g. if you
                want to evaluate the power spectrum at a very small a, not
                covered by the arrays you passed when initializing this object,
                the power spectrum will be extrapolated from the earliest
                available value using the linear growth factor (for which a
                cosmology is needed). If no Cosmology is passed, attempting
                to evaluate the power spectrum outside of the scale factor
                boundaries will raise an exception.

        Returns:
            float or array_like: value(s) of the power spectrum.
        """
        f = self.eval(k, a, cosmo=cosmo, derivative=True)
        return f

    @deprecated(eval_dlPk_dlk)
    def eval_dlogpk_dlogk(self, k, a, cosmo):
        """Evaluate logarithmic derivative

        .. math::
           \\frac{d\\log P(k,a)}{d\\log k}

        Args:
            k (float or array_like): wavenumber value(s) in units of Mpc^-1.
            a (float): value of the scale factor
            cosmo (:class:`~pyccl.core.Cosmology`): Cosmology object. The
                cosmology object is needed in order to evaluate the power
                spectrum outside the interpolation range in `a`. E.g. if you
                want to evaluate the power spectrum at a very small a, not
                covered by the arrays you passed when initializing this object,
                the power spectrum will be extrapolated from the earliest
                available value using the linear growth factor (for which a
                cosmology is needed). If no Cosmology is passed, attempting
                to evaluate the power spectrum outside of the scale factor
                boundaries will raise an exception.

        Returns:
            float or array_like: value(s) of the power spectrum.
        """
        return self.eval_dlPk_dlk(k, a, cosmo)

    def get_spline_arrays(self):
        """Get the spline data arrays.

        Returns:
            a_arr: array_like
                Array of scale factors.
            lk_arr: array_like
                Array of logarithm of wavenumber k.
            pk_arr: array_like
                Array of the power spectrum P(k, z). The shape
                is (a_arr.size, lk_arr.size).
        """
        if not self.has_psp:
            raise ValueError("Pk2D object does not have data.")

        a_arr, lk_arr, pk_arr = _get_spline2d_arrays(self.psp.fka)
        if self.psp.is_log:
            pk_arr = np.exp(pk_arr)

        return a_arr, lk_arr, pk_arr

    def copy(self):
        """Return a copy of this Pk2D object."""
        if not self.has_psp:
            pk2d = Pk2D(extrap_order_lok=self.extrap_order_lok,
<<<<<<< HEAD
                        extrap_order_hik=self.extrap.order_hik,
                        empty=True)
            return pk2d

        a_arr, lk_arr, pk_arr = self.get_spline_arrays()
        pk2d = Pk2D(a_arr=a_arr, lk_arr=lk_arr, pk_arr=pk_arr,
                    is_logp=False,
=======
                        extrap_order_hik=self.extrap_order_hik,
                        empty=True)
            return pk2d

        a_arr, lk_arr, pk_arr = _get_spline2d_arrays(self.psp.fka)
        pk2d = Pk2D(a_arr=a_arr, lk_arr=lk_arr, pk_arr=pk_arr,
                    is_logp=self.psp.is_log,
>>>>>>> 6770a093
                    extrap_order_lok=self.psp.extrap_order_lok,
                    extrap_order_hik=self.psp.extrap_order_hik)

        return pk2d

    def __del__(self):
        """Free memory associated with this Pk2D structure
        """
        if hasattr(self, 'has_psp'):
            if self.has_psp and hasattr(self, 'psp'):
                lib.f2d_t_free(self.psp)

<<<<<<< HEAD
    def _get_binary_operator_arrays(self, other, strict=True, operation=None):
=======
    def __eq__(self, other):
        """Check if two Pk2D objects are equivalent, i.e. they contain the
        same data over the same range.
        """
        return hash(self) == hash(other)

    def __hash__(self):
        """Compute the hash of this ``Pk2D`` object."""
        return hash(repr(self)) + sys.maxsize + 1

    def __repr__(self):
        """Construct a string for this ``Pk2D`` object.
        If this object has data, the data arrays are replaced by their hash.
        """
        s = "pyccl.Pk2D\n"
        s += f"  extrap_lok  =  {self.extrap_order_lok}\n"
        s += f"  extrap_hik  =  {self.extrap_order_hik}\n"
        if self.has_psp:
            # print the first and last elements of the arrays
            # also print the hashes of the arrays
            a_arr, lk_arr, pk_arr = self.get_spline_arrays()
            H = [hash(arr.tobytes()) + sys.maxsize + 1
                 for arr in [a_arr, lk_arr, pk_arr]]
            s += f"  a_arr   =  {a_arr.min():6.1f} .. {a_arr.max():6.1f}"
            s += f"    #{H[0]:20d}\n"
            s += f"  lk_arr  =  {lk_arr.min():6.3f} .. {lk_arr.max():6.3f}"
            s += f"    #{H[1]:20d}\n"
            s += f"  pk_arr  =  {pk_arr[0, 0]:6.3f} .. {pk_arr[-1, -1]:6.3f}"
            s += f"    #{H[2]:20d}\n"
            s += f"  is_log  =  {bool(self.psp.is_log)}"
        else:
            s += "empty  =  True"
        return s

    def _get_binary_operator_arrays(self, other):
>>>>>>> 6770a093
        if not isinstance(other, Pk2D):
            raise TypeError("Binary operations of Pk2D objects are defined "
                            "only between Pk2D objects.")
        if not (self.has_psp and other.has_psp):
            raise ValueError("Pk2D object does not have data.")
        if strict:
            if (self.psp.lkmin < other.psp.lkmin
                    or self.psp.lkmax > other.psp.lkmax):
                raise ValueError(
                    "The 2nd operand has its data defined over a "
                    "smaller k range than the 1st operand. To avoid "
                    "extrapolation, this operation is forbidden. If "
                    "you want to operate on the smaller support, "
                    "try swapping the operands.")
            if (self.psp.amin < other.psp.amin
                    or self.psp.amax > other.psp.amax):
                raise ValueError(
                    "The 2nd operand has its data defined over a "
                    "smaller a range than the 1st operand. To avoid "
                    "extrapolation, this operation is forbidden. If "
                    "you want to operate on the smaller support, "
                    "try swapping the operands.")
        else:
            if not np.allclose([self.psp.lkmin, self.psp.lkmax],
                               [other.psp.lkmin, other.psp.lkmax]):
                # check k-range
                lo_k = np.sign(self.psp.lkmin - other.psp.lkmin)
                hi_k = np.sign(self.psp.lkmax - other.psp.lkmax)
                if lo_k * hi_k > 0:
                    raise ValueError(
                        "Operands have incompatible k-boundaries")
                # check a-range
                lo_a = np.sign(self.psp.amin - other.psp.amin)
                hi_a = np.sign(self.psp.amax - other.psp.amax)
                if lo_a * hi_a > 0:
                    raise ValueError(
                        "Operands have incompatible a-boundaries.")
                # check (k, a)-range
                chk = np.array([np.sign(lo_k - hi_k), np.sign(lo_a - hi_a)])
                if np.product(chk) < 0:
                    raise ValueError("Operands have incompatible boundaries.")
                # swap this and other if other has wider support
                chk = np.unique(chk[np.nonzero(chk)]).item()
                if chk > 0:
                    self, other = other, self

        a_arr_a, lk_arr_a, pk_arr_a = self.get_spline_arrays()
        a_arr_b, lk_arr_b, pk_arr_b = other.get_spline_arrays()
        if not (a_arr_a.size == a_arr_b.size and lk_arr_a.size == lk_arr_b.size
                and np.allclose(a_arr_a, a_arr_b)
                and np.allclose(lk_arr_a, lk_arr_b)):
            msg = ("The arrays of the two Pk2D objects are defined at "
                   "different points in k and/or a. The second operand "
                   "will be interpolated for the operation.")
            if strict:
                msg += ("\nThe resulting Pk2D object will be defined for "
                        f"{self.psp.lkmin} <= log k <= {self.psp.lkmax} and "
                        f"{self.psp.amin} <= a <= {self.psp.amax}.")
            warnings.warn(msg, CCLWarning)

            # Since the power spectrum is evalulated on a smaller support than
            # where it was defined, no extrapolation is necessary and the
            # dependence on the cosmology is moot.
            from .core import CosmologyVanillaLCDM
            cosmo_dummy = CosmologyVanillaLCDM()

            if strict:
                pk_arr_b = np.array([other.eval(
                    k=np.exp(lk_arr_a),
                    a=a_,
                    cosmo=cosmo_dummy)
                    for a_ in a_arr_a])
            else:
                # sample second operand within common range
                idx_lo_k = np.abs(lk_arr_a - lk_arr_b.min()).argmin()
                idx_hi_k = np.abs(lk_arr_a - lk_arr_b.max()).argmin()
                idx_lo_a = np.abs(a_arr_a - a_arr_b.min()).argmin()
                idx_hi_a = np.abs(a_arr_a - a_arr_b.max()).argmin()
                pk_arr_b_part = np.array([other.eval(
                    np.exp(lk_arr_a[idx_lo_k: idx_hi_k+1]),
                    a_,
                    cosmo_dummy)
                    for a_ in a_arr_a[idx_lo_a: idx_hi_a+1]])

                # construct final array
                func = np.zeros if operation in ["add", ] else np.ones
                pk_arr_b = func(shape=(a_arr_a.size, lk_arr_a.size))
                pk_arr_b[idx_lo_a: idx_hi_a+1,
                         idx_lo_k: idx_hi_k+1] = pk_arr_b_part

        return a_arr_a, lk_arr_a, pk_arr_a, pk_arr_b

    def __eq__(self, other):
        """Check if two Pk2D objects are equivalent, i.e. they contain the
        same data over the same range.
        """
        a_arr_a, lk_arr_a, pk_arr_a = self.get_spline_arrays()
        a_arr_b, lk_arr_b, pk_arr_b = other.get_spline_arrays()

        same_a = np.array_equiv(a_arr_a, a_arr_b)
        same_lk = np.array_equiv(lk_arr_a, lk_arr_b)
        same_pk = np.array_equiv(pk_arr_a, pk_arr_b)
        return same_a and same_lk and same_pk

    def __add__(self, other, strict=True):
        """Adds two Pk2D instances.

        The a and k ranges of the 2nd operand need to be the same or smaller
        than the 1st operand.
        The returned Pk2D object uses the same a and k arrays as the first
        operand.
        """
        if isinstance(other, (float, int)):
            a_arr_a, lk_arr_a, pk_arr_a = self.get_spline_arrays()
            pk_arr_new = pk_arr_a + other
        elif isinstance(other, Pk2D):
            a_arr_a, lk_arr_a, pk_arr_a, pk_arr_b = \
                self._get_binary_operator_arrays(other,
                                                 strict=strict,
                                                 operation="add")
            pk_arr_new = pk_arr_a + pk_arr_b
        else:
            raise TypeError("Addition of Pk2D is only defined for "
                            "floats, ints, and Pk2D objects.")

        logp = np.all(pk_arr_new > 0)
        if logp:
            pk_arr_new = np.log(pk_arr_new)

        new = Pk2D(a_arr=a_arr_a, lk_arr=lk_arr_a, pk_arr=pk_arr_new,
                   is_logp=logp,
                   extrap_order_lok=self.extrap_order_lok,
                   extrap_order_hik=self.extrap_order_hik)

        return new

    def __radd__(self, other):
        return self.__add__(other)

    def __mul__(self, other, strict=True):
        """Multiply two Pk2D instances.

        The a and k ranges of the 2nd operand need to be the same or smaller
        than the 1st operand.
        The returned Pk2D object uses the same a and k arrays as the first
        operand.
        """
        if isinstance(other, (float, int)):
            a_arr_a, lk_arr_a, pk_arr_a = self.get_spline_arrays()
            pk_arr_new = other * pk_arr_a
        elif isinstance(other, Pk2D):
            a_arr_a, lk_arr_a, pk_arr_a, pk_arr_b = \
                self._get_binary_operator_arrays(other,
                                                 strict=strict,
                                                 operation="mul")
            pk_arr_new = pk_arr_a * pk_arr_b
        else:
            raise TypeError("Multiplication of Pk2D is only defined for "
                            "floats, ints, and Pk2D objects.")

        logp = np.all(pk_arr_new > 0)
        if logp:
            pk_arr_new = np.log(pk_arr_new)

        new = Pk2D(a_arr=a_arr_a, lk_arr=lk_arr_a, pk_arr=pk_arr_new,
                   is_logp=logp,
                   extrap_order_lok=self.extrap_order_lok,
                   extrap_order_hik=self.extrap_order_hik)
        return new

    def __rmul__(self, other):
        return self.__mul__(other)

    def __pow__(self, exponent):
        """Take a Pk2D instance to a power.
        """
        if not isinstance(exponent, (float, int)):
            raise TypeError("Exponentiation of Pk2D is only defined for "
                            "floats and ints.")
        a_arr_a, lk_arr_a, pk_arr_a = self.get_spline_arrays()
        if np.any(pk_arr_a < 0) and exponent % 1 != 0:
            warnings.warn("Taking a non-positive Pk2D object to a non-integer "
                          "power may lead to unexpected results",
                          category=CCLWarning)

        pk_arr_new = pk_arr_a**exponent

        logp = np.all(pk_arr_new > 0)
        if logp:
            pk_arr_new = np.log(pk_arr_new)

        new = Pk2D(a_arr=a_arr_a, lk_arr=lk_arr_a, pk_arr=pk_arr_new,
                   is_logp=logp,
                   extrap_order_lok=self.extrap_order_lok,
                   extrap_order_hik=self.extrap_order_hik)

        return new


@warn_api()
def parse_pk2d(cosmo, p_of_k_a, *, is_linear=False):
    """ Return the C-level `f2d` spline associated with a
    :class:`Pk2D` object.

    Args:
        cosmo (:class:`~pyccl.core.Cosmology`): A Cosmology object.
        p_of_k_a (:class:`Pk2D`, :obj:`str` or `None`): if a
            :class:`Pk2D` object, its `f2d` spline will be used. If
            a string, the linear or non-linear power spectrum stored
            by `cosmo` under this name will be used. If `None`, the
            matter power spectrum stored by `cosmo` will be used.
        is_linear (:obj:`bool`): if `True`, and if `p_of_k_a` is a
            string or `None`, the linear version of the corresponding
            power spectrum will be used (otherwise it'll be the
            non-linear version).
    """
    if isinstance(p_of_k_a, Pk2D):
        psp = p_of_k_a.psp
    else:
        if (p_of_k_a is None) or isinstance(p_of_k_a, str):
            name = p_of_k_a
        else:
            raise ValueError("p_of_k_a must be a pyccl.Pk2D object, "
                             "a string, or None")

        if is_linear:
            cosmo.compute_linear_power()
            pk = cosmo.get_linear_power(name)
        else:
            cosmo.compute_nonlin_power()
            pk = cosmo.get_nonlin_power(name)
        psp = pk.psp
    return psp<|MERGE_RESOLUTION|>--- conflicted
+++ resolved
@@ -10,13 +10,10 @@
 from . import ccllib as lib
 
 from .errors import CCLWarning, CCLError
-<<<<<<< HEAD
-=======
 from .pyutils import check, _get_spline2d_arrays, warn_api, deprecated
 from ._pk2d import (
     _Pk2D_descriptor, from_model, pk_from_model, apply_halofit,
     apply_nonlin_model, include_baryons)
->>>>>>> 6770a093
 
 
 class Pk2D(object):
@@ -170,11 +167,7 @@
         # handle scale factor extrapolation
         if cosmo is None:
             from .core import CosmologyVanillaLCDM
-<<<<<<< HEAD
-            cosmo_use = CosmologyVanillaLCDM()
-=======
             cosmo_use = CosmologyVanillaLCDM()  # this is not used anywhere
->>>>>>> 6770a093
             self.psp.extrap_linear_growth = 404  # flag no extrapolation
         else:
             cosmo_use = cosmo
@@ -287,15 +280,6 @@
         """Return a copy of this Pk2D object."""
         if not self.has_psp:
             pk2d = Pk2D(extrap_order_lok=self.extrap_order_lok,
-<<<<<<< HEAD
-                        extrap_order_hik=self.extrap.order_hik,
-                        empty=True)
-            return pk2d
-
-        a_arr, lk_arr, pk_arr = self.get_spline_arrays()
-        pk2d = Pk2D(a_arr=a_arr, lk_arr=lk_arr, pk_arr=pk_arr,
-                    is_logp=False,
-=======
                         extrap_order_hik=self.extrap_order_hik,
                         empty=True)
             return pk2d
@@ -303,7 +287,6 @@
         a_arr, lk_arr, pk_arr = _get_spline2d_arrays(self.psp.fka)
         pk2d = Pk2D(a_arr=a_arr, lk_arr=lk_arr, pk_arr=pk_arr,
                     is_logp=self.psp.is_log,
->>>>>>> 6770a093
                     extrap_order_lok=self.psp.extrap_order_lok,
                     extrap_order_hik=self.psp.extrap_order_hik)
 
@@ -316,9 +299,6 @@
             if self.has_psp and hasattr(self, 'psp'):
                 lib.f2d_t_free(self.psp)
 
-<<<<<<< HEAD
-    def _get_binary_operator_arrays(self, other, strict=True, operation=None):
-=======
     def __eq__(self, other):
         """Check if two Pk2D objects are equivalent, i.e. they contain the
         same data over the same range.
@@ -353,8 +333,7 @@
             s += "empty  =  True"
         return s
 
-    def _get_binary_operator_arrays(self, other):
->>>>>>> 6770a093
+    def _get_binary_operator_arrays(self, other, strict=True, operation=None):
         if not isinstance(other, Pk2D):
             raise TypeError("Binary operations of Pk2D objects are defined "
                             "only between Pk2D objects.")
@@ -447,18 +426,6 @@
 
         return a_arr_a, lk_arr_a, pk_arr_a, pk_arr_b
 
-    def __eq__(self, other):
-        """Check if two Pk2D objects are equivalent, i.e. they contain the
-        same data over the same range.
-        """
-        a_arr_a, lk_arr_a, pk_arr_a = self.get_spline_arrays()
-        a_arr_b, lk_arr_b, pk_arr_b = other.get_spline_arrays()
-
-        same_a = np.array_equiv(a_arr_a, a_arr_b)
-        same_lk = np.array_equiv(lk_arr_a, lk_arr_b)
-        same_pk = np.array_equiv(pk_arr_a, pk_arr_b)
-        return same_a and same_lk and same_pk
-
     def __add__(self, other, strict=True):
         """Adds two Pk2D instances.
 
