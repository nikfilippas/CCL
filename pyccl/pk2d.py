--- conflicted
+++ resolved
@@ -1,10 +1,7 @@
 import warnings
 
-<<<<<<< HEAD
 from .emulator import PowerSpectrumEmulator
 from .pyutils import check, warn_api, deprecated
-=======
->>>>>>> a74c6668
 import numpy as np
 
 from . import ccllib as lib
@@ -300,11 +297,10 @@
 
         return f
 
-<<<<<<< HEAD
     @deprecated(eval_dlPk_dlk)
     def eval_dlogpk_dlogk(self, k, a, cosmo):
         return self.eval_dlPk_dlk(k, a, cosmo)
-=======
+
     def get_spline_arrays(self):
         """Get the spline data arrays.
 
@@ -325,7 +321,6 @@
             pk_arr = np.exp(pk_arr)
 
         return a_arr, lk_arr, pk_arr
->>>>>>> a74c6668
 
     def __del__(self):
         """Free memory associated with this Pk2D structure
