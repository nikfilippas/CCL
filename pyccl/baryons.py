from . import ccllib as lib
from .pyutils import check, deprecated
from .pk2d import Pk2D
<<<<<<< HEAD
from .emulator import PowerSpectrumEmulator
=======
# from .emulator import PowerSpectrumEmulator
>>>>>>> 6770a093
import numpy as np


def bcm_model_fka(cosmo, k, a):
    """The BCM model correction factor for baryons.

    .. note:: BCM stands for the "baryonic correction model" of Schneider &
              Teyssier (2015; https://arxiv.org/abs/1510.06034). See the
              `DESC Note <https://github.com/LSSTDESC/CCL/blob/master/doc\
/0000-ccl_note/main.pdf>`_
              for details.

    .. note:: The correction factor is applied multiplicatively so that
              :math:`P_{\\rm corrected}(k, a) = P(k, a)\\, f_{\\rm bcm}(k, a)`.

    Args:
        cosmo (:class:`~pyccl.core.Cosmology`): Cosmological parameters.
        k (float or array_like): Wavenumber; Mpc^-1.
        a (float): Scale factor.

    Returns:
        float or array_like: Correction factor to apply to the power spectrum.
    """
    k_use = np.atleast_1d(k)
    status = 0
    fka, status = lib.bcm_model_fka_vec(cosmo.cosmo, a, k_use,
                                        len(k_use), status)
    check(status, cosmo)

    if np.ndim(k) == 0:
        fka = fka[0]
    return fka


def _bcm_correct_pk2d(cosmo, pk2d):
    """Apply the BCM model correction factor to a given power spectrum.
    This function operates directly onto the input Pk2D object.

    Args:
        cosmo (:class:`~pyccl.core.Cosmology`): Cosmological parameters.
        pk2d (:class:`~pyccl.pk2d.Pk2D`): power spectrum.
    """
    if not isinstance(pk2d, Pk2D):
        raise ValueError("pk2d must be a Pk2D object")
    status = 0
    status = lib.bcm_correct(cosmo.cosmo, pk2d.psp, status)
    check(status, cosmo)


@deprecated(new_function=_bcm_correct_pk2d)
def bcm_correct_pk2d(cosmo, pk2d):
    """Apply the BCM model correction factor to a given power spectrum.
    This function operates directly onto the input Pk2D object.

    Args:
        cosmo (:class:`~pyccl.core.Cosmology`): Cosmological parameters.
        pk2d (:class:`~pyccl.pk2d.Pk2D`): power spectrum.
    """
<<<<<<< HEAD
    _bcm_correct_pk2d
=======
    _bcm_correct_pk2d(cosmo, pk2d)
>>>>>>> 6770a093


def baryon_correct(cosmo, model, pk2d):
    """Correct the power spectrum for baryons, given a model name string.
    This function operates on a copy of the input Pk2D object.

    Arguments:
        cosmo (:class:`~pyccl.core.Cosmology`):
            Cosmological parameters.
        model (str):
            Model to use.
        pk2d (:class:`~pyccl.pk2d.Pk2D`):
            Power spectrum.

    Returns:
        :class:`~pyccl.pk2d.Pk2D: a copy of the input `Pk2D` object with the
        baryon correction applied to it
    """
    if model == "bcm":
        pk2d_new = pk2d.copy()
        _bcm_correct_pk2d(cosmo, pk2d_new)
<<<<<<< HEAD
    elif model in ["bacco", ]:  # other emulator names go in here
        pk2d_new = PowerSpectrumEmulator.include_baryons(cosmo, model, pk2d)
=======
    # elif model in ["bacco", ]:  # other emulator names go in here
    #     pk2d_new = PowerSpectrumEmulator.include_baryons(cosmo, model, pk2d)
>>>>>>> 6770a093
    else:
        raise NotImplementedError(f"Baryon correction model {model} "
                                  "not recogized")
    return pk2d_new<|MERGE_RESOLUTION|>--- conflicted
+++ resolved
@@ -1,11 +1,7 @@
 from . import ccllib as lib
 from .pyutils import check, deprecated
 from .pk2d import Pk2D
-<<<<<<< HEAD
 from .emulator import PowerSpectrumEmulator
-=======
-# from .emulator import PowerSpectrumEmulator
->>>>>>> 6770a093
 import numpy as np
 
 
@@ -64,11 +60,7 @@
         cosmo (:class:`~pyccl.core.Cosmology`): Cosmological parameters.
         pk2d (:class:`~pyccl.pk2d.Pk2D`): power spectrum.
     """
-<<<<<<< HEAD
-    _bcm_correct_pk2d
-=======
     _bcm_correct_pk2d(cosmo, pk2d)
->>>>>>> 6770a093
 
 
 def baryon_correct(cosmo, model, pk2d):
@@ -90,13 +82,8 @@
     if model == "bcm":
         pk2d_new = pk2d.copy()
         _bcm_correct_pk2d(cosmo, pk2d_new)
-<<<<<<< HEAD
     elif model in ["bacco", ]:  # other emulator names go in here
         pk2d_new = PowerSpectrumEmulator.include_baryons(cosmo, model, pk2d)
-=======
-    # elif model in ["bacco", ]:  # other emulator names go in here
-    #     pk2d_new = PowerSpectrumEmulator.include_baryons(cosmo, model, pk2d)
->>>>>>> 6770a093
     else:
         raise NotImplementedError(f"Baryon correction model {model} "
                                   "not recogized")
