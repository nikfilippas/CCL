# flake8: noqa
from pkg_resources import get_distribution, DistributionNotFound
try:
    __version__ = get_distribution(__name__).version
except DistributionNotFound:
    # package is not installed
    pass

# Sets the environment variable for default config path if it does not
# exist yet
from os import environ, path
if environ.get("CLASS_PARAM_DIR") is None:
    environ["CLASS_PARAM_DIR"] = path.dirname(path.abspath(__file__))

# Caching
from .constants import Caching

from . import ccllib as lib
from . import core, constants, background, power, halomodel, pk2d, tk3d, emulator, haloprofile, halos, massfunction, nl_pt

# Deprecated modules
from . import baryons, cells
def __getattr__(name):
    rename = {"bcm": "baryons", "cls": "cells"}
    if name in rename:
        from .errors import CCLWarning
        import warnings
        warnings.warn(f"Module {name} has been renamed to {rename[name]}.",
                      CCLWarning)
        name = rename[name]
        return eval(name)
    raise AttributeError(f"No module named {name}.")

# Deprecated modules
from . import baryons, cells
def __getattr__(name):
    rename = {"bcm": "baryons", "cls": "cells"}
    if name in rename:
        from .errors import CCLDeprecationWarning
        import warnings
        warnings.warn(f"Module {name} has been renamed to {rename[name]}.",
                      CCLDeprecationWarning)
        name = rename[name]
        return eval(name)
    raise AttributeError(f"No module named {name}.")

# Core data structures
from .core import Cosmology, CosmologyVanillaLCDM, CosmologyCalculator

# Background cosmology functions and growth functions
from .background import growth_factor, growth_factor_unnorm, \
    growth_rate, comoving_radial_distance, angular_diameter_distance, comoving_angular_distance, \
    h_over_h0, luminosity_distance, distance_modulus, scale_factor_of_chi, \
    omega_x, rho_x, sigma_critical

# Boltzmann solvers
from .boltzmann import get_camb_pk_lin, get_isitgr_pk_lin, get_class_pk_lin

# Generalized power spectra
from .pk2d import Pk2D, parse_pk2d

# Generalized connected trispectra
from .tk3d import Tk3D

# Power spectrum calculations, sigma8 and kNL
from .power import linear_power, nonlin_power, linear_matter_power, nonlin_matter_power, \
    sigmaR, sigmaV, sigma8, sigmaM, kNL

<<<<<<< HEAD
# Baryons stuff
from .baryons import bcm_model_fka, bcm_correct_pk2d, baryon_correct
=======
# BCM stuff
from .baryons import bcm_model_fka, bcm_correct_pk2d, _bcm_correct_pk2d, baryon_correct
>>>>>>> 6770a093

# Old halo mass function
from .massfunction import massfunc, halo_bias, massfunc_m2r

# Cl's and tracers
from .cells import angular_cl
from .tracers import Tracer, NumberCountsTracer, WeakLensingTracer, CMBLensingTracer, \
    tSZTracer, CIBTracer, ISWTracer, get_density_kernel, get_kappa_kernel, get_lensing_kernel
from .covariances import angular_cl_cov_cNG, angular_cl_cov_SSC, sigma2_B_disc, sigma2_B_from_mask

# Useful constants and unit conversions
physical_constants = lib.cvar.constants

from .correlations import (
    correlation, correlation_3d, correlation_multipole, correlation_3dRsd,
    correlation_3dRsd_avgmu, correlation_pi_sigma)

# Properties of haloes
from .halomodel import (
    halomodel_matter_power, halo_concentration,
    onehalo_matter_power, twohalo_matter_power)

# Halo density profiles
from .haloprofile import nfw_profile_3d, einasto_profile_3d, hernquist_profile_3d, nfw_profile_2d

# Specific to massive neutrinos
from .neutrinos import Omega_nu_h2, Omeganuh2, nu_masses

# Emulator stuff
from .emulator import Emulator, PowerSpectrumEmulator

# Expose function to toggle debug mode
from .pyutils import debug_mode, resample_array

from .errors import CCLError, CCLWarning, CCLDeprecationWarning<|MERGE_RESOLUTION|>--- conflicted
+++ resolved
@@ -66,13 +66,8 @@
 from .power import linear_power, nonlin_power, linear_matter_power, nonlin_matter_power, \
     sigmaR, sigmaV, sigma8, sigmaM, kNL
 
-<<<<<<< HEAD
 # Baryons stuff
-from .baryons import bcm_model_fka, bcm_correct_pk2d, baryon_correct
-=======
-# BCM stuff
 from .baryons import bcm_model_fka, bcm_correct_pk2d, _bcm_correct_pk2d, baryon_correct
->>>>>>> 6770a093
 
 # Old halo mass function
 from .massfunction import massfunc, halo_bias, massfunc_m2r
