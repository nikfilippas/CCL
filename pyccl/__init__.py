--- conflicted
+++ resolved
@@ -9,11 +9,7 @@
 # Background cosmology functions and growth functions
 from background import growth_factor, growth_factor_unnorm, growth_rate, \
                        comoving_radial_distance, h_over_h0, \
-<<<<<<< HEAD
-                       luminosity_distance, scale_factor_of_chi, omega_m_a
-=======
                        luminosity_distance, scale_factor_of_chi, omega_x
->>>>>>> 1df2d763
 
 # Power spectrum calculations and sigma8
 from power import linear_matter_power, nonlin_matter_power, sigmaR, sigma8
