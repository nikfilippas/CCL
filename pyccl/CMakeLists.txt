--- conflicted
+++ resolved
@@ -14,17 +14,12 @@
 target_link_libraries(ccl_static ${GSL_LIBRARIES} ${CLASS_LIBRARIES} ${ANGPOW_LIBRARIES} ${FFTW_LIBRARIES} m)
 add_dependencies(ccl_static ccl)
 
-<<<<<<< HEAD
-# Adds include path to GSL headers
-set_property(SOURCE ccl_constants.i PROPERTY INCLUDE_DIRECTORIES ${GSL_INCLUDE_DIRS})
-=======
 # Adds these extra depencies before building SWIG interface, to ensure that SWIG
 # will be built first if need, same goes for GSL (through ccl_static)
 set(SWIG_MODULE_ccllib_EXTRA_DEPS ccl_static)
 if(NOT SWIG_FOUND)
   set(SWIG_MODULE_ccllib_EXTRA_DEPS ${SWIG_MODULE_ccllib_EXTRA_DEPS} SWIG)
 endif()
->>>>>>> 8ac72657
 
 # Builds swig python module in place
 if(${CMAKE_VERSION} VERSION_LESS "3.8.0")
