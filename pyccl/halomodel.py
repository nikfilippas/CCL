--- conflicted
+++ resolved
@@ -15,25 +15,13 @@
 
 def _get_mf_hb(cosmo, mass_def):
     if cosmo._config.mass_function_method == lib.tinker10:
-<<<<<<< HEAD
-        hmf = hal.MassFuncTinker10(mass_def=mass_def,
-                                   mass_def_strict=False)
-        hbf = hal.HaloBiasTinker10(mass_def=mass_def,
-                                   mass_def_strict=False)
-=======
         hmf = hal.MassFuncTinker10(mass_def=mass_def, mass_def_strict=False)
         hbf = hal.HaloBiasTinker10(mass_def=mass_def, mass_def_strict=False)
->>>>>>> 6770a093
     elif cosmo._config.mass_function_method == lib.shethtormen:
         hmf = hal.MassFuncSheth99(mass_def=mass_def,
                                   mass_def_strict=False,
                                   use_delta_c_fit=True)
-<<<<<<< HEAD
-        hbf = hal.HaloBiasSheth99(mass_def=mass_def,
-                                  mass_def_strict=False)
-=======
         hbf = hal.HaloBiasSheth99(mass_def=mass_def, mass_def_strict=False)
->>>>>>> 6770a093
     else:
         raise ValueError("Halo model spectra not available for your "
                          "current choice of mass function with the "
@@ -77,12 +65,7 @@
     c = _get_concentration(cosmo, mdef)
     hmf, hbf = _get_mf_hb(cosmo, mdef)
     prf = hal.HaloProfileNFW(c_m_relation=c)
-<<<<<<< HEAD
-    hmc = hal.HMCalculator(mass_function=hmf, halo_bias=hbf,
-                           mass_def=mdef)
-=======
     hmc = hal.HMCalculator(mass_function=hmf, halo_bias=hbf, mass_def=mdef)
->>>>>>> 6770a093
 
     return hal.halomod_power_spectrum(cosmo, hmc, k, a,
                                       prf, normprof=True,
@@ -105,12 +88,7 @@
     c = _get_concentration(cosmo, mdef)
     hmf, hbf = _get_mf_hb(cosmo, mdef)
     prf = hal.HaloProfileNFW(c_m_relation=c)
-<<<<<<< HEAD
-    hmc = hal.HMCalculator(mass_function=hmf, halo_bias=hbf,
-                           mass_def=mdef)
-=======
     hmc = hal.HMCalculator(mass_function=hmf, halo_bias=hbf, mass_def=mdef)
->>>>>>> 6770a093
 
     return hal.halomod_power_spectrum(cosmo, hmc, k, a,
                                       prf, normprof=True,
@@ -133,12 +111,7 @@
     c = _get_concentration(cosmo, mdef)
     hmf, hbf = _get_mf_hb(cosmo, mdef)
     prf = hal.HaloProfileNFW(c_m_relation=c)
-<<<<<<< HEAD
-    hmc = hal.HMCalculator(mass_function=hmf, halo_bias=hbf,
-                           mass_def=mdef)
-=======
     hmc = hal.HMCalculator(mass_function=hmf, halo_bias=hbf, mass_def=mdef)
->>>>>>> 6770a093
 
     return hal.halomod_power_spectrum(cosmo, hmc, k, a,
                                       prf, normprof=True)