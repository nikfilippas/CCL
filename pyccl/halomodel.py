--- conflicted
+++ resolved
@@ -67,14 +67,9 @@
     mdef = hal.MassDef('vir', 'matter')
     c = _get_concentration(cosmo, mdef)
     hmf, hbf = _get_mf_hb(cosmo, mdef)
-<<<<<<< HEAD
     prf = hal.HaloProfileNFW(c_m_relation=c)
-    hmc = hal.HMCalculator(cosmo, mass_function=hmf,
-                           halo_bias=hbf, mass_def=mdef)
-=======
-    prf = hal.HaloProfileNFW(c)
-    hmc = hal.HMCalculator(hmf, hbf, mdef)
->>>>>>> 64756639
+    hmc = hal.HMCalculator(mass_function=hmf, halo_bias=hbf,
+                           mass_def=mdef)
 
     return hal.halomod_power_spectrum(cosmo, hmc, k, a,
                                       prf, normprof=True,
@@ -96,14 +91,9 @@
     mdef = hal.MassDef('vir', 'matter')
     c = _get_concentration(cosmo, mdef)
     hmf, hbf = _get_mf_hb(cosmo, mdef)
-<<<<<<< HEAD
     prf = hal.HaloProfileNFW(c_m_relation=c)
-    hmc = hal.HMCalculator(cosmo, mass_function=hmf,
-                           halo_bias=hbf, mass_def=mdef)
-=======
-    prf = hal.HaloProfileNFW(c)
-    hmc = hal.HMCalculator(hmf, hbf, mdef)
->>>>>>> 64756639
+    hmc = hal.HMCalculator(mass_function=hmf, halo_bias=hbf,
+                           mass_def=mdef)
 
     return hal.halomod_power_spectrum(cosmo, hmc, k, a,
                                       prf, normprof=True,
@@ -125,14 +115,9 @@
     mdef = hal.MassDef('vir', 'matter')
     c = _get_concentration(cosmo, mdef)
     hmf, hbf = _get_mf_hb(cosmo, mdef)
-<<<<<<< HEAD
     prf = hal.HaloProfileNFW(c_m_relation=c)
-    hmc = hal.HMCalculator(cosmo, mass_function=hmf,
-                           halo_bias=hbf, mass_def=mdef)
-=======
-    prf = hal.HaloProfileNFW(c)
-    hmc = hal.HMCalculator(hmf, hbf, mdef)
->>>>>>> 64756639
+    hmc = hal.HMCalculator(mass_function=hmf, halo_bias=hbf,
+                           mass_def=mdef)
 
     return hal.halomod_power_spectrum(cosmo, hmc, k, a,
                                       prf, normprof=True)