from .. import ccllib as lib
from ..core import check
from ..background import omega_x
<<<<<<< HEAD
from .massdef import MassDef, MassDef200m, MassDef200c
from ..emulator import Emulator, EmulatorObject
from ..parameters import physical_constants
from ..base import CCLHalosObject, deprecated, warn_api
import numpy as np
from scipy.interpolate import interp1d
import functools
from abc import abstractmethod
=======
from ..parameters import physical_constants
from .massdef import MassDef, MassDef200m
import numpy as np
import functools
>>>>>>> 7b44b1e1


class MassFunc(CCLHalosObject):
    """ This class enables the calculation of halo mass functions.
    We currently assume that all mass functions can be written as

    .. math::
        \\frac{dn}{d\\log_{10}M} = f(\\sigma_M)\\,\\frac{\\rho_M}{M}\\,
        \\frac{d\\log \\sigma_M}{d\\log_{10} M}

    where :math:`\\sigma_M^2` is the overdensity variance on spheres with a
    radius given by the Lagrangian radius for mass M.

    * Subclasses implementing analytical mass function parametrizations
      can be created by overriding the ``_get_fsigma`` method.

    * Subclasses implementing emulators can be created by overriding
      the ``get_mass_function`` method, via multiple inheritance with
      ``pyccl.emulator.Emulator``.

    * Subclasses may have particular implementations of
      ``_check_mass_def_strict`` to ensure consistency of the halo mass
      definition.

    Args:
        mass_def (:class:`~pyccl.halos.massdef.MassDef`):
            a mass definition object that fixes
            the mass definition used by this mass function
            parametrization.
        mass_def_strict (bool): if False, consistency of the mass
            definition will be ignored.
    """
    __linked_abstractmethods__ = "_get_fsigma", "get_mass_function"

    @warn_api
    def __init__(self, *, mass_def=None, mass_def_strict=True):
        self.mass_def_strict = mass_def_strict
        # Check if mass definition was provided and check that it's sensible.
        if mass_def is not None:
            if self._check_mass_def(mass_def):
                raise ValueError("Mass function " + self.name +
                                 " is not compatible with mass definition" +
                                 " Delta = %s, " % (mass_def.Delta) +
                                 " rho = " + mass_def.rho_type)
            self.mass_def = mass_def
        else:
            self._default_mass_def()
        self._setup()

    @abstractmethod
    def _default_mass_def(self):
        """ Assigns a default mass definition for this object if
        none is passed at initialization.
        """

    def _setup(self):
        """ Use this function to initialize any internal attributes
        of this object. This function is called at the very end of the
        constructor call.
        """
        pass

    def _check_mass_def_strict(self, mass_def):
        return False

    def _check_mass_def(self, mass_def):
        """ Return False if the input mass definition agrees with
        the definitions for which this mass function parametrization
        works. True otherwise. This function gets called at the
        start of the constructor call.

        Args:
            mass_def (:class:`~pyccl.halos.massdef.MassDef`):
                a mass definition object.

        Returns:
            bool: True if the mass definition is not compatible with \
                this mass function parametrization. False otherwise.
        """
        if self.mass_def_strict:
            return self._check_mass_def_strict(mass_def)
        return False

    def _get_consistent_mass(self, cosmo, M, a, mass_def_other):
        """ Transform a halo mass with a given mass definition into
        the corresponding mass definition that was used to initialize
        this object.

        Args:
            cosmo (:class:`~pyccl.core.Cosmology`): A Cosmology object.
            M (float or array_like): halo mass in units of M_sun.
            a (float): scale factor.
            mass_def_other (:class:`~pyccl.halos.massdef.MassDef`):
                a mass definition object.

        Returns:
            float or array_like: mass according to this object's \
                mass definition.
        """
        if mass_def_other is not None:
            M_use = mass_def_other.translate_mass(
                cosmo, M, a,
                mass_def_other=self.mass_def)
        else:
            M_use = M
        return np.log10(M_use)

    def _get_Delta_m(self, cosmo, a):
        """ For SO-based mass definitions, this returns the corresponding
        value of Delta for a rho_matter-based definition. This is useful
        mostly for the Tinker mass functions, which are defined for any
        SO mass in general, but explicitly only for Delta_matter.
        """
        delta = self.mass_def.get_Delta(cosmo, a)
        if self.mass_def.rho_type == 'matter':
            return delta
        else:
            om_this = omega_x(cosmo, a, self.mass_def.rho_type)
            om_matt = omega_x(cosmo, a, 'matter')
            return delta * om_this / om_matt

    @warn_api(pairs=[("mdef_other", "mass_def_other")])
    @abstractmethod
    def get_mass_function(self, cosmo, M, a, *, mass_def_other=None):
        """ Returns the mass function for input parameters.

        Args:
            cosmo (:class:`~pyccl.core.Cosmology`): A Cosmology object.
            M (float or array_like): halo mass in units of M_sun.
            a (float): scale factor.
            mass_def_other (:class:`~pyccl.halos.massdef.MassDef`):
                the mass definition object that defines M.

        Returns:
            float or array_like: mass function \
                :math:`dn/d\\log_{10}M` in units of Mpc^-3 (comoving).
        """
        # Initialize sigma(M) splines if needed
        cosmo.compute_sigma()

        M_use = np.atleast_1d(M)
        logM = self._get_consistent_mass(cosmo, M_use,
                                         a, mass_def_other)

        # sigma(M)
        status = 0
        sigM, status = lib.sigM_vec(cosmo.cosmo, a, logM,
                                    len(logM), status)
        check(status, cosmo=cosmo)
        # dlogsigma(M)/dlog10(M)
        dlns_dlogM, status = lib.dlnsigM_dlogM_vec(cosmo.cosmo, a, logM,
                                                   len(logM), status)
        check(status, cosmo=cosmo)

        rho = (physical_constants.RHO_CRITICAL *
               cosmo['Omega_m'] * cosmo['h']**2)
        f = self._get_fsigma(cosmo, sigM, a, 2.302585092994046 * logM)
        mf = f * rho * dlns_dlogM / M_use

        if np.ndim(M) == 0:
            mf = mf[0]
        return mf

    @abstractmethod
    def _get_fsigma(self, cosmo, sigM, a, lnM):
        """ Get the :math:`f(\\sigma_M)` function for this mass function
        object (see description of this class for details).

        Args:
            cosmo (:class:`~pyccl.core.Cosmology`): A Cosmology object.
            sigM (float or array_like): standard deviation in the
                overdensity field on the scale of this halo.
            a (float): scale factor.
            lnM (float or array_like): natural logarithm of the
                halo mass in units of M_sun (provided in addition
                to sigM for convenience in some mass function
                parametrizations).

        Returns:
            float or array_like: :math:`f(\\sigma_M)` function.
        """

    @classmethod
    def from_name(cls, name):
        """ Returns mass function subclass from name string

        Args:
            name (string): a mass function name

        Returns:
            MassFunc subclass corresponding to the input name.
        """
        mass_functions = {c.name: c for c in cls.__subclasses__()}
        if name in mass_functions:
            return mass_functions[name]
        else:
            raise ValueError(f"Mass function {name} not implemented.")

    @classmethod
    def from_name(cls, name):
        """ Returns mass function subclass from name string

        Args:
            name (string): a mass function name

        Returns:
            MassFunc subclass corresponding to the input name.
        """
        mass_functions = {c.name: c for c in cls.__subclasses__()}
        if name in mass_functions:
            return mass_functions[name]
        else:
            raise ValueError(f"Mass function {name} not implemented.")


class MassFuncPress74(MassFunc):
    """ Implements mass function described in 1974ApJ...187..425P.
    This parametrization is only valid for 'fof' masses.

    Args:
        mass_def (:class:`~pyccl.halos.massdef.MassDef`):
            a mass definition object.
            this parametrization accepts FoF masses only.
            If `None`, FoF masses will be used.
        mass_def_strict (bool): if False, consistency of the mass
            definition will be ignored.
    """
    name = 'Press74'

    @warn_api
    def __init__(self, *, mass_def=None, mass_def_strict=True):
        super().__init__(mass_def=mass_def, mass_def_strict=mass_def_strict)

    def _default_mass_def(self):
        self.mass_def = MassDef('fof', 'matter')

    def _setup(self):
        self.norm = np.sqrt(2/np.pi)

    def _check_mass_def_strict(self, mass_def):
        if mass_def.Delta != 'fof':
            return True
        return False

    def _get_fsigma(self, cosmo, sigM, a, lnM):
        delta_c = 1.68647

        nu = delta_c/sigM
        return self.norm * nu * np.exp(-0.5 * nu**2)


class MassFuncSheth99(MassFunc):
    """ Implements mass function described in arXiv:astro-ph/9901122
    This parametrization is only valid for 'fof' masses.

    Args:
        mass_def (:class:`~pyccl.halos.massdef.MassDef`):
            a mass definition object.
            this parametrization accepts FoF masses only.
            If `None`, FoF masses will be used.
        mass_def_strict (bool): if False, consistency of the mass
            definition will be ignored.
        use_delta_c_fit (bool): if True, use delta_crit given by
            the fit of Nakamura & Suto 1997. Otherwise use
            delta_crit = 1.68647.
    """
    name = 'Sheth99'

    @warn_api
    def __init__(self, *, mass_def=None, mass_def_strict=True,
                 use_delta_c_fit=False):
        self.use_delta_c_fit = use_delta_c_fit
        super().__init__(mass_def=mass_def, mass_def_strict=mass_def_strict)

    def _default_mass_def(self):
        self.mass_def = MassDef('fof', 'matter')

    def _setup(self):
        self.A = 0.21615998645
        self.p = 0.3
        self.a = 0.707

    def _check_mass_def_strict(self, mass_def):
        if mass_def.Delta != 'fof':
            return True

    def _get_fsigma(self, cosmo, sigM, a, lnM):
        if self.use_delta_c_fit:
            status = 0
            delta_c, status = lib.dc_NakamuraSuto(cosmo.cosmo, a, status)
            check(status, cosmo=cosmo)
        else:
            delta_c = 1.68647

        nu = delta_c / sigM
        return nu * self.A * (1. + (self.a * nu**2)**(-self.p)) * \
            np.exp(-self.a * nu**2/2.)


class MassFuncJenkins01(MassFunc):
    """ Implements mass function described in astro-ph/0005260.
    This parametrization is only valid for 'fof' masses.

    Args:
        mass_def (:class:`~pyccl.halos.massdef.MassDef`):
            a mass definition object.
            this parametrization accepts FoF masses only.
            If `None`, FoF masses will be used.
        mass_def_strict (bool): if False, consistency of the mass
            definition will be ignored.
    """
    name = 'Jenkins01'

    @warn_api
    def __init__(self, *, mass_def=None, mass_def_strict=True):
        super().__init__(mass_def=mass_def, mass_def_strict=mass_def_strict)

    def _default_mass_def(self):
        self.mass_def = MassDef('fof', 'matter')

    def _setup(self):
        self.A = 0.315
        self.b = 0.61
        self.q = 3.8

    def _check_mass_def_strict(self, mass_def):
        if mass_def.Delta != 'fof':
            return True
        return False

    def _get_fsigma(self, cosmo, sigM, a, lnM):
        return self.A * np.exp(-np.fabs(-np.log(sigM) + self.b)**self.q)


class MassFuncTinker08(MassFunc):
    """ Implements mass function described in arXiv:0803.2706.

    Args:
        mass_def (:class:`~pyccl.halos.massdef.MassDef`):
            a mass definition object.
            this parametrization accepts SO masses with
            200 < Delta < 3200 with respect to the matter density.
            If `None`, Delta = 200 (matter) will be used.
        mass_def_strict (bool): if False, consistency of the mass
            definition will be ignored.
    """
    name = 'Tinker08'

    @warn_api
    def __init__(self, *, mass_def=None, mass_def_strict=True):
        super().__init__(mass_def=mass_def, mass_def_strict=mass_def_strict)

    def _default_mass_def(self):
        self.mass_def = MassDef200m()

    def _pd(self, ld):
        return 10.**(-(0.75/(ld - 1.8750612633))**1.2)

    def _setup(self):
        from scipy.interpolate import interp1d

        delta = np.array([200.0, 300.0, 400.0, 600.0, 800.0,
                          1200.0, 1600.0, 2400.0, 3200.0])
        alpha = np.array([0.186, 0.200, 0.212, 0.218, 0.248,
                          0.255, 0.260, 0.260, 0.260])
        beta = np.array([1.47, 1.52, 1.56, 1.61, 1.87,
                         2.13, 2.30, 2.53, 2.66])
        gamma = np.array([2.57, 2.25, 2.05, 1.87, 1.59,
                          1.51, 1.46, 1.44, 1.41])
        phi = np.array([1.19, 1.27, 1.34, 1.45, 1.58,
                        1.80, 1.97, 2.24, 2.44])
        ldelta = np.log10(delta)
        self.pA0 = interp1d(ldelta, alpha)
        self.pa0 = interp1d(ldelta, beta)
        self.pb0 = interp1d(ldelta, gamma)
        self.pc = interp1d(ldelta, phi)

    def _check_mass_def_strict(self, mass_def):
        if mass_def.Delta == 'fof':
            return True
        return False

    def _get_fsigma(self, cosmo, sigM, a, lnM):
        ld = np.log10(self._get_Delta_m(cosmo, a))
        pA = self.pA0(ld) * a**0.14
        pa = self.pa0(ld) * a**0.06
        pb = self.pb0(ld) * a**self._pd(ld)
        return pA * ((pb / sigM)**pa + 1) * np.exp(-self.pc(ld)/sigM**2)


class MassFuncDespali16(MassFunc):
    """ Implements mass function described in arXiv:1507.05627.

    Args:
        mass_def (:class:`~pyccl.halos.massdef.MassDef`):
            a mass definition object.
            this parametrization accepts any SO masses.
            If `None`, Delta = 200 (matter) will be used.
        mass_def_strict (bool): if False, consistency of the mass
            definition will be ignored.
        ellipsoidal (bool): use the ellipsoidal parametrization.
    """
    name = 'Despali16'

    @warn_api
    def __init__(self, *, mass_def=None, mass_def_strict=True,
                 ellipsoidal=False):
        super().__init__(mass_def=mass_def, mass_def_strict=mass_def_strict)
        self.ellipsoidal = ellipsoidal

    def _default_mass_def(self):
        self.mass_def = MassDef200m()

    def _setup(self):
        pass

    def _check_mass_def_strict(self, mass_def):
        if mass_def.Delta == 'fof':
            return True
        return False

    def _get_fsigma(self, cosmo, sigM, a, lnM):
        status = 0
        delta_c, status = lib.dc_NakamuraSuto(cosmo.cosmo, a, status)
        check(status, cosmo=cosmo)

        Dv, status = lib.Dv_BryanNorman(cosmo.cosmo, a, status)
        check(status, cosmo=cosmo)

        x = np.log10(self.mass_def.get_Delta(cosmo, a) *
                     omega_x(cosmo, a, self.mass_def.rho_type) / Dv)

        if self.ellipsoidal:
            A = -0.1768 * x + 0.3953
            a = 0.3268 * x**2 + 0.2125 * x + 0.7057
            p = -0.04570 * x**2 + 0.1937 * x + 0.2206
        else:
            A = -0.1362 * x + 0.3292
            a = 0.4332 * x**2 + 0.2263 * x + 0.7665
            p = -0.1151 * x**2 + 0.2554 * x + 0.2488

        nu = delta_c/sigM
        nu_p = a * nu**2

        return 2.0 * A * np.sqrt(nu_p / 2.0 / np.pi) * \
            np.exp(-0.5 * nu_p) * (1.0 + nu_p**-p)


class MassFuncTinker10(MassFunc):
    """ Implements mass function described in arXiv:1001.3162.

    Args:
        mass_def (:class:`~pyccl.halos.massdef.MassDef`):
            a mass definition object.
            this parametrization accepts SO masses with
            200 < Delta < 3200 with respect to the matter density.
            If `None`, Delta = 200 (matter) will be used.
        mass_def_strict (bool): if False, consistency of the mass
            definition will be ignored.
        norm_all_z (bool): should we normalize the mass function
            at z=0 or at all z?
    """
    name = 'Tinker10'

    @warn_api
    def __init__(self, *, mass_def=None, mass_def_strict=True,
                 norm_all_z=False):
        self.norm_all_z = norm_all_z
        super().__init__(mass_def=mass_def, mass_def_strict=mass_def_strict)

    def _default_mass_def(self):
        self.mass_def = MassDef200m()

    def _setup(self):
        from scipy.interpolate import interp1d

        delta = np.array([200.0, 300.0, 400.0, 600.0, 800.0,
                          1200.0, 1600.0, 2400.0, 3200.0])
        alpha = np.array([0.368, 0.363, 0.385, 0.389, 0.393,
                          0.365, 0.379, 0.355, 0.327])
        beta = np.array([0.589, 0.585, 0.544, 0.543, 0.564,
                         0.623, 0.637, 0.673, 0.702])
        gamma = np.array([0.864, 0.922, 0.987, 1.09, 1.20,
                          1.34, 1.50, 1.68, 1.81])
        phi = np.array([-0.729, -0.789, -0.910, -1.05, -1.20,
                        -1.26, -1.45, -1.50, -1.49])
        eta = np.array([-0.243, -0.261, -0.261, -0.273, -0.278,
                        -0.301, -0.301, -0.319, -0.336])

        ldelta = np.log10(delta)
        self.pA0 = interp1d(ldelta, alpha)
        self.pa0 = interp1d(ldelta, eta)
        self.pb0 = interp1d(ldelta, beta)
        self.pc0 = interp1d(ldelta, gamma)
        self.pd0 = interp1d(ldelta, phi)
        if self.norm_all_z:
            p = np.array([-0.158, -0.195, -0.213, -0.254, -0.281,
                          -0.349, -0.367, -0.435, -0.504])
            q = np.array([0.0128, 0.0128, 0.0143, 0.0154, 0.0172,
                          0.0174, 0.0199, 0.0203, 0.0205])
            self.pp0 = interp1d(ldelta, p)
            self.pq0 = interp1d(ldelta, q)

    def _check_mass_def_strict(self, mass_def):
        if mass_def.Delta == 'fof':
            return True
        return False

    def _get_fsigma(self, cosmo, sigM, a, lnM):
        ld = np.log10(self._get_Delta_m(cosmo, a))
        nu = 1.686 / sigM
        # redshift evolution only up to z=3
        a = np.clip(a, 0.25, 1)
        pa = self.pa0(ld) * a**(-0.27)
        pb = self.pb0(ld) * a**(-0.20)
        pc = self.pc0(ld) * a**0.01
        pd = self.pd0(ld) * a**0.08
        pA0 = self.pA0(ld)
        if self.norm_all_z:
            z = 1./a - 1
            pp = self.pp0(ld)
            pq = self.pq0(ld)
            pA0 *= np.exp(z*(pp+pq*z))
        return nu * pA0 * (1 + (pb * nu)**(-2 * pd)) * \
            nu**(2 * pa) * np.exp(-0.5 * pc * nu**2)


class MassFuncBocquet16(MassFunc):
    """ Implements mass function described in arXiv:1502.07357.

    Args:
        mass_def (:class:`~pyccl.halos.massdef.MassDef`):
            a mass definition object.
            this parametrization accepts SO masses with
            Delta = 200 (matter, critical) and 500 (critical).
            If `None`, Delta = 200 (matter) will be used.
        mass_def_strict (bool): if False, consistency of the mass
            definition will be ignored.
        hydro (bool): if `False`, use the parametrization found
            using dark-matter-only simulations. Otherwise, include
            baryonic effects (default).
    """
    name = 'Bocquet16'

    @warn_api
    def __init__(self, *, mass_def=None, mass_def_strict=True,
                 hydro=True):
        self.hydro = hydro
        super().__init__(mass_def=mass_def, mass_def_strict=mass_def_strict)

    def _default_mass_def(self):
        self.mass_def = MassDef200m()

    def _setup(self):
        if int(self.mass_def.Delta) == 200:
            if self.mass_def.rho_type == 'matter':
                self.mass_def_type = '200m'
            elif self.mass_def.rho_type == 'critical':
                self.mass_def_type = '200c'
        elif int(self.mass_def.Delta) == 500:
            if self.mass_def.rho_type == 'critical':
                self.mass_def_type = '500c'
        if self.mass_def_type == '200m':
            if self.hydro:
                self.A0 = 0.228
                self.a0 = 2.15
                self.b0 = 1.69
                self.c0 = 1.30
                self.Az = 0.285
                self.az = -0.058
                self.bz = -0.366
                self.cz = -0.045
            else:
                self.A0 = 0.175
                self.a0 = 1.53
                self.b0 = 2.55
                self.c0 = 1.19
                self.Az = -0.012
                self.az = -0.040
                self.bz = -0.194
                self.cz = -0.021
        elif self.mass_def_type == '200c':
            if self.hydro:
                self.A0 = 0.202
                self.a0 = 2.21
                self.b0 = 2.00
                self.c0 = 1.57
                self.Az = 1.147
                self.az = 0.375
                self.bz = -1.074
                self.cz = -0.196
            else:
                self.A0 = 0.222
                self.a0 = 1.71
                self.b0 = 2.24
                self.c0 = 1.46
                self.Az = 0.269
                self.az = 0.321
                self.bz = -0.621
                self.cz = -0.153
        elif self.mass_def_type == '500c':
            if self.hydro:
                self.A0 = 0.180
                self.a0 = 2.29
                self.b0 = 2.44
                self.c0 = 1.97
                self.Az = 1.088
                self.az = 0.150
                self.bz = -1.008
                self.cz = -0.322
            else:
                self.A0 = 0.241
                self.a0 = 2.18
                self.b0 = 2.35
                self.c0 = 2.02
                self.Az = 0.370
                self.az = 0.251
                self.bz = -0.698
                self.cz = -0.310

    def _check_mass_def_strict(self, mass_def):
        if isinstance(mass_def.Delta, str):
            return True
        elif int(mass_def.Delta) == 200:
            if mass_def.rho_type not in ['matter', 'critical']:
                return True
        elif int(mass_def.Delta) == 500:
            if mass_def.rho_type != 'critical':
                return True
        else:
            return True
        return False

    def _get_fsigma(self, cosmo, sigM, a, lnM):
        zp1 = 1./a
        AA = self.A0 * zp1**self.Az
        aa = self.a0 * zp1**self.az
        bb = self.b0 * zp1**self.bz
        cc = self.c0 * zp1**self.cz

        f = AA * ((sigM / bb)**-aa + 1.0) * np.exp(-cc / sigM**2)

        if self.mass_def_type == '200c':
            z = 1./a-1
            Omega_m = omega_x(cosmo, a, "matter")
            gamma0 = 3.54E-2 + Omega_m**0.09
            gamma1 = 4.56E-2 + 2.68E-2 / Omega_m
            gamma2 = 0.721 + 3.50E-2 / Omega_m
            gamma3 = 0.628 + 0.164 / Omega_m
            delta0 = -1.67E-2 + 2.18E-2 * Omega_m
            delta1 = 6.52E-3 - 6.86E-3 * Omega_m
            gamma = gamma0 + gamma1 * np.exp(-((gamma2 - z) / gamma3)**2)
            delta = delta0 + delta1 * z
            M200c_M200m = gamma + delta * lnM
            f *= M200c_M200m
        elif self.mass_def_type == '500c':
            z = 1./a-1
            Omega_m = omega_x(cosmo, a, "matter")
            alpha0 = 0.880 + 0.329 * Omega_m
            alpha1 = 1.00 + 4.31E-2 / Omega_m
            alpha2 = -0.365 + 0.254 / Omega_m
            alpha = alpha0 * (alpha1 * z + alpha2) / (z + alpha2)
            beta = -1.7E-2 + 3.74E-3 * Omega_m
            M500c_M200m = alpha + beta * lnM
            f *= M500c_M200m
        return f


class MassFuncWatson13(MassFunc):
    """ Implements mass function described in arXiv:1212.0095.

    Args:
        mass_def (:class:`~pyccl.halos.massdef.MassDef`):
            a mass definition object.
            this parametrization accepts fof and any SO masses.
            If `None`, Delta = 200 (matter) will be used.
        mass_def_strict (bool): if False, consistency of the mass
            definition will be ignored.
    """
    name = 'Watson13'

    @warn_api
    def __init__(self, *, mass_def=None, mass_def_strict=True):
        super().__init__(mass_def=mass_def, mass_def_strict=mass_def_strict)

    def _default_mass_def(self):
        self.mass_def = MassDef200m()

    def _setup(self):
        self.is_fof = self.mass_def.Delta == 'fof'

    def _check_mass_def_strict(self, mass_def):
        if mass_def.Delta == 'vir':
            return True
        return False

    def _get_fsigma(self, cosmo, sigM, a, lnM):
        if self.is_fof:
            pA = 0.282
            pa = 2.163
            pb = 1.406
            pc = 1.210
            return pA * ((pb / sigM)**pa + 1.) * np.exp(-pc / sigM**2)
        else:
            om = omega_x(cosmo, a, "matter")
            Delta_178 = self.mass_def.Delta / 178.0

            if a == 1.0:
                pA = 0.194
                pa = 1.805
                pb = 2.267
                pc = 1.287
            elif a < 0.14285714285714285:  # z>6
                pA = 0.563
                pa = 3.810
                pb = 0.874
                pc = 1.453
            else:
                pA = om * (1.097 * a**3.216 + 0.074)
                pa = om * (5.907 * a**3.058 + 2.349)
                pb = om * (3.136 * a**3.599 + 2.344)
                pc = 1.318

            f_178 = pA * ((pb / sigM)**pa + 1.) * np.exp(-pc / sigM**2)
            C = np.exp(0.023 * (Delta_178 - 1.0))
            d = -0.456 * om - 0.139
            Gamma = (C * Delta_178**d *
                     np.exp(0.072 * (1.0 - Delta_178) / sigM**2.130))
            return f_178 * Gamma


class MassFuncAngulo12(MassFunc):
    """ Implements mass function described in arXiv:1203.3216.
    This parametrization is only valid for 'fof' masses.

    Args:
        mass_def (:class:`~pyccl.halos.massdef.MassDef`):
            a mass definition object.
            this parametrization accepts FoF masses only.
            If `None`, FoF masses will be used.
        mass_def_strict (bool): if False, consistency of the mass
            definition will be ignored.
    """
    name = 'Angulo12'

    @warn_api
    def __init__(self, *, mass_def=None, mass_def_strict=True):
        super().__init__(mass_def=mass_def, mass_def_strict=mass_def_strict)

    def _default_mass_def(self):
        self.mass_def = MassDef('fof', 'matter')

    def _setup(self):
        self.A = 0.201
        self.a = 2.08
        self.b = 1.7
        self.c = 1.172

    def _check_mass_def_strict(self, mass_def):
        if mass_def.Delta != 'fof':
            return True
        return False

    def _get_fsigma(self, cosmo, sigM, a, lnM):
        return self.A * ((self.a / sigM)**self.b + 1.) * \
            np.exp(-self.c / sigM**2)


<<<<<<< HEAD
class MassFuncBocquet20(MassFunc, Emulator):
    """ Emulated mass function described in arXiv:2003.12116.

    This emulator is based on a Mira-Titan Universe suite of
    cosmological N-body simulations.

    Parameters:
        mass_def (:class:`~pyccl.halos.massdef.MassDef`):
            A mass definition object.
            This parametrization accepts SO masses with
            Delta = 200 critical.
        mass_def_strict (bool):
            This emulator only accepts SO masses with Delta = 200 critical.
            If False, an exception will be raised.
        extrapolate (bool):
            If True, the queried mass range outside of the emulator's
            training mass range will be extrapolated in log-space,
            linearly for the low masses and quadratically for the
            high masses. Otherwise, it will return zero for those
            masses. The default is True.
    """
    name = 'Bocquet20'

    def __init__(self, *, mass_def=None, mass_def_strict=True,
                 extrapolate=True):
        self.extrapolate = extrapolate
        if mass_def_strict is False:
            # this will trigger an exception
            mass_def_strict = True
        super().__init__(mass_def=mass_def, mass_def_strict=mass_def_strict)

    def _default_mass_def(self):
        self.mass_def = MassDef200c()

    def _check_mass_def_strict(self, mass_def):
        if (mass_def.Delta, mass_def.rho_type) != (200, "critical"):
            return True
        return False

    def _load_emu(self):
        from MiraTitanHMFemulator import Emulator as HMFemu
        model = HMFemu()
        # build the emulator bounds
        bounds = model.param_limits.copy()
        bounds["z"] = [0., 2.02]
        bounds["M_min"] = [1e13, np.inf]
        return EmulatorObject(model, bounds)

    def _build_parameters(self, cosmo=None, M=None, a=None):
        from ..neutrinos import Omega_nu_h2

        self._parameters = {}
        if cosmo is not None:
            h = cosmo["h"]
            m_nu = np.sum(cosmo["m_nu"])
            T_CMB = cosmo["T_CMB"]
            Omega_c = cosmo["Omega_c"]
            Omega_b = cosmo["Omega_b"]
            # Neutrinos are treated as a background quantity
            # and are rescaled internally.
            Omega_nu_h2 = Omega_nu_h2(1., m_nu=m_nu, T_CMB=T_CMB)

            self._parameters["Ommh2"] = (Omega_c + Omega_b)*h**2
            self._parameters["Ombh2"] = Omega_b * h**2
            self._parameters["Omnuh2"] = Omega_nu_h2
            self._parameters["n_s"] = cosmo["n_s"]
            self._parameters["h"] = cosmo["h"]
            self._parameters["sigma_8"] = cosmo["sigma8"]
            self._parameters["w_0"] = cosmo["w0"]
            self._parameters["w_b"] = (-cosmo["wa"] - cosmo["w0"])**0.25

            self._parameters["z"] = 1/a - 1
            if not self.extrapolate:
                self._parameters["M_min"] = np.min(M*h)

    def _finalize_parameters(self, wa):
        # Translate parameters to final emulator input
        self._parameters["w_a"] = wa
        self._parameters.pop("w_b")
        self._parameters.pop("z")
        if not self.extrapolate:
            self._parameters.pop("M_min")

    def _extrapolate_hmf(self, hmf, M, eps=1e-12):
        M_use = np.atleast_1d(M)
        # indices where the emulator outputs reasonable values
        idx = np.where(hmf >= eps)[0]

        # extrapolate low masses linearly...
        M_lo, hmf_lo = M_use[idx][:2], hmf[idx][:2]
        F_lo = interp1d(np.log(M_lo), np.log(hmf_lo), kind="linear",
                        bounds_error=False, fill_value="extrapolate")
        # ...and high masses quadratically
        M_hi, hmf_hi = M_use[idx][-3:], hmf[idx][-3:]
        F_hi = interp1d(np.log(M_hi), np.log(hmf_hi), kind="quadratic",
                        bounds_error=False, fill_value="extrapolate")

        hmf[:idx[0]] = np.exp(F_lo(np.log(M_use[:idx[0]])))
        hmf[idx[-1]:] = np.exp(F_hi(np.log(M_use[idx[-1]:])))
        return hmf

    def get_mass_function(self, cosmo, M, a):
        # load and build parameters
        emu = self._load_emu()
        self._build_parameters(cosmo, M, a)
        emu.check_bounds(self._parameters)
        self._finalize_parameters(cosmo["wa"])

        def hmf_dummy(cosmo, M, a):
            # Populate the queried masses with some emulator-friendly
            # values and re-calculate the mass function.
            M = np.atleast_1d(M)
            M_dummy = np.logspace(13, 16, 64)
            M_dummy = np.sort(np.append(M_dummy, M))
            idx_ask = np.searchsorted(M_dummy, M).tolist()
            hmf = self.get_mass_function(cosmo, M_dummy, a)
            return hmf, idx_ask

        M_use = np.atleast_1d(M) * cosmo["h"]
        hmf = np.zeros_like(M_use)
        # keep only the masses inside the emulator's range
        idx = np.where(M_use > 1e13)[0]
        if len(idx) > 0:
            # Under normal use, this block runs.
            M_emu = M_use[idx]
            hmf[idx] = emu.model.predict(
                self._parameters, 1/a-1, M_emu,
                get_errors=False)[0]
            hmf *= cosmo["h"]**3
        else:
            # No masses inside the emulator range.
            # Create a dummy mass array, extrapolate,
            # and throw away all but the queried masses.
            hmf, idx_ask = hmf_dummy(cosmo, M_use/cosmo["h"], a)
            hmf = hmf[idx_ask]

        if np.any(hmf < 1e-12):
            # M_lo == 0 ; M_hi == O(1e-300)
            # If this is the case, extrapolate to replace the small values.
            if np.size(M) >= 3:
                # Quadratic interpolation/extrapolation requires
                # at least 3 points.
                if self.extrapolate:
                    hmf = self._extrapolate_hmf(hmf, M, 1e-12)
            else:
                # Masses partially inside the emulator range,
                # but too few points, so can't safely extrapolate.
                # Create a dummy mass array and extrapolate,
                # and throw away all but the queried masses.
                hmf, idx_ask = hmf_dummy(cosmo, M_use/cosmo["h"], a)
                hmf = hmf[idx_ask]

        if np.ndim(M) == 0:
            hmf = hmf[0]
        return hmf


@functools.wraps(MassFunc.from_name)
@deprecated(new_function=MassFunc.from_name)
=======
@functools.wraps(MassFunc.from_name)
>>>>>>> 7b44b1e1
def mass_function_from_name(name):
    return MassFunc.from_name(name)<|MERGE_RESOLUTION|>--- conflicted
+++ resolved
@@ -1,7 +1,6 @@
 from .. import ccllib as lib
 from ..core import check
 from ..background import omega_x
-<<<<<<< HEAD
 from .massdef import MassDef, MassDef200m, MassDef200c
 from ..emulator import Emulator, EmulatorObject
 from ..parameters import physical_constants
@@ -10,12 +9,6 @@
 from scipy.interpolate import interp1d
 import functools
 from abc import abstractmethod
-=======
-from ..parameters import physical_constants
-from .massdef import MassDef, MassDef200m
-import numpy as np
-import functools
->>>>>>> 7b44b1e1
 
 
 class MassFunc(CCLHalosObject):
@@ -784,7 +777,6 @@
             np.exp(-self.c / sigM**2)
 
 
-<<<<<<< HEAD
 class MassFuncBocquet20(MassFunc, Emulator):
     """ Emulated mass function described in arXiv:2003.12116.
 
@@ -942,10 +934,7 @@
         return hmf
 
 
+@deprecated(new_function=MassFunc.from_name)
 @functools.wraps(MassFunc.from_name)
-@deprecated(new_function=MassFunc.from_name)
-=======
-@functools.wraps(MassFunc.from_name)
->>>>>>> 7b44b1e1
 def mass_function_from_name(name):
     return MassFunc.from_name(name)