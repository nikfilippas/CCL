--- conflicted
+++ resolved
@@ -319,17 +319,8 @@
             a (float): scale factor.
             prof1 (:class:`~pyccl.halos.profiles.HaloProfile`): halo
                 profile.
-<<<<<<< HEAD
             prof2 (:class:`~pyccl.halos.profiles.HaloProfile`): a
                 second halo profile. If `None`, `prof` will be used as
-=======
-            prof_2pt (:class:`~pyccl.halos.profiles_2pt.Profile2pt`):
-                a profile covariance object
-                returning the the two-point moment of the two profiles
-                being correlated.
-            prof2 (:class:`~pyccl.halos.profiles.HaloProfile` or None):
-                a second halo profile. If `None`, `prof1` will be used as
->>>>>>> 6a5d95d6
                 `prof2`.
             prof_2pt (:class:`~pyccl.halos.profiles_2pt.Profile2pt`):
                 a profile covariance object returning the the two-point
@@ -340,11 +331,7 @@
              value of `k`.
         """
         if prof2 is None:
-<<<<<<< HEAD
             prof2 = prof
-=======
-            prof2 = prof1
->>>>>>> 6a5d95d6
 
         # Compute mass function
         self._get_ingredients(a, cosmo, False)
@@ -371,7 +358,7 @@
             cosmo (:class:`~pyccl.core.Cosmology`): a Cosmology object.
             k (float or array_like): comoving wavenumber in Mpc^-1.
             a (float): scale factor.
-            prof1 (:class:`~pyccl.halos.profiles.HaloProfile`): halo
+            prof (:class:`~pyccl.halos.profiles.HaloProfile`): halo
                 profile.
             prof2 (:class:`~pyccl.halos.profiles.HaloProfile`): a
                 second halo profile. If `None`, `prof` will be used as
@@ -380,23 +367,13 @@
                 a profile covariance object
                 returning the the two-point moment of the two profiles
                 being correlated.
-<<<<<<< HEAD
-=======
-            prof2 (:class:`~pyccl.halos.profiles.HaloProfile`): a
-                second halo profile. If `None`, `prof1` will be used as
-                `prof2`.
->>>>>>> 6a5d95d6
 
         Returns:
              float or array_like: integral values evaluated at each
              value of `k`.
         """
         if prof2 is None:
-<<<<<<< HEAD
             prof2 = prof
-=======
-            prof2 = prof1
->>>>>>> 6a5d95d6
 
         # Compute mass function
         self._get_ingredients(a, cosmo, False)
@@ -449,45 +426,25 @@
              float or array_like: integral values evaluated at each
              value of `k`.
         """
-<<<<<<< HEAD
-        if prof3 is None:
-            prof3 = prof
-            if prof4 is not None:
-                raise ValueError("prof3 is None but prof4 is not None")
-        # cases with `prof4 == None` are handled internally by Profile2pt
-=======
         if (prof3, prof4) == (None, None):
-            prof3, prof4 = prof1, prof2
+            prof3, prof4 = prof, prof2
         elif (prof3, prof4).count(None) == 1:
             raise ValueError("prof3 and prof4 should be both defined or None")
 
->>>>>>> 6a5d95d6
         if prof34_2pt is None:
             prof34_2pt = prof12_2pt
 
         self._get_ingredients(a, cosmo, False)
-<<<<<<< HEAD
         uk12 = prof12_2pt.fourier_2pt(cosmo, k, self._mass, a, prof,
                                       prof2=prof2, mass_def=self.mass_def).T
 
-        if prof3.__eq__(prof) and prof2.__eq__(prof):
+        if (prof, prof2) == (prof3, prof4):
             # 4pt approximation of the same profile
             uk34 = uk12
         else:
             uk34 = prof34_2pt.fourier_2pt(
                 cosmo, k, self._mass, a, prof3,
                 prof2=prof4, mass_def=self.mass_def).T
-=======
-        uk12 = prof12_2pt.fourier_2pt(prof1, cosmo, k, self._mass, a,
-                                      prof2=prof2, mass_def=self._mdef).T
-
-        if (prof1, prof2) == (prof3, prof4):
-            # 4pt approximation of the same profile
-            uk34 = uk12
-        else:
-            uk34 = prof34_2pt.fourier_2pt(prof3, cosmo, k, self._mass, a,
-                                          prof2=prof4, mass_def=self._mdef).T
->>>>>>> 6a5d95d6
 
         i04 = self._integrate_over_mf(uk12[None, :, :] * uk34[:, None, :])
         return i04
@@ -727,11 +684,7 @@
         else:
             norm1 = 1
         # Compute second profile normalization
-<<<<<<< HEAD
-        if prof2.__eq__(prof):
-=======
         if prof2 == prof:
->>>>>>> 6a5d95d6
             norm2 = norm1
         else:
             if normprof2:
@@ -745,11 +698,7 @@
             i11_1 = hmc.I_1_1(cosmo, k_use, aa, prof)
 
             # Compute second bias factor
-<<<<<<< HEAD
-            if prof2.__eq__(prof):
-=======
             if prof2 == prof:
->>>>>>> 6a5d95d6
                 i11_2 = i11_1
             else:
                 i11_2 = hmc.I_1_1(cosmo, k_use, aa, prof2)
@@ -951,7 +900,6 @@
     k_use = np.atleast_1d(k).astype(float)
 
     # Check inputs
-<<<<<<< HEAD
     if not isinstance(prof, HaloProfile):
         raise TypeError("prof must be of type `HaloProfile`")
     if prof2 is None:
@@ -963,21 +911,7 @@
     elif not isinstance(prof3, HaloProfile):
         raise TypeError("prof3 must be of type `HaloProfile` or `None`")
     if prof4 is None:
-        prof4 = prof3
-=======
-    if not isinstance(prof1, HaloProfile):
-        raise TypeError("prof1 must be of type `HaloProfile`")
-    if prof2 is None:
-        prof2 = prof1
-    elif not isinstance(prof2, HaloProfile):
-        raise TypeError("prof2 must be of type `HaloProfile` or `None`")
-    if prof3 is None:
-        prof3 = prof1
-    elif not isinstance(prof3, HaloProfile):
-        raise TypeError("prof3 must be of type `HaloProfile` or `None`")
-    if prof4 is None:
         prof4 = prof2
->>>>>>> 6a5d95d6
     elif not isinstance(prof4, HaloProfile):
         raise TypeError("prof4 must be of type `HaloProfile` or `None`")
     if prof12_2pt is None:
@@ -1002,31 +936,18 @@
         # Compute profile normalizations
         norm1 = get_norm(normprof, prof, aa)
         # Compute second profile normalization
-<<<<<<< HEAD
-        if prof2.__eq__(prof):
-=======
-        if prof2 == prof1:
->>>>>>> 6a5d95d6
+        if prof2 == prof:
             norm2 = norm1
         else:
             norm2 = get_norm(normprof2, prof2, aa)
 
-<<<<<<< HEAD
-        if prof3.__eq__(prof):
-=======
-        if prof3 == prof1:
->>>>>>> 6a5d95d6
+        if prof3 == prof:
             norm3 = norm1
         else:
             norm3 = get_norm(normprof3, prof3, aa)
 
-<<<<<<< HEAD
-        if prof4.__eq__(prof3):
-            norm4 = norm3
-=======
         if prof4 == prof2:
             norm4 = norm2
->>>>>>> 6a5d95d6
         else:
             norm4 = get_norm(normprof4, prof4, aa)
 
@@ -1078,16 +999,7 @@
             `prof` will be used as `prof3`.
         prof4 (:class:`~pyccl.halos.profiles.HaloProfile`): halo
             profile (corresponding to :math:`v_2` above. If `None`,
-<<<<<<< HEAD
-            `prof3` will be used as `prof4`.
-        prof12_2pt (:class:`~pyccl.halos.profiles_2pt.Profile2pt`):
-            a profile covariance object returning the the two-point
-            moment of `prof` and `prof2`. If `None`, the default
-            second moment will be used, corresponding to the
-            products of the means of both profiles.
-=======
             `prof2` will be used as `prof4`.
->>>>>>> 6a5d95d6
         prof34_2pt (:class:`~pyccl.halos.profiles_2pt.Profile2pt`):
             same as `prof12_2pt` for `prof3` and `prof4`.
         normprof (bool): if `True`, this integral will be
@@ -1193,16 +1105,7 @@
             `prof` will be used as `prof3`.
         prof4 (:class:`~pyccl.halos.profiles.HaloProfile`): halo
             profile (corresponding to :math:`v_2` above. If `None`,
-<<<<<<< HEAD
-            `prof3` will be used as `prof4`.
-        prof12_2pt (:class:`~pyccl.halos.profiles_2pt.Profile2pt`):
-            a profile covariance object returning the the two-point
-            moment of `prof` and `prof2`. If `None`, the default
-            second moment will be used, corresponding to the
-            products of the means of both profiles.
-=======
             `prof2` will be used as `prof4`.
->>>>>>> 6a5d95d6
         prof34_2pt (:class:`~pyccl.halos.profiles_2pt.Profile2pt`):
             same as `prof12_2pt` for `prof3` and `prof4`.
         normprof (bool): if `True`, this integral will be
@@ -1251,7 +1154,6 @@
     k_use = np.exp(lk_arr)
 
     # Check inputs
-<<<<<<< HEAD
     if not isinstance(prof, HaloProfile):
         raise TypeError("prof must be of type `HaloProfile`")
     if prof2 is None:
@@ -1263,21 +1165,7 @@
     elif not isinstance(prof3, HaloProfile):
         raise TypeError("prof3 must be of type `HaloProfile` or `None`")
     if prof4 is None:
-        prof4 = prof3
-=======
-    if not isinstance(prof1, HaloProfile):
-        raise TypeError("prof1 must be of type `HaloProfile`")
-    if prof2 is None:
-        prof2 = prof1
-    elif not isinstance(prof2, HaloProfile):
-        raise TypeError("prof2 must be of type `HaloProfile` or `None`")
-    if prof3 is None:
-        prof3 = prof1
-    elif not isinstance(prof3, HaloProfile):
-        raise TypeError("prof3 must be of type `HaloProfile` or `None`")
-    if prof4 is None:
         prof4 = prof2
->>>>>>> 6a5d95d6
     elif not isinstance(prof4, HaloProfile):
         raise TypeError("prof4 must be of type `HaloProfile` or `None`")
     if prof12_2pt is None:
@@ -1318,56 +1206,32 @@
         norm1 = get_norm(normprof, prof, aa)
         i11_1 = hmc.I_1_1(cosmo, k_use, aa, prof)
         # Compute second profile normalization
-<<<<<<< HEAD
-        if prof2.__eq__(prof):
-=======
-        if prof2 == prof1:
->>>>>>> 6a5d95d6
+        if prof2 == prof:
             norm2 = norm1
             i11_2 = i11_1
         else:
             norm2 = get_norm(normprof2, prof2, aa)
             i11_2 = hmc.I_1_1(cosmo, k_use, aa, prof2)
-<<<<<<< HEAD
-        if prof3.__eq__(prof):
-=======
-        if prof3 == prof1:
->>>>>>> 6a5d95d6
+        if prof3 == prof:
             norm3 = norm1
             i11_3 = i11_1
         else:
             norm3 = get_norm(normprof3, prof3, aa)
             i11_3 = hmc.I_1_1(cosmo, k_use, aa, prof3)
-<<<<<<< HEAD
-        if prof4.__eq__(prof3):
-            norm4 = norm3
-            i11_4 = i11_3
-=======
         if prof4 == prof2:
             norm4 = norm2
             i11_4 = i11_2
->>>>>>> 6a5d95d6
         else:
             norm4 = get_norm(normprof4, prof4, aa)
             i11_4 = hmc.I_1_1(cosmo, k_use, aa, prof4)
 
-<<<<<<< HEAD
         i12_12 = hmc.I_1_2(cosmo, k_use, aa, prof,
-                           prof2=prof2, prof_2pt=prof12_2pt)
-        if prof3.__eq__(prof) and prof4.__eq__(prof2) and not flag_2pt:
+                           prof12_2pt, prof2)
+        if (prof3, prof4) == (prof, prof2) and not flag_2pt:
             i12_34 = i12_12
         else:
             i12_34 = hmc.I_1_2(cosmo, k_use, aa, prof3,
                                prof2=prof4, prof_2pt=prof34_2pt)
-=======
-        i12_12 = hmc.I_1_2(cosmo, k_use, aa, prof1,
-                           prof12_2pt, prof2)
-        if (prof3, prof4) == (prof1, prof2) and not flag_2pt:
-            i12_34 = i12_12
-        else:
-            i12_34 = hmc.I_1_2(cosmo, k_use, aa, prof3,
-                               prof34_2pt, prof4)
->>>>>>> 6a5d95d6
         norm12 = norm1 * norm2
         norm34 = norm3 * norm4
 
