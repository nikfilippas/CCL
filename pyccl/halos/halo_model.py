--- conflicted
+++ resolved
@@ -12,19 +12,12 @@
 from ..pyutils import _spline_integrate
 from .. import background
 from ..errors import CCLWarning
-<<<<<<< HEAD
 from ..base import CCLHalosObject, unlock_instance, warn_api
-=======
->>>>>>> 7b44b1e1
 from ..parameters import physical_constants
 import numpy as np
 
 
-<<<<<<< HEAD
 class HMCalculator(CCLHalosObject):
-=======
-class HMCalculator(object):
->>>>>>> 7b44b1e1
     """ This class implements a set of methods that can be used to
     compute various halo model quantities. A lot of these quantities
     will involve integrals of the sort:
@@ -56,7 +49,6 @@
             determines what is considered a "very large" scale.
             Default: 1E-5.
     """
-<<<<<<< HEAD
 
     @warn_api(pairs=[("massfunc", "mass_function"), ("hbias", "halo_bias"),
                      ("log10M_min", "lM_min"), ("log10M_max", "lM_max"),
@@ -87,50 +79,13 @@
         elif isinstance(halo_bias, str):
             bMclass = HaloBias.from_name(halo_bias)
             self.halo_bias = bMclass(mass_def=self.mass_def)
-=======
-    def __init__(self, cosmo, massfunc, hbias, mass_def,
-                 log10M_min=8., log10M_max=16.,
-                 nlog10M=128, integration_method_M='simpson',
-                 k_min=1E-5):
-        # halo mass definition
-        if isinstance(mass_def, MassDef):
-            self._mdef = mass_def
-        elif isinstance(mass_def, str):
-            self._mdef = MassDef.from_name(mass_def)()
-        else:
-            raise TypeError("mass_def must be of type `MassDef` "
-                            "or a mass definition name string")
-
-        # halo mass function
-        if isinstance(massfunc, MassFunc):
-            self._massfunc = massfunc
-        elif isinstance(massfunc, str):
-            nMclass = MassFunc.from_name(massfunc)
-            self._massfunc = nMclass(cosmo, mass_def=self._mdef)
-        else:
-            raise TypeError("mass_function must be of type `MassFunc` "
-                            "or a mass function name string")
-
-        # halo bias function
-        if isinstance(hbias, HaloBias):
-            self._hbias = hbias
-        elif isinstance(hbias, str):
-            bMclass = HaloBias.from_name(hbias)
-            self._hbias = bMclass(cosmo, mass_def=self._mdef)
->>>>>>> 7b44b1e1
         else:
             raise TypeError("halo_bias must be of type `HaloBias` "
                             "or a halo bias name string")
 
-<<<<<<< HEAD
         self._prec = {'log10M_min': lM_min,
                       'log10M_max': lM_max,
                       'nlog10M': nlM,
-=======
-        self._prec = {'log10M_min': log10M_min,
-                      'log10M_max': log10M_max,
-                      'nlog10M': nlog10M,
->>>>>>> 7b44b1e1
                       'integration_method_M': integration_method_M,
                       'k_norm': k_norm}
         self._lmass = np.linspace(self._prec['log10M_min'],
@@ -159,7 +114,6 @@
     @unlock_instance(mutate=False)
     def _get_ingredients(self, a, cosmo, get_bf):
         # Compute mass function and bias (if needed) at a new
-<<<<<<< HEAD
         # value of the scale factor and/or with a new Cosmology
         rho0 = cosmo.rho_x(a, "matter", is_comoving=True)
 
@@ -175,28 +129,6 @@
                 cosmo, self._mass, a, mass_def_other=self.mass_def)
             self._bf0 = (rho0 - self._integrator(
                 self._mf*self._bf*self._mass, self._lmass)) / self._m0
-=======
-        # value of the scale factor.
-        rho0 = None
-        if a != self._a_current_mf:
-            rho0 = cosmo.rho_x(1., "matter", is_comoving=True)
-            self.mf = self._massfunc.get_mass_function(cosmo, self._mass, a,
-                                                       mdef_other=self._mdef)
-            self.mf0 = (rho0 -
-                        self._integrator(self.mf * self._mass,
-                                         self._lmass)) / self._m0
-            self._a_current_mf = a
-
-        if get_bf:
-            if a != self._a_current_bf:
-                if rho0 is None:
-                    rho0 = cosmo.rho_x(1., "matter", is_comoving=True)
-                self.bf = self._hbias.get_halo_bias(cosmo, self._mass, a,
-                                                    mdef_other=self._mdef)
-                self.mbf0 = (rho0 -
-                             self._integrator(self.mf * self.bf * self._mass,
-                                              self._lmass)) / self._m0
->>>>>>> 7b44b1e1
             self._a_current_bf = a
 
     def _integrate_over_mf(self, array_2):
@@ -430,13 +362,8 @@
             prof2 = prof
 
         # Compute mass function
-<<<<<<< HEAD
-        self._get_ingredients(a, cosmo, False)
+        self._get_ingredients(a, cosmo, True)
         uk = prof_2pt.fourier_2pt(cosmo, k, self._mass, a, prof,
-=======
-        self._get_ingredients(a, cosmo, True)
-        uk = prof_2pt.fourier_2pt(prof1, cosmo, k, self._mass, a,
->>>>>>> 7b44b1e1
                                   prof2=prof2,
                                   mass_def=self.mass_def).T
         i02 = self._integrate_over_mbf(uk)
@@ -617,7 +544,7 @@
     return out
 
 
-@warn_api(pairs=[("normprof1", "normprof"), ("supress_1h", "suppress_1h")],
+@warn_api(pairs=[("normprof", "normprof"), ("supress_1h", "suppress_1h")],
           reorder=["prof_2pt", "prof2", "p_of_k_a", "normprof", "normprof2"])
 def halomod_power_spectrum(cosmo, hmc, k, a, prof, *,
                            prof2=None, prof_2pt=None,
@@ -791,7 +718,7 @@
     return out
 
 
-@warn_api(pairs=[("normprof1", "normprof"), ("supress_1h", "suppress_1h")],
+@warn_api(pairs=[("normprof", "normprof"), ("supress_1h", "suppress_1h")],
           reorder=["prof_2pt", "prof2", "p_of_k_a", "normprof", "normprof2"])
 def halomod_Pk2D(cosmo, hmc, prof, *,
                  prof2=None, prof_2pt=None,
@@ -892,7 +819,7 @@
     return pk2d
 
 
-@warn_api(pairs=[("prof1", "prof"), ("normprof1", "normprof")],
+@warn_api(pairs=[("prof1", "prof"), ("normprof", "normprof")],
           reorder=["prof12_2pt", "prof3", "prof4"])
 def halomod_trispectrum_1h(cosmo, hmc, k, a, prof, *,
                            prof2=None, prof3=None, prof4=None,
@@ -1030,7 +957,7 @@
     return out
 
 
-@warn_api(pairs=[("prof1", "prof"), ("normprof1", "normprof")],
+@warn_api(pairs=[("prof1", "prof"), ("normprof", "normprof")],
           reorder=["prof12_2pt", "prof3", "prof4"])
 def halomod_Tk3D_1h(cosmo, hmc, prof, *,
                     prof2=None, prof3=None, prof4=None,
@@ -1132,14 +1059,6 @@
     return tk3d
 
 
-<<<<<<< HEAD
-@warn_api(pairs=[("prof1", "prof"), ("normprof1", "normprof")],
-          reorder=["prof12_2pt", "prof3", "prof4"])
-def halomod_Tk3D_SSC(cosmo, hmc, prof, *,
-                     prof2=None, prof3=None, prof4=None,
-                     prof12_2pt=None, prof34_2pt=None,
-                     normprof=False, normprof2=False,
-=======
 def halomod_Tk3D_SSC_linear_bias(cosmo, hmc, prof, bias1=1, bias2=1, bias3=1,
                                  bias4=1,
                                  is_number_counts1=False,
@@ -1296,12 +1215,18 @@
                 extrap_order_hik=extrap_order_hik, is_logt=use_log)
     return tk3d
 
+# FIXME
+# @warn_api(pairs=[("prof1", "prof"), ("normprof1", "normprof")],
+#           reorder=["prof12_2pt", "prof3", "prof4"])
+# def halomod_Tk3D_SSC(cosmo, hmc, prof, *,
+#                      prof2=None, prof3=None, prof4=None,
+#                      prof12_2pt=None, prof34_2pt=None,
+#                      normprof=False, normprof2=False,
 
 def halomod_Tk3D_SSC(cosmo, hmc,
-                     prof1, prof2=None, prof12_2pt=None,
+                     prof, prof2=None, prof12_2pt=None,
                      prof3=None, prof4=None, prof34_2pt=None,
-                     normprof1=False, normprof2=False,
->>>>>>> 7b44b1e1
+                     normprof=False, normprof2=False,
                      normprof3=False, normprof4=False,
                      p_of_k_a=None, lk_arr=None, a_arr=None,
                      extrap_order_lok=1, extrap_order_hik=1,
@@ -1407,16 +1332,12 @@
     if prof12_2pt is None:
         prof12_2pt = Profile2pt()
     elif not isinstance(prof12_2pt, Profile2pt):
-<<<<<<< HEAD
         raise TypeError("prof12_2pt must be of type `Profile2pt` or `None`")
-=======
-        raise TypeError("prof12_2pt must be of type "
-                        "`Profile2pt` or `None`")
     if (prof34_2pt is not None) and (not isinstance(prof34_2pt, Profile2pt)):
         raise TypeError("prof34_2pt must be of type `Profile2pt` or `None`")
 
     # number counts profiles must be normalized
-    profs = {prof1: normprof1, prof2: normprof2,
+    profs = {prof: normprof, prof2: normprof2,
              prof3: normprof3, prof4: normprof4}
 
     for i, (profile, normalization) in enumerate(profs.items()):
@@ -1427,10 +1348,9 @@
                 f"normprof{i+1} must be True if prof{i+1} is number counts")
 
     if prof3 is None:
-        prof3_bak = prof1
+        prof3_bak = prof
     else:
         prof3_bak = prof3
->>>>>>> 7b44b1e1
     if prof34_2pt is None:
         prof34_2pt = prof12_2pt
         flag_2pt = 0
@@ -1501,12 +1421,12 @@
         dpk34[ia, :] = norm34*((2.2380952381-dpk/3)*i11_3*i11_4*pk+i12_34)
 
         # Counter terms for clustering (i.e. - (bA + bB) * PAB
-        if prof1.is_number_counts or (prof2 is None or prof2.is_number_counts):
+        if prof.is_number_counts or (prof2 is None or prof2.is_number_counts):
             b1 = b2 = np.zeros_like(k_use)
-            i02_12 = hmc.I_0_2(cosmo, k_use, aa, prof1, prof12_2pt, prof2)
+            i02_12 = hmc.I_0_2(cosmo, k_use, aa, prof, prof12_2pt, prof2)
             P_12 = norm12 * (pk * i11_1 * i11_2 + i02_12)
 
-            if prof1.is_number_counts:
+            if prof.is_number_counts:
                 b1 = i11_1 * norm1
 
             if prof2 is None:
@@ -1523,6 +1443,7 @@
             if (prof3 is None) and (prof4 is None) and (prof34_2pt is None):
                 i02_34 = i02_12
             else:
+                # FIXME
                 i02_34 = hmc.I_0_2(cosmo, k_use, aa, prof3_bak, prof34_2pt_bak,
                                    prof4)
             P_34 = norm34 * (pk * i11_3 * i11_4 + i02_34)
