import warnings
from .. import ccllib as lib
from .hmfunc import MassFunc
from .hbias import HaloBias
from .massdef import MassDef
from .profiles import HaloProfile
from .profiles_2pt import Profile2pt
from ..core import check
from ..pk2d import Pk2D
from ..tk3d import Tk3D
from ..power import linear_matter_power, nonlin_matter_power
from ..background import rho_x
from ..pyutils import _spline_integrate, warn_api, deprecate_attr
from .. import background
from ..errors import CCLWarning
import numpy as np

physical_constants = lib.cvar.constants


class HMCalculator(object):
    """ This class implements a set of methods that can be used to
    compute various halo model quantities. A lot of these quantities
    will involve integrals of the sort:

    .. math::
       \\int dM\\,n(M,a)\\,f(M,k,a),

    where :math:`n(M,a)` is the halo mass function, and :math:`f` is
    an arbitrary function of mass, scale factor and Fourier scales.

    Args:
        massfunc (str or :class:`~pyccl.halos.hmfunc.MassFunc`):
            the mass function to use
        hbias (str or :class:`~pyccl.halos.hbias.HaloBias`):
            the halo bias function to use
        mass_def (str or :class:`~pyccl.halos.massdef.MassDef`):
            the halo mass definition to use
        lM_min, lM_max (float): lower and upper integration bounds
            of logarithmic (base-10) mass (in units of solar mass).
            Default range: 8, 16.
        nlM (int): number of uniformly-spaced samples in log(Mass)
            to be used in the mass integrals. Default: 128.
        integration_method_M (string): integration method to use
            in the mass integrals. Options: "simpson" and "spline".
            Default: "simpson".
        k_norm (float): some of the integrals solved by this class
            will often be normalized by their value on very large
            scales. This parameter (in units of inverse Mpc)
            determines what is considered a "very large" scale.
            Default: 1E-5.
    """
    @warn_api(pairs=[("mass_function", "massfunc"), ("halo_bias", "hbias"),
                     ("lM_min", "log10M_min"), ("lM_max", "log10M_max"),
                     ("nlM", "nlog10M"), ("k_norm", "k_min")])
    def __init__(self, *, mass_function, halo_bias, mass_def,
                 lM_min=8., lM_max=16., nlM=128,
                 integration_method_M='simpson', k_norm=1E-5):
        # halo mass definition
        if isinstance(mass_def, MassDef):
            self.mass_def = mass_def
        elif isinstance(mass_def, str):
            self.mass_def = MassDef.from_name(mass_def)()
        else:
            raise TypeError("mass_def must be of type `MassDef` "
                            "or a mass definition name string")
        # halo mass function
        if isinstance(mass_function, MassFunc):
            self.mass_function = mass_function
        elif isinstance(mass_function, str):
            nMclass = MassFunc.from_name(mass_function)
            self.mass_function = nMclass(mass_def=self.mass_def)
        else:
            raise TypeError("massfunc must be of type `MassFunc` "
                            "or a mass function name string")
        # halo bias function
        if isinstance(halo_bias, HaloBias):
            self.halo_bias = halo_bias
        elif isinstance(halo_bias, str):
            bMclass = HaloBias.from_name(halo_bias)
            self.halo_bias = bMclass(mass_def=self.mass_def)
        else:
            raise TypeError("hbias must be of type `HaloBias` "
                            "or a halo bias name string")

        self._prec = {'log10M_min': lM_min,
                      'log10M_max': lM_max,
                      'nlog10M': nlM,
                      'integration_method_M': integration_method_M,
                      'k_norm': k_norm}
        self._lmass = np.linspace(self._prec['log10M_min'],
                                  self._prec['log10M_max'],
                                  self._prec['nlog10M'])
        self._mass = 10.**self._lmass
        self._m0 = self._mass[0]

        if self._prec['integration_method_M'] not in ['spline',
                                                      'simpson']:
            raise NotImplementedError("Only \'simpson\' and 'spline' "
                                      "supported as integration methods")
        elif self._prec['integration_method_M'] == 'simpson':
            from scipy.integrate import simps
            self._integrator = simps
        else:
            self._integrator = self._integ_spline

<<<<<<< HEAD
        # dummy placeholder values
=======
        # we store the last-called cosmology, and scale factor
>>>>>>> 6770a093
        self._a_current_mf = -1
        self._a_current_bf = -1
        from ..core import CosmologyVanillaLCDM  # circular import
        self._cosmo_current_mf = CosmologyVanillaLCDM()
        self._cosmo_current_bf = CosmologyVanillaLCDM()

    @deprecate_attr(pairs=[("mass_function", "_massfunc"),
                           ("halo_bias", "_hbias"),
                           ("mass_def", "_mdef")])
    def __getattr__(self, name):
        return

    def _integ_spline(self, fM, lM):
        # Spline integrator
        return _spline_integrate(lM, fM, lM[0], lM[-1])

    def _get_ingredients(self, a, cosmo, get_bf):
        rho0 = rho_x(cosmo, 1., 'matter', is_comoving=True)
        # Compute mass function and bias (if needed) at a new
        # value of the scale factor and/or with a new Cosmology
<<<<<<< HEAD
        if (a != self._a_current_mf or
                not cosmo.__eq__(self._cosmo_current_mf)):
            self.mf = self.mass_function.get_mass_function(
                cosmo, self._mass, a,
                mass_def_other=self.mass_def)
            self.mf0 = (rho0 -
                        self._integrator(self.mf * self._mass,
                                         self._lmass)) / self._m0
=======
        if (a != self._a_current_mf) or (cosmo != self._cosmo_current_mf):
            self.mf = self.mass_function.get_mass_function(
                cosmo, self._mass, a, mass_def_other=self.mass_def)
            self.mf0 = (rho0 -
                        self._integrator(self.mf * self._mass, self._lmass)
                        ) / self._m0
>>>>>>> 6770a093
            self._a_current_mf = a
            self._cosmo_current_mf = cosmo

        if get_bf:
<<<<<<< HEAD
            if (a != self._a_current_bf or
                    not cosmo.__eq__(self._cosmo_current_bf)):
                self.bf = self.halo_bias.get_halo_bias(
                    cosmo, self._mass, a,
                    mass_def_other=self.mass_def)
=======
            if (a != self._a_current_bf) or (cosmo != self._cosmo_current_bf):
                self.bf = self.halo_bias.get_halo_bias(
                    cosmo, self._mass, a, mass_def_other=self.mass_def)
>>>>>>> 6770a093
                self.mbf0 = (rho0 -
                             self._integrator(self.mf * self.bf * self._mass,
                                              self._lmass)
                             ) / self._m0
            self._a_current_bf = a
            self._cosmo_current_bf = cosmo

    def _integrate_over_mf(self, array_2):
        i1 = self._integrator(self.mf[..., :] * array_2,
                              self._lmass)
        return i1 + self.mf0 * array_2[..., 0]

    def _integrate_over_mbf(self, array_2):
        i1 = self._integrator((self.mf * self.bf)[..., :] * array_2,
                              self._lmass)
        return i1 + self.mbf0 * array_2[..., 0]

    def profile_norm(self, cosmo, a, prof):
        """ Returns :math:`I^0_1(k\\rightarrow0,a|u)`
        (see :meth:`~HMCalculator.I_0_1`).

        Args:
            cosmo (:class:`~pyccl.core.Cosmology`): a Cosmology object.
            a (float): scale factor.
            prof (:class:`~pyccl.halos.profiles.HaloProfile`): halo
                profile.

        Returns:
            float or array_like: integral value.
        """
        # Compute mass function
        self._get_ingredients(a, cosmo, False)
        uk0 = prof.fourier(cosmo, self._prec['k_norm'],
                           self._mass, a, mass_def=self.mass_def).T
        uk0 = np.clip(uk0, a_min=1e-16, a_max=None)
        norm = 1. / self._integrate_over_mf(uk0)
        return norm

    @warn_api(pairs=[("selection", "sel"),
                     ("a_min", "amin"),
                     ("a_max", "amax")],
              order=["na", "a_min", "a_max"])
    def number_counts(self, cosmo, *, selection,
                      a_min=None, a_max=1.0, na=128):
        """ Solves the integral:

        .. math::
            nc(sel) = \\int dM\\int da\\,\\frac{dV}{dad\\Omega}\\,n(M,a)\\,sel(M,a)

        where :math:`n(M,a)` is the halo mass function, and
        :math:`sel(M,a)` is the selection function as a function of halo mass
        and scale factor.

        Note that the selection function is normalized to integrate to unity and
        assumed to represent the selection probaility per unit scale factor and
        per unit mass.

        Args:
            cosmo (:class:`~pyccl.core.Cosmology`): a Cosmology object.
            selection (callable): function of mass and scale factor
                that returns the selection function. This function
                should take in floats or arrays with a signature ``sel(m, a)``
                and return an array with shape ``(len(m), len(a))`` according
                to the numpy broadcasting rules.
            a_min (float): the minimum scale factor at which to start integrals
                over the selection function.
                Default: value of ``cosmo.cosmo.spline_params.A_SPLINE_MIN``
            a_max (float): the maximum scale factor at which to end integrals
                over the selection function.
                Default: 1.0
            na (int): number of samples in scale factor to be used in
                the integrals. Default: 128.

        Returns:
            float: the total number of clusters
        """  # noqa

        # get a values for integral
        if a_min is None:
            a_min = cosmo.cosmo.spline_params.A_SPLINE_MIN
        a = np.linspace(a_min, a_max, na)

        # compute the volume element
        abs_dzda = 1 / a / a
        dc = background.comoving_angular_distance(cosmo, a)
        ez = background.h_over_h0(cosmo, a)
        dh = physical_constants.CLIGHT_HMPC / cosmo['h']
        dvdz = dh * dc**2 / ez
        dvda = dvdz * abs_dzda

        # now do m intergrals in a loop
        mint = np.zeros_like(a)
        for i, _a in enumerate(a):
            self._get_ingredients(_a, cosmo, False)
            _selm = np.atleast_2d(selection(self._mass, _a)).T
            mint[i] = self._integrator(
                dvda[i] * self.mf[..., :] * _selm[..., :],
                self._lmass
            )

        # now do scale factor integral
        mtot = self._integrator(mint, a)

        return mtot

    def I_0_1(self, cosmo, k, a, prof):
        """ Solves the integral:

        .. math::
            I^0_1(k,a|u) = \\int dM\\,n(M,a)\\,\\langle u(k,a|M)\\rangle,

        where :math:`n(M,a)` is the halo mass function, and
        :math:`\\langle u(k,a|M)\\rangle` is the halo profile as a
        function of scale, scale factor and halo mass.

        Args:
            cosmo (:class:`~pyccl.core.Cosmology`): a Cosmology object.
            k (float or array_like): comoving wavenumber in Mpc^-1.
            a (float): scale factor.
            prof (:class:`~pyccl.halos.profiles.HaloProfile`): halo
                profile.

        Returns:
            float or array_like: integral values evaluated at each
            value of `k`.
        """
        # Compute mass function
        self._get_ingredients(a, cosmo, False)
        uk = prof.fourier(cosmo, k, self._mass, a,
                          mass_def=self.mass_def).T
        i01 = self._integrate_over_mf(uk)
        return i01

    def I_1_1(self, cosmo, k, a, prof):
        """ Solves the integral:

        .. math::
            I^1_1(k,a|u) = \\int dM\\,n(M,a)\\,b(M,a)\\,
            \\langle u(k,a|M)\\rangle,

        where :math:`n(M,a)` is the halo mass function,
        :math:`b(M,a)` is the halo bias, and
        :math:`\\langle u(k,a|M)\\rangle` is the halo profile as a
        function of scale, scale factor and halo mass.

        Args:
            cosmo (:class:`~pyccl.core.Cosmology`): a Cosmology object.
            k (float or array_like): comoving wavenumber in Mpc^-1.
            a (float): scale factor.
            prof (:class:`~pyccl.halos.profiles.HaloProfile`): halo
                profile.

        Returns:
            float or array_like: integral values evaluated at each
            value of `k`.
        """
        # Compute mass function and halo bias
        self._get_ingredients(a, cosmo, True)
        uk = prof.fourier(cosmo, k, self._mass, a,
                          mass_def=self.mass_def).T
        i11 = self._integrate_over_mbf(uk)
        return i11

    @warn_api(pairs=[("prof", "prof1")], order=["prof_2pt", "prof2"])
    def I_0_2(self, cosmo, k, a, prof, *, prof2=None, prof_2pt):
        """ Solves the integral:

        .. math::
            I^0_2(k,a|u,v) = \\int dM\\,n(M,a)\\,
            \\langle u(k,a|M) v(k,a|M)\\rangle,

        where :math:`n(M,a)` is the halo mass function, and
        :math:`\\langle u(k,a|M) v(k,a|M)\\rangle` is the two-point
        moment of the two halo profiles.

        Args:
            cosmo (:class:`~pyccl.core.Cosmology`): a Cosmology object.
            k (float or array_like): comoving wavenumber in Mpc^-1.
            a (float): scale factor.
            prof (:class:`~pyccl.halos.profiles.HaloProfile`): halo
                profile.
            prof2 (:class:`~pyccl.halos.profiles.HaloProfile`): a
                second halo profile. If `None`, `prof` will be used as
                `prof2`.
            prof_2pt (:class:`~pyccl.halos.profiles_2pt.Profile2pt`):
                a profile covariance object returning the the two-point
                moment of the two profiles being correlated.

        Returns:
             float or array_like: integral values evaluated at each
             value of `k`.
        """
        if prof2 is None:
            prof2 = prof

        # Compute mass function
        self._get_ingredients(a, cosmo, False)
        uk = prof_2pt.fourier_2pt(cosmo, k, self._mass, a, prof,
                                  prof2=prof2,
                                  mass_def=self.mass_def).T
        i02 = self._integrate_over_mf(uk)
        return i02

    @warn_api(pairs=[("prof", "prof1")], order=["prof_2pt", "prof2"])
    def I_1_2(self, cosmo, k, a, prof, *, prof2=None, prof_2pt):
        """ Solves the integral:

        .. math::
            I^1_2(k,a|u,v) = \\int dM\\,n(M,a)\\,b(M,a)\\,
            \\langle u(k,a|M) v(k,a|M)\\rangle,

        where :math:`n(M,a)` is the halo mass function,
        :math:`b(M,a)` is the halo bias, and
        :math:`\\langle u(k,a|M) v(k,a|M)\\rangle` is the two-point
        moment of the two halo profiles.

        Args:
            cosmo (:class:`~pyccl.core.Cosmology`): a Cosmology object.
            k (float or array_like): comoving wavenumber in Mpc^-1.
            a (float): scale factor.
            prof (:class:`~pyccl.halos.profiles.HaloProfile`): halo
                profile.
            prof2 (:class:`~pyccl.halos.profiles.HaloProfile`): a
                second halo profile. If `None`, `prof` will be used as
                `prof2`.
            prof_2pt (:class:`~pyccl.halos.profiles_2pt.Profile2pt`):
                a profile covariance object
                returning the the two-point moment of the two profiles
                being correlated.

        Returns:
             float or array_like: integral values evaluated at each
             value of `k`.
        """
        if prof2 is None:
            prof2 = prof

        # Compute mass function
        self._get_ingredients(a, cosmo, False)
        uk = prof_2pt.fourier_2pt(cosmo, k, self._mass, a, prof,
                                  prof2=prof2,
                                  mass_def=self.mass_def).T
        i02 = self._integrate_over_mbf(uk)
        return i02

    @warn_api(pairs=[("prof", "prof1")],
              order=["prof12_2pt", "prof2", "prof3", "prof34_2pt", "prof4"])
    def I_0_22(self, cosmo, k, a, prof, *,
               prof2=None, prof3=None, prof4=None,
               prof12_2pt, prof34_2pt=None):
        """ Solves the integral:

        .. math::
            I^0_{2,2}(k_u,k_v,a|u_{1,2},v_{1,2}) =
            \\int dM\\,n(M,a)\\,
            \\langle u_1(k_u,a|M) u_2(k_u,a|M)\\rangle
            \\langle v_1(k_v,a|M) v_2(k_v,a|M)\\rangle,

        where :math:`n(M,a)` is the halo mass function, and
        :math:`\\langle u(k,a|M) v(k,a|M)\\rangle` is the
        two-point moment of the two halo profiles.

        Args:
            cosmo (:class:`~pyccl.core.Cosmology`): a Cosmology object.
            k (float or array_like): comoving wavenumber in Mpc^-1.
            a (float): scale factor.
            prof (:class:`~pyccl.halos.profiles.HaloProfile`): halo
                profile.
            prof2 (:class:`~pyccl.halos.profiles.HaloProfile`): a
                second halo profile. If `None`, `prof` will be used as
                `prof2`.
            prof3 (:class:`~pyccl.halos.profiles.HaloProfile`): a
                second halo profile. If `None`, `prof` will be used as
                `prof3`.
            prof4 (:class:`~pyccl.halos.profiles.HaloProfile`): a
                second halo profile. If `None`, `prof3` will be used as
                `prof4`.
            prof12_2pt (:class:`~pyccl.halos.profiles_2pt.Profile2pt`):
                a profile covariance object returning the the
                two-point moment of `prof` and `prof2`.
            prof34_2pt (:class:`~pyccl.halos.profiles_2pt.Profile2pt`):
                a profile covariance object returning the the
                two-point moment of `prof3` and `prof4`.

        Returns:
             float or array_like: integral values evaluated at each
             value of `k`.
        """
        if prof3 is None:
            prof3 = prof
            if prof4 is not None:
                raise ValueError("prof3 is None but prof4 is not None")
        # cases with `prof4 == None` are handled internally by Profile2pt
        if prof34_2pt is None:
            prof34_2pt = prof12_2pt

        self._get_ingredients(a, cosmo, False)
        uk12 = prof12_2pt.fourier_2pt(cosmo, k, self._mass, a, prof,
                                      prof2=prof2, mass_def=self.mass_def).T

        if prof3.__eq__(prof) and prof2.__eq__(prof):
            # 4pt approximation of the same profile
            uk34 = uk12
        else:
            uk34 = prof34_2pt.fourier_2pt(
                cosmo, k, self._mass, a, prof3,
                prof2=prof4, mass_def=self.mass_def).T

        i04 = self._integrate_over_mf(uk12[None, :, :] * uk34[:, None, :])
        return i04


@warn_api()
def halomod_mean_profile_1pt(cosmo, hmc, k, a, prof, *, normprof=False):
    """ Returns the mass-weighted mean halo profile.

    .. math::
        I^0_1(k,a|u) = \\int dM\\,n(M,a)\\,\\langle u(k,a|M)\\rangle,

    where :math:`n(M,a)` is the halo mass function, and
    :math:`\\langle u(k,a|M)\\rangle` is the halo profile as a
    function of scale, scale factor and halo mass.

    Args:
        cosmo (:class:`~pyccl.core.Cosmology`): a Cosmology object.
        hmc (:class:`HMCalculator`): a halo model calculator.
        k (float or array_like): comoving wavenumber in Mpc^-1.
        a (float or array_like): scale factor.
        prof (:class:`~pyccl.halos.profiles.HaloProfile`): halo
            profile.
        normprof (bool): if `True`, this integral will be
            normalized by :math:`I^0_1(k\\rightarrow 0,a|u)`.

    Returns:
        float or array_like: integral values evaluated at each
        combination of `k` and `a`. The shape of the output will
        be `(N_a, N_k)` where `N_k` and `N_a` are the sizes of
        `k` and `a` respectively. If `k` or `a` are scalars, the
        corresponding dimension will be squeezed out on output.
    """
    a_use = np.atleast_1d(a).astype(float)
    k_use = np.atleast_1d(k).astype(float)

    # Check inputs
    if not isinstance(prof, HaloProfile):
        raise TypeError("prof must be of type `HaloProfile`")

    na = len(a_use)
    nk = len(k_use)
    out = np.zeros([na, nk])
    for ia, aa in enumerate(a_use):
        i01 = hmc.I_0_1(cosmo, k_use, aa, prof)
        if normprof:
            norm = hmc.profile_norm(cosmo, aa, prof)
            i01 *= norm
        out[ia, :] = i01

    if np.ndim(a) == 0:
        out = np.squeeze(out, axis=0)
    if np.ndim(k) == 0:
        out = np.squeeze(out, axis=-1)
    return out


@warn_api()
def halomod_bias_1pt(cosmo, hmc, k, a, prof, *, normprof=False):
    """ Returns the mass-and-bias-weighted mean halo profile.

    .. math::
        I^1_1(k,a|u) = \\int dM\\,n(M,a)\\,b(M,a)\\,
        \\langle u(k,a|M)\\rangle,

    where :math:`n(M,a)` is the halo mass function,
    :math:`b(M,a)` is the halo bias, and
    :math:`\\langle u(k,a|M)\\rangle` is the halo profile as a
    function of scale, scale factor and halo mass.

    Args:
        cosmo (:class:`~pyccl.core.Cosmology`): a Cosmology object.
        hmc (:class:`HMCalculator`): a halo model calculator.
        k (float or array_like): comoving wavenumber in Mpc^-1.
        a (float or array_like): scale factor.
        prof (:class:`~pyccl.halos.profiles.HaloProfile`): halo
            profile.
        normprof (bool): if `True`, this integral will be
            normalized by :math:`I^0_1(k\\rightarrow 0,a|u)`
            (see :meth:`~HMCalculator.I_0_1`).

    Returns:
        float or array_like: integral values evaluated at each
        combination of `k` and `a`. The shape of the output will
        be `(N_a, N_k)` where `N_k` and `N_a` are the sizes of
        `k` and `a` respectively. If `k` or `a` are scalars, the
        corresponding dimension will be squeezed out on output.
    """
    a_use = np.atleast_1d(a).astype(float)
    k_use = np.atleast_1d(k).astype(float)

    # Check inputs
    if not isinstance(prof, HaloProfile):
        raise TypeError("prof must be of type `HaloProfile`")

    na = len(a_use)
    nk = len(k_use)
    out = np.zeros([na, nk])
    for ia, aa in enumerate(a_use):
        i11 = hmc.I_1_1(cosmo, k_use, aa, prof)
        if normprof:
            norm = hmc.profile_norm(cosmo, aa, prof)
            i11 *= norm
        out[ia, :] = i11

    if np.ndim(a) == 0:
        out = np.squeeze(out, axis=0)
    if np.ndim(k) == 0:
        out = np.squeeze(out, axis=-1)
    return out


@warn_api(pairs=[("normprof", "normprof1"), ("suppress_1h", "supress_1h")],
          order=["prof_2pt", "prof2", "p_of_k_a", "normprof", "normprof2"])
def halomod_power_spectrum(cosmo, hmc, k, a, prof, *,
                           prof2=None, prof_2pt=None,
                           normprof=False, normprof2=False,
                           p_of_k_a=None,
                           get_1h=True, get_2h=True,
                           smooth_transition=None, suppress_1h=None):
    """ Computes the halo model power spectrum for two
    quantities defined by their respective halo profiles.
    The halo model power spectrum for two profiles
    :math:`u` and :math:`v` is:

    .. math::
        P_{u,v}(k,a) = I^0_2(k,a|u,v) +
        I^1_1(k,a|u)\\,I^1_1(k,a|v)\\,P_{\\rm lin}(k,a)

    where :math:`P_{\\rm lin}(k,a)` is the linear matter
    power spectrum, :math:`I^1_1` is defined in the documentation
    of :meth:`~HMCalculator.I_1_1`, and :math:`I^0_2` is defined
    in the documentation of :meth:`~HMCalculator.I_0_2`.

    Args:
        cosmo (:class:`~pyccl.core.Cosmology`): a Cosmology object.
        hmc (:class:`HMCalculator`): a halo model calculator.
        k (float or array_like): comoving wavenumber in Mpc^-1.
        a (float or array_like): scale factor.
        prof (:class:`~pyccl.halos.profiles.HaloProfile`): halo
            profile.
        prof2 (:class:`~pyccl.halos.profiles.HaloProfile`): a
            second halo profile. If `None`, `prof` will be used as
            `prof2`.
        normprof (bool): if `True`, this integral will be
            normalized by :math:`I^0_1(k\\rightarrow 0,a|u)`
            (see :meth:`~HMCalculator.I_0_1`), where
            :math:`u` is the profile represented by `prof`.
        normprof2 (bool): if `True`, this integral will be
            normalized by :math:`I^0_1(k\\rightarrow 0,a|v)`
            (see :meth:`~HMCalculator.I_0_1`), where
            :math:`v` is the profile represented by `prof2`.
        prof_2pt (:class:`~pyccl.halos.profiles_2pt.Profile2pt`):
            a profile covariance object
            returning the the two-point moment of the two profiles
            being correlated. If `None`, the default second moment
            will be used, corresponding to the products of the means
            of both profiles.
        p_of_k_a (:class:`~pyccl.pk2d.Pk2D`): a `Pk2D` object to
            be used as the linear matter power spectrum. If `None`,
            the power spectrum stored within `cosmo` will be used.
        get_1h (bool): if `False`, the 1-halo term (i.e. the first
            term in the first equation above) won't be computed.
        get_2h (bool): if `False`, the 2-halo term (i.e. the second
            term in the first equation above) won't be computed.
        smooth_transition (function or None):
            Modify the halo model 1-halo/2-halo transition region
            via a time-dependent function :math:`\\alpha(a)`,
            defined as in HMCODE-2020 (``arXiv:2009.01858``): :math:`P(k,a)=
            (P_{1h}^{\\alpha(a)}(k)+P_{2h}^{\\alpha(a)}(k))^{1/\\alpha}`.
            If `None` the extra factor is just 1.
        suppress_1h (function or None):
            Suppress the 1-halo large scale contribution by a
            time- and scale-dependent function :math:`k_*(a)`,
            defined as in HMCODE-2020 (``arXiv:2009.01858``):
            :math:`\\frac{(k/k_*(a))^4}{1+(k/k_*(a))^4}`.
            If `None` the standard 1-halo term is returned with no damping.

    Returns:
        float or array_like: integral values evaluated at each
        combination of `k` and `a`. The shape of the output will
        be `(N_a, N_k)` where `N_k` and `N_a` are the sizes of
        `k` and `a` respectively. If `k` or `a` are scalars, the
        corresponding dimension will be squeezed out on output.
    """
    a_use = np.atleast_1d(a).astype(float)
    k_use = np.atleast_1d(k).astype(float)

    # Check inputs
    if not isinstance(prof, HaloProfile):
        raise TypeError("prof must be of type `HaloProfile`")
    if prof2 is None:
        prof2 = prof
    elif not isinstance(prof2, HaloProfile):
        raise TypeError("prof2 must be of type `HaloProfile` or `None`")
    if prof_2pt is None:
        prof_2pt = Profile2pt()
    elif not isinstance(prof_2pt, Profile2pt):
        raise TypeError("prof_2pt must be of type "
                        "`Profile2pt` or `None`")
    if smooth_transition is not None:
        if not (get_1h and get_2h):
            raise ValueError("transition region can only be modified "
                             "when both 1-halo and 2-halo terms are queried")
        if not hasattr(smooth_transition, "__call__"):
            raise TypeError("smooth_transition must be "
                            "a function of `a` or None")
    if suppress_1h is not None:
        if not get_1h:
            raise ValueError("can't suppress the 1-halo term "
                             "when get_1h is False")
        if not hasattr(suppress_1h, "__call__"):
            raise TypeError("suppress_1h must be "
                            "a function of `a` or None")

    # Power spectrum
    if isinstance(p_of_k_a, Pk2D):
        def pkf(sf):
            return p_of_k_a.eval(k_use, sf, cosmo)
    elif (p_of_k_a is None) or (str(p_of_k_a) == 'linear'):
        def pkf(sf):
            return linear_matter_power(cosmo, k_use, sf)
    elif str(p_of_k_a) == 'nonlinear':
        def pkf(sf):
            return nonlin_matter_power(cosmo, k_use, sf)
    else:
        raise TypeError("p_of_k_a must be `None`, \'linear\', "
                        "\'nonlinear\' or a `Pk2D` object")

    na = len(a_use)
    nk = len(k_use)
    out = np.zeros([na, nk])
    for ia, aa in enumerate(a_use):
        # Compute first profile normalization
        if normprof:
            norm1 = hmc.profile_norm(cosmo, aa, prof)
        else:
            norm1 = 1
        # Compute second profile normalization
        if prof2.__eq__(prof):
            norm2 = norm1
        else:
            if normprof2:
                norm2 = hmc.profile_norm(cosmo, aa, prof2)
            else:
                norm2 = 1
        norm = norm1 * norm2

        if get_2h:
            # Compute first bias factor
            i11_1 = hmc.I_1_1(cosmo, k_use, aa, prof)

            # Compute second bias factor
            if prof2.__eq__(prof):
                i11_2 = i11_1
            else:
                i11_2 = hmc.I_1_1(cosmo, k_use, aa, prof2)

            # Compute 2-halo power spectrum
            pk_2h = pkf(aa) * i11_1 * i11_2
        else:
            pk_2h = 0.

        if get_1h:
            pk_1h = hmc.I_0_2(cosmo, k_use, aa, prof,
                              prof2=prof2, prof_2pt=prof_2pt)
            if suppress_1h is not None:
                ks = suppress_1h(aa)
                pk_1h *= (k_use / ks)**4 / (1 + (k_use / ks)**4)
        else:
            pk_1h = 0.

        # Transition region
        if smooth_transition is None:
            out[ia, :] = (pk_1h + pk_2h) * norm
        else:
            alpha = smooth_transition(aa)
            out[ia, :] = (pk_1h**alpha + pk_2h**alpha)**(1/alpha) * norm

    if np.ndim(a) == 0:
        out = np.squeeze(out, axis=0)
    if np.ndim(k) == 0:
        out = np.squeeze(out, axis=-1)
    return out


@warn_api(pairs=[("normprof", "normprof1"), ("suppress_1h", "supress_1h")],
          order=["prof_2pt", "prof2", "p_of_k_a", "normprof", "normprof2"])
def halomod_Pk2D(cosmo, hmc, prof, *,
                 prof2=None, prof_2pt=None,
                 normprof=False, normprof2=False,
                 p_of_k_a=None,
                 get_1h=True, get_2h=True,
                 lk_arr=None, a_arr=None,
                 extrap_order_lok=1, extrap_order_hik=2,
                 smooth_transition=None, suppress_1h=None):
    """ Returns a :class:`~pyccl.pk2d.Pk2D` object containing
    the halo-model power spectrum for two quantities defined by
    their respective halo profiles. See :meth:`halomod_power_spectrum`
    for more details about the actual calculation.

    Args:
        cosmo (:class:`~pyccl.core.Cosmology`): a Cosmology object.
        hmc (:class:`HMCalculator`): a halo model calculator.
        prof (:class:`~pyccl.halos.profiles.HaloProfile`): halo
            profile.
        prof2 (:class:`~pyccl.halos.profiles.HaloProfile`): a
            second halo profile. If `None`, `prof` will be used as
            `prof2`.
        prof_2pt (:class:`~pyccl.halos.profiles_2pt.Profile2pt`):
            a profile covariance object
            returning the the two-point moment of the two profiles
            being correlated. If `None`, the default second moment
            will be used, corresponding to the products of the means
            of both profiles.
        normprof (bool): if `True`, this integral will be
            normalized by :math:`I^0_1(k\\rightarrow 0,a|u)`
            (see :meth:`~HMCalculator.I_0_1`), where
            :math:`u` is the profile represented by `prof`.
        normprof2 (bool): if `True`, this integral will be
            normalized by :math:`I^0_1(k\\rightarrow 0,a|v)`
            (see :meth:`~HMCalculator.I_0_1`), where
            :math:`v` is the profile represented by `prof2`.
        p_of_k_a (:class:`~pyccl.pk2d.Pk2D`): a `Pk2D` object to
            be used as the linear matter power spectrum. If `None`,
            the power spectrum stored within `cosmo` will be used.
        get_1h (bool): if `False`, the 1-halo term (i.e. the first
            term in the first equation above) won't be computed.
        get_2h (bool): if `False`, the 2-halo term (i.e. the second
            term in the first equation above) won't be computed.
        a_arr (array): an array holding values of the scale factor
            at which the halo model power spectrum should be
            calculated for interpolation. If `None`, the internal
            values used by `cosmo` will be used.
        lk_arr (array): an array holding values of the natural
            logarithm of the wavenumber (in units of Mpc^-1) at
            which the halo model power spectrum should be calculated
            for interpolation. If `None`, the internal values used
            by `cosmo` will be used.
        extrap_order_lok (int): extrapolation order to be used on
            k-values below the minimum of the splines. See
            :class:`~pyccl.pk2d.Pk2D`.
        extrap_order_hik (int): extrapolation order to be used on
            k-values above the maximum of the splines. See
            :class:`~pyccl.pk2d.Pk2D`.
        smooth_transition (function or None):
            Modify the halo model 1-halo/2-halo transition region
            via a time-dependent function :math:`\\alpha(a)`,
            defined as in HMCODE-2020 (``arXiv:2009.01858``): :math:`P(k,a)=
            (P_{1h}^{\\alpha(a)}(k)+P_{2h}^{\\alpha(a)}(k))^{1/\\alpha}`.
            If `None` the extra factor is just 1.
        suppress_1h (function or None):
            Suppress the 1-halo large scale contribution by a
            time- and scale-dependent function :math:`k_*(a)`,
            defined as in HMCODE-2020 (``arXiv:2009.01858``):
            :math:`\\frac{(k/k_*(a))^4}{1+(k/k_*(a))^4}`.
            If `None` the standard 1-halo term is returned with no damping.

    Returns:
        :class:`~pyccl.pk2d.Pk2D`: halo model power spectrum.
    """
    if lk_arr is None:
        status = 0
        nk = lib.get_pk_spline_nk(cosmo.cosmo)
        lk_arr, status = lib.get_pk_spline_lk(cosmo.cosmo, nk, status)
        check(status)
    if a_arr is None:
        status = 0
        na = lib.get_pk_spline_na(cosmo.cosmo)
        a_arr, status = lib.get_pk_spline_a(cosmo.cosmo, na, status)
        check(status)

    pk_arr = halomod_power_spectrum(cosmo, hmc, np.exp(lk_arr), a_arr,
                                    prof, prof_2pt=prof_2pt,
                                    prof2=prof2, p_of_k_a=p_of_k_a,
                                    normprof=normprof, normprof2=normprof2,
                                    get_1h=get_1h, get_2h=get_2h,
                                    smooth_transition=smooth_transition,
                                    suppress_1h=suppress_1h)

    pk2d = Pk2D(a_arr=a_arr, lk_arr=lk_arr, pk_arr=pk_arr,
                extrap_order_lok=extrap_order_lok,
                extrap_order_hik=extrap_order_hik,
                is_logp=False)
    return pk2d


@warn_api(pairs=[("prof", "prof1"), ("normprof", "normprof1")],
          order=["prof12_2pt", "prof3", "prof4"])
def halomod_trispectrum_1h(cosmo, hmc, k, a, prof, *,
                           prof2=None, prof3=None, prof4=None,
                           prof12_2pt=None, prof34_2pt=None,
                           normprof=False, normprof2=False,
                           normprof3=False, normprof4=False):
    """ Computes the halo model 1-halo trispectrum for four different
    quantities defined by their respective halo profiles. The 1-halo
    trispectrum for four profiles :math:`u_{1,2}`, :math:`v_{1,2}` is
    calculated as:

    .. math::
        T_{u_1,u_2;v_1,v_2}(k_u,k_v,a) =
        I^0_{2,2}(k_u,k_v,a|u_{1,2},v_{1,2})

    where :math:`I^0_{2,2}` is defined in the documentation
    of :meth:`~HMCalculator.I_0_22`.

    .. note:: This approximation assumes that the 4-point
              profile cumulant is the same as the product of two
              2-point cumulants. We may relax this assumption in
              future versions of CCL.

    Args:
        cosmo (:class:`~pyccl.core.Cosmology`): a Cosmology object.
        hmc (:class:`HMCalculator`): a halo model calculator.
        k (float or array_like): comoving wavenumber in Mpc^-1.
        a (float or array_like): scale factor.
        prof (:class:`~pyccl.halos.profiles.HaloProfile`): halo
            profile (corresponding to :math:`u_1` above.
        prof2 (:class:`~pyccl.halos.profiles.HaloProfile`): halo
            profile (corresponding to :math:`u_2` above. If `None`,
            `prof` will be used as `prof2`.
        prof12_2pt (:class:`~pyccl.halos.profiles_2pt.Profile2pt`):
            a profile covariance object returning the the two-point
            moment of `prof` and `prof2`. If `None`, the default
            second moment will be used, corresponding to the
            products of the means of both profiles.
        prof3 (:class:`~pyccl.halos.profiles.HaloProfile`): halo
            profile (corresponding to :math:`v_1` above. If `None`,
            `prof` will be used as `prof3`.
        prof4 (:class:`~pyccl.halos.profiles.HaloProfile`): halo
            profile (corresponding to :math:`v_2` above. If `None`,
            `prof3` will be used as `prof4`.
        prof34_2pt (:class:`~pyccl.halos.profiles_2pt.Profile2pt`):
            same as `prof12_2pt` for `prof3` and `prof4`.
        normprof (bool): if `True`, this integral will be
            normalized by :math:`I^0_1(k\\rightarrow 0,a|u)`
            (see :meth:`~HMCalculator.I_0_1`), where
            :math:`u` is the profile represented by `prof`.
        normprof2 (bool): same as `normprof` for `prof2`.
        normprof3 (bool): same as `normprof` for `prof3`.
        normprof4 (bool): same as `normprof` for `prof4`.

    Returns:
        float or array_like: integral values evaluated at each
        combination of `k` and `a`. The shape of the output will
        be `(N_a, N_k, N_k)` where `N_k` and `N_a` are the sizes of
        `k` and `a` respectively. The ordering is such that
        `output[ia, ik2, ik1] = T(k[ik1], k[ik2], a[ia])`
        If `k` or `a` are scalars, the corresponding dimension will
        be squeezed out on output.
    """
    a_use = np.atleast_1d(a).astype(float)
    k_use = np.atleast_1d(k).astype(float)

    # Check inputs
    if not isinstance(prof, HaloProfile):
        raise TypeError("prof must be of type `HaloProfile`")
    if prof2 is None:
        prof2 = prof
    elif not isinstance(prof2, HaloProfile):
        raise TypeError("prof2 must be of type `HaloProfile` or `None`")
    if prof3 is None:
        prof3 = prof
    elif not isinstance(prof3, HaloProfile):
        raise TypeError("prof3 must be of type `HaloProfile` or `None`")
    if prof4 is None:
        prof4 = prof3
    elif not isinstance(prof4, HaloProfile):
        raise TypeError("prof4 must be of type `HaloProfile` or `None`")
    if prof12_2pt is None:
        prof12_2pt = Profile2pt()
    elif not isinstance(prof12_2pt, Profile2pt):
        raise TypeError("prof12_2pt must be of type `Profile2pt` or `None`")
    if prof34_2pt is None:
        prof34_2pt = prof12_2pt
    elif not isinstance(prof34_2pt, Profile2pt):
        raise TypeError("prof34_2pt must be of type `Profile2pt` or `None`")

    def get_norm(normprof, prof, sf):
        if normprof:
            return hmc.profile_norm(cosmo, sf, prof)
        else:
            return 1

    na = len(a_use)
    nk = len(k_use)
    out = np.zeros([na, nk, nk])
    for ia, aa in enumerate(a_use):
        # Compute profile normalizations
        norm1 = get_norm(normprof, prof, aa)
        # Compute second profile normalization
        if prof2.__eq__(prof):
            norm2 = norm1
        else:
            norm2 = get_norm(normprof2, prof2, aa)

        if prof3.__eq__(prof):
            norm3 = norm1
        else:
            norm3 = get_norm(normprof3, prof3, aa)

        if prof4.__eq__(prof3):
            norm4 = norm3
        else:
            norm4 = get_norm(normprof4, prof4, aa)

        norm = norm1 * norm2 * norm3 * norm4

        # Compute trispectrum at this redshift
        tk_1h = hmc.I_0_22(cosmo, k_use, aa,
                           prof=prof, prof2=prof2,
                           prof4=prof4, prof3=prof3,
                           prof12_2pt=prof12_2pt,
                           prof34_2pt=prof34_2pt)

        # Normalize
        out[ia, :, :] = tk_1h * norm

    if np.ndim(a) == 0:
        out = np.squeeze(out, axis=0)
    if np.ndim(k) == 0:
        out = np.squeeze(out, axis=-1)
        out = np.squeeze(out, axis=-1)
    return out


@warn_api(pairs=[("prof", "prof1"), ("normprof", "normprof1")],
          order=["prof12_2pt", "prof3", "prof4"])
def halomod_Tk3D_1h(cosmo, hmc, prof, *,
                    prof2=None, prof3=None, prof4=None,
                    prof12_2pt=None, prof34_2pt=None,
                    normprof=False, normprof2=False,
                    normprof3=False, normprof4=False,
                    lk_arr=None, a_arr=None,
                    extrap_order_lok=1, extrap_order_hik=1,
                    use_log=False):
    """ Returns a :class:`~pyccl.tk3d.Tk3D` object containing
    the 1-halo trispectrum for four quantities defined by
    their respective halo profiles. See :meth:`halomod_trispectrum_1h`
    for more details about the actual calculation.

    Args:
        cosmo (:class:`~pyccl.core.Cosmology`): a Cosmology object.
        hmc (:class:`HMCalculator`): a halo model calculator.
        prof (:class:`~pyccl.halos.profiles.HaloProfile`): halo
            profile (corresponding to :math:`u_1` above.
        prof2 (:class:`~pyccl.halos.profiles.HaloProfile`): halo
            profile (corresponding to :math:`u_2` above. If `None`,
            `prof` will be used as `prof2`.
        prof3 (:class:`~pyccl.halos.profiles.HaloProfile`): halo
            profile (corresponding to :math:`v_1` above. If `None`,
            `prof` will be used as `prof3`.
        prof4 (:class:`~pyccl.halos.profiles.HaloProfile`): halo
            profile (corresponding to :math:`v_2` above. If `None`,
            `prof3` will be used as `prof4`.
        prof12_2pt (:class:`~pyccl.halos.profiles_2pt.Profile2pt`):
            a profile covariance object returning the the two-point
            moment of `prof` and `prof2`. If `None`, the default
            second moment will be used, corresponding to the
            products of the means of both profiles.
        prof34_2pt (:class:`~pyccl.halos.profiles_2pt.Profile2pt`):
            same as `prof12_2pt` for `prof3` and `prof4`.
        normprof (bool): if `True`, this integral will be
            normalized by :math:`I^0_1(k\\rightarrow 0,a|u)`
            (see :meth:`~HMCalculator.I_0_1`), where
            :math:`u` is the profile represented by `prof`.
        normprof2 (bool): same as `normprof` for `prof2`.
        normprof3 (bool): same as `normprof` for `prof3`.
        normprof4 (bool): same as `normprof` for `prof4`.
        a_arr (array): an array holding values of the scale factor
            at which the trispectrum should be calculated for
            interpolation. If `None`, the internal values used
            by `cosmo` will be used.
        lk_arr (array): an array holding values of the natural
            logarithm of the wavenumber (in units of Mpc^-1) at
            which the trispectrum should be calculated for
            interpolation. If `None`, the internal values used
            by `cosmo` will be used.
        extrap_order_lok (int): extrapolation order to be used on
            k-values below the minimum of the splines. See
            :class:`~pyccl.tk3d.Tk3D`.
        extrap_order_hik (int): extrapolation order to be used on
            k-values above the maximum of the splines. See
            :class:`~pyccl.tk3d.Tk3D`.
        use_log (bool): if `True`, the trispectrum will be
            interpolated in log-space (unless negative or
            zero values are found).

    Returns:
        :class:`~pyccl.tk3d.Tk3D`: 1-halo trispectrum.
    """
    if lk_arr is None:
        status = 0
        nk = lib.get_pk_spline_nk(cosmo.cosmo)
        lk_arr, status = lib.get_pk_spline_lk(cosmo.cosmo, nk, status)
        check(status)
    if a_arr is None:
        status = 0
        na = lib.get_pk_spline_na(cosmo.cosmo)
        a_arr, status = lib.get_pk_spline_a(cosmo.cosmo, na, status)
        check(status)

    tkk = halomod_trispectrum_1h(cosmo, hmc, np.exp(lk_arr), a_arr,
                                 prof, prof2=prof2,
                                 prof12_2pt=prof12_2pt,
                                 prof3=prof3, prof4=prof4,
                                 prof34_2pt=prof34_2pt,
                                 normprof=normprof, normprof2=normprof2,
                                 normprof3=normprof3, normprof4=normprof4)
    if use_log:
        # avoid zeros (this is system-dependent)
        tiny = np.nextafter(0, 1)
        tkk[tkk == 0] = tiny
        if np.any(tkk < 0):
            warnings.warn(
                "Some values were not positive. "
                "Will not interpolate in log-space.",
                category=CCLWarning)
            use_log = False
        else:
            tkk = np.log(tkk)

    tk3d = Tk3D(a_arr=a_arr, lk_arr=lk_arr, tkk_arr=tkk,
                extrap_order_lok=extrap_order_lok,
                extrap_order_hik=extrap_order_hik, is_logt=use_log)
    return tk3d


@warn_api(pairs=[("prof", "prof1"), ("normprof", "normprof1")],
          order=["prof12_2pt", "prof3", "prof4"])
def halomod_Tk3D_SSC(cosmo, hmc, prof, *,
                     prof2=None, prof3=None, prof4=None,
                     prof12_2pt=None, prof34_2pt=None,
                     normprof=False, normprof2=False,
                     normprof3=False, normprof4=False,
                     p_of_k_a=None, lk_arr=None, a_arr=None,
                     extrap_order_lok=1, extrap_order_hik=1,
                     use_log=False):
    """ Returns a :class:`~pyccl.tk3d.Tk3D` object containing
    the super-sample covariance trispectrum, given by the tensor
    product of the power spectrum responses associated with the
    two pairs of quantities being correlated. Each response is
    calculated as:

    .. math::
        \\frac{\\partial P_{u,v}(k)}{\\partial\\delta_L} =
        \\left(\\frac{68}{21}-\\frac{d\\log k^3P_L(k)}{d\\log k}\\right)
        P_L(k)I^1_1(k,|u)I^1_1(k,|v)+I^1_2(k|u,v)

    where the :math:`I^a_b` are defined in the documentation
    of :meth:`~HMCalculator.I_1_1` and  :meth:`~HMCalculator.I_1_2`.

    Args:
        cosmo (:class:`~pyccl.core.Cosmology`): a Cosmology object.
        hmc (:class:`HMCalculator`): a halo model calculator.
        prof (:class:`~pyccl.halos.profiles.HaloProfile`): halo
            profile (corresponding to :math:`u_1` above.
        prof2 (:class:`~pyccl.halos.profiles.HaloProfile`): halo
            profile (corresponding to :math:`u_2` above. If `None`,
            `prof` will be used as `prof2`.
        prof3 (:class:`~pyccl.halos.profiles.HaloProfile`): halo
            profile (corresponding to :math:`v_1` above. If `None`,
            `prof` will be used as `prof3`.
        prof4 (:class:`~pyccl.halos.profiles.HaloProfile`): halo
            profile (corresponding to :math:`v_2` above. If `None`,
            `prof3` will be used as `prof4`.
        prof12_2pt (:class:`~pyccl.halos.profiles_2pt.Profile2pt`):
            a profile covariance object returning the the two-point
            moment of `prof` and `prof2`. If `None`, the default
            second moment will be used, corresponding to the
            products of the means of both profiles.
        prof34_2pt (:class:`~pyccl.halos.profiles_2pt.Profile2pt`):
            same as `prof12_2pt` for `prof3` and `prof4`.
        normprof (bool): if `True`, this integral will be
            normalized by :math:`I^0_1(k\\rightarrow 0,a|u)`
            (see :meth:`~HMCalculator.I_0_1`), where
            :math:`u` is the profile represented by `prof`.
        normprof2 (bool): same as `normprof` for `prof2`.
        normprof3 (bool): same as `normprof` for `prof3`.
        normprof4 (bool): same as `normprof` for `prof4`.
        p_of_k_a (:class:`~pyccl.pk2d.Pk2D`): a `Pk2D` object to
            be used as the linear matter power spectrum. If `None`,
            the power spectrum stored within `cosmo` will be used.
        a_arr (array): an array holding values of the scale factor
            at which the trispectrum should be calculated for
            interpolation. If `None`, the internal values used
            by `cosmo` will be used.
        lk_arr (array): an array holding values of the natural
            logarithm of the wavenumber (in units of Mpc^-1) at
            which the trispectrum should be calculated for
            interpolation. If `None`, the internal values used
            by `cosmo` will be used.
        extrap_order_lok (int): extrapolation order to be used on
            k-values below the minimum of the splines. See
            :class:`~pyccl.tk3d.Tk3D`.
        extrap_order_hik (int): extrapolation order to be used on
            k-values above the maximum of the splines. See
            :class:`~pyccl.tk3d.Tk3D`.
        use_log (bool): if `True`, the trispectrum will be
            interpolated in log-space (unless negative or
            zero values are found).

    Returns:
        :class:`~pyccl.tk3d.Tk3D`: SSC effective trispectrum.
    """
    if lk_arr is None:
        status = 0
        nk = lib.get_pk_spline_nk(cosmo.cosmo)
        lk_arr, status = lib.get_pk_spline_lk(cosmo.cosmo, nk, status)
        check(status)
    if a_arr is None:
        status = 0
        na = lib.get_pk_spline_na(cosmo.cosmo)
        a_arr, status = lib.get_pk_spline_a(cosmo.cosmo, na, status)
        check(status)

    k_use = np.exp(lk_arr)

    # Check inputs
    if not isinstance(prof, HaloProfile):
        raise TypeError("prof must be of type `HaloProfile`")
    if prof2 is None:
        prof2 = prof
    elif not isinstance(prof2, HaloProfile):
        raise TypeError("prof2 must be of type `HaloProfile` or `None`")
    if prof3 is None:
        prof3 = prof
    elif not isinstance(prof3, HaloProfile):
        raise TypeError("prof3 must be of type `HaloProfile` or `None`")
    if prof4 is None:
        prof4 = prof3
    elif not isinstance(prof4, HaloProfile):
        raise TypeError("prof4 must be of type `HaloProfile` or `None`")
    if prof12_2pt is None:
        prof12_2pt = Profile2pt()
    elif not isinstance(prof12_2pt, Profile2pt):
        raise TypeError("prof12_2pt must be of type `Profile2pt` or `None`")
    if prof34_2pt is None:
        prof34_2pt = prof12_2pt
        flag_2pt = 0
    elif not isinstance(prof34_2pt, Profile2pt):
        raise TypeError("prof34_2pt must be of type `Profile2pt` or `None`")
    else:
        flag_2pt = 1

    # Power spectrum
    if isinstance(p_of_k_a, Pk2D):
        pk2d = p_of_k_a
    elif (p_of_k_a is None) or (str(p_of_k_a) == 'linear'):
        pk2d = cosmo.get_linear_power('delta_matter:delta_matter')
    elif str(p_of_k_a) == 'nonlinear':
        pk2d = cosmo.get_nonlin_power('delta_matter:delta_matter')
    else:
        raise TypeError("p_of_k_a must be `None`, \'linear\', "
                        "\'nonlinear\' or a `Pk2D` object")

    def get_norm(normprof, prof, sf):
        if normprof:
            return hmc.profile_norm(cosmo, sf, prof)
        else:
            return 1

    na = len(a_arr)
    nk = len(k_use)
    dpk12 = np.zeros([na, nk])
    dpk34 = np.zeros([na, nk])
    for ia, aa in enumerate(a_arr):
        # Compute profile normalizations
        norm1 = get_norm(normprof, prof, aa)
        i11_1 = hmc.I_1_1(cosmo, k_use, aa, prof)
        # Compute second profile normalization
        if prof2.__eq__(prof):
            norm2 = norm1
            i11_2 = i11_1
        else:
            norm2 = get_norm(normprof2, prof2, aa)
            i11_2 = hmc.I_1_1(cosmo, k_use, aa, prof2)
        if prof3.__eq__(prof):
            norm3 = norm1
            i11_3 = i11_1
        else:
            norm3 = get_norm(normprof3, prof3, aa)
            i11_3 = hmc.I_1_1(cosmo, k_use, aa, prof3)
        if prof4.__eq__(prof3):
            norm4 = norm3
            i11_4 = i11_3
        else:
            norm4 = get_norm(normprof4, prof4, aa)
            i11_4 = hmc.I_1_1(cosmo, k_use, aa, prof4)

        i12_12 = hmc.I_1_2(cosmo, k_use, aa, prof,
                           prof2=prof2, prof_2pt=prof12_2pt)
        if prof3.__eq__(prof) and prof4.__eq__(prof2) and not flag_2pt:
            i12_34 = i12_12
        else:
            i12_34 = hmc.I_1_2(cosmo, k_use, aa, prof3,
                               prof2=prof4, prof_2pt=prof34_2pt)
        norm12 = norm1 * norm2
        norm34 = norm3 * norm4

        pk = pk2d.eval(k_use, aa, cosmo)
        dpk = pk2d.eval_dlPk_dlk(k_use, aa, cosmo)
        # (47/21 - 1/3 dlogPk/dlogk) * I11 * I11 * Pk+I12
        dpk12[ia, :] = norm12*((2.2380952381-dpk/3)*i11_1*i11_2*pk+i12_12)
        dpk34[ia, :] = norm34*((2.2380952381-dpk/3)*i11_3*i11_4*pk+i12_34)

    if use_log:
        if np.any(dpk12 <= 0) or np.any(dpk34 <= 0):
            warnings.warn(
                "Some values were not positive. "
                "Will not interpolate in log-space.",
                category=CCLWarning)
            use_log = False
        else:
            dpk12 = np.log(dpk12)
            dpk34 = np.log(dpk34)

    tk3d = Tk3D(a_arr=a_arr, lk_arr=lk_arr,
                pk1_arr=dpk12, pk2_arr=dpk34,
                extrap_order_lok=extrap_order_lok,
                extrap_order_hik=extrap_order_hik, is_logt=use_log)
    return tk3d<|MERGE_RESOLUTION|>--- conflicted
+++ resolved
@@ -104,11 +104,7 @@
         else:
             self._integrator = self._integ_spline
 
-<<<<<<< HEAD
-        # dummy placeholder values
-=======
         # we store the last-called cosmology, and scale factor
->>>>>>> 6770a093
         self._a_current_mf = -1
         self._a_current_bf = -1
         from ..core import CosmologyVanillaLCDM  # circular import
@@ -129,38 +125,19 @@
         rho0 = rho_x(cosmo, 1., 'matter', is_comoving=True)
         # Compute mass function and bias (if needed) at a new
         # value of the scale factor and/or with a new Cosmology
-<<<<<<< HEAD
-        if (a != self._a_current_mf or
-                not cosmo.__eq__(self._cosmo_current_mf)):
-            self.mf = self.mass_function.get_mass_function(
-                cosmo, self._mass, a,
-                mass_def_other=self.mass_def)
-            self.mf0 = (rho0 -
-                        self._integrator(self.mf * self._mass,
-                                         self._lmass)) / self._m0
-=======
         if (a != self._a_current_mf) or (cosmo != self._cosmo_current_mf):
             self.mf = self.mass_function.get_mass_function(
                 cosmo, self._mass, a, mass_def_other=self.mass_def)
             self.mf0 = (rho0 -
                         self._integrator(self.mf * self._mass, self._lmass)
                         ) / self._m0
->>>>>>> 6770a093
             self._a_current_mf = a
             self._cosmo_current_mf = cosmo
 
         if get_bf:
-<<<<<<< HEAD
-            if (a != self._a_current_bf or
-                    not cosmo.__eq__(self._cosmo_current_bf)):
-                self.bf = self.halo_bias.get_halo_bias(
-                    cosmo, self._mass, a,
-                    mass_def_other=self.mass_def)
-=======
             if (a != self._a_current_bf) or (cosmo != self._cosmo_current_bf):
                 self.bf = self.halo_bias.get_halo_bias(
                     cosmo, self._mass, a, mass_def_other=self.mass_def)
->>>>>>> 6770a093
                 self.mbf0 = (rho0 -
                              self._integrator(self.mf * self.bf * self._mass,
                                               self._lmass)
