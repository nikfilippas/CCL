--- conflicted
+++ resolved
@@ -1,14 +1,8 @@
 import warnings
 from .. import ccllib as lib
-<<<<<<< HEAD
 from .hmfunc import MassFunc, mass_function_from_name
 from .hbias import HaloBias, halo_bias_from_name
 from .massdef import MassDef, mass_def_from_name
-=======
-from .hmfunc import MassFunc
-from .hbias import HaloBias
-from .massdef import MassDef
->>>>>>> b6291563
 from .profiles import HaloProfile
 from .profiles_2pt import Profile2pt
 from ..core import check
@@ -60,7 +54,6 @@
     @warn_api(pairs=[("mass_function", "massfunc"), ("halo_bias", "hbias"),
                      ("lM_min", "log10M_min"), ("lM_max", "log10M_max"),
                      ("nlM", "nlog10M"), ("k_norm", "k_min")])
-<<<<<<< HEAD
     def __init__(self, *, mass_function, halo_bias, mass_def,
                  lM_min=8., lM_max=16., nlM=128,
                  integration_method_M='simpson', k_norm=1E-5):
@@ -91,21 +84,6 @@
             raise TypeError("hbias must be of type `HaloBias` "
                             "or a halo bias name string")
 
-=======
-    def __init__(self, cosmo, *, mass_function, halo_bias, mass_def,
-                 lM_min=8., lM_max=16., nlM=128,
-                 integration_method_M='simpson', k_norm=1E-5):
-        self._rho0 = rho_x(cosmo, 1., 'matter', is_comoving=True)
-        if not isinstance(mass_function, MassFunc):
-            raise TypeError("mass_function must be of type `MassFunc`")
-        self.mass_function = mass_function
-        if not isinstance(halo_bias, HaloBias):
-            raise TypeError("halo_bias must be of type `HaloBias`")
-        self.halo_bias = halo_bias
-        if not isinstance(mass_def, MassDef):
-            raise TypeError("mass_def must be of type `MassDef`")
-        self.mass_def = mass_def
->>>>>>> b6291563
         self._prec = {'log10M_min': lM_min,
                       'log10M_max': lM_max,
                       'nlog10M': nlM,
@@ -140,12 +118,6 @@
     def __getattr__(self, name):
         return getattr(self, name)
 
-    @deprecate_attr(pairs=[("mass_function", "_massfunc"),
-                           ("halo_bias", "_hbias"),
-                           ("mass_def", "_mdef")])
-    def __getattr__(self, name):
-        return getattr(self, name)
-
     def _integ_spline(self, fM, lM):
         # Spline integrator
         return _spline_integrate(lM, fM, lM[0], lM[-1])
@@ -153,7 +125,6 @@
     def _get_ingredients(self, a, cosmo, get_bf):
         rho0 = rho_x(cosmo, 1., 'matter', is_comoving=True)
         # Compute mass function and bias (if needed) at a new
-<<<<<<< HEAD
         # value of the scale factor and/or with a new Cosmology
         if (a != self._a_current_mf or
                 not cosmo.__eq__(self._cosmo_current_mf)):
@@ -161,34 +132,18 @@
                 cosmo, self._mass, a,
                 mass_def_other=self.mass_def)
             self.mf0 = (rho0 -
-=======
-        # value of the scale factor.
-        if a != self._a_current_mf:
-            self.mf = self.mass_function.get_mass_function(
-                cosmo, self._mass, a,
-                mass_def_other=self.mass_def)
-            self.mf0 = (self._rho0 -
->>>>>>> b6291563
                         self._integrator(self.mf * self._mass,
                                          self._lmass)) / self._m0
             self._a_current_mf = a
             self._cosmo_current_mf = cosmo
 
         if get_bf:
-<<<<<<< HEAD
             if (a != self._a_current_bf or
                     not cosmo.__eq__(self._cosmo_current_bf)):
                 self.bf = self.halo_bias.get_halo_bias(
                     cosmo, self._mass, a,
                     mass_def_other=self.mass_def)
                 self.mbf0 = (rho0 -
-=======
-            if a != self._a_current_bf:
-                self.bf = self.halo_bias.get_halo_bias(
-                    cosmo, self._mass, a,
-                    mass_def_other=self.mass_def)
-                self.mbf0 = (self._rho0 -
->>>>>>> b6291563
                              self._integrator(self.mf * self.bf * self._mass,
                                               self._lmass)) / self._m0
             self._a_current_bf = a
@@ -477,19 +432,15 @@
         """
         if prof3 is None:
             prof3 = prof
-<<<<<<< HEAD
             if prof4 is not None:
                 raise ValueError("prof3 is None but prof4 is not None")
         # cases with `prof4 == None` are handled internally by Profile2pt
-=======
->>>>>>> b6291563
         if prof34_2pt is None:
             prof34_2pt = prof12_2pt
 
         self._get_ingredients(a, cosmo, False)
         uk12 = prof12_2pt.fourier_2pt(cosmo, k, self._mass, a, prof,
                                       prof2=prof2, mass_def=self.mass_def).T
-<<<<<<< HEAD
 
         if prof3.__eq__(prof) and prof2.__eq__(prof):
             # 4pt approximation of the same profile
@@ -499,10 +450,6 @@
                 cosmo, k, self._mass, a, prof3,
                 prof2=prof4, mass_def=self.mass_def).T
 
-=======
-        uk34 = prof34_2pt.fourier_2pt(cosmo, k, self._mass, a, prof3,
-                                      prof2=prof4, mass_def=self.mass_def).T
->>>>>>> b6291563
         i04 = self._integrate_over_mf(uk12[None, :, :] * uk34[:, None, :])
         return i04
 
@@ -674,11 +621,7 @@
             (P_{1h}^{\\alpha(a)}(k)+P_{2h}^{\\alpha(a)}(k))^{1/\\alpha}`.
             If `None` the extra factor is just 1.
         suppress_1h (function or None):
-<<<<<<< HEAD
-            suppress the 1-halo large scale contribution by a
-=======
             Suppress the 1-halo large scale contribution by a
->>>>>>> b6291563
             time- and scale-dependent function :math:`k_*(a)`,
             defined as in HMCODE-2020 (``arXiv:2009.01858``):
             :math:`\\frac{(k/k_*(a))^4}{1+(k/k_*(a))^4}`.
@@ -692,11 +635,7 @@
         corresponding dimension will be squeezed out on output.
     """
     a_use = np.atleast_1d(a).astype(float)
-<<<<<<< HEAD
     k_use = np.atleast_1d(k).astype(float)
-=======
-    k_use = np.atleast_1d(k)
->>>>>>> b6291563
 
     # Check inputs
     if not isinstance(prof, HaloProfile):
@@ -862,11 +801,7 @@
             (P_{1h}^{\\alpha(a)}(k)+P_{2h}^{\\alpha(a)}(k))^{1/\\alpha}`.
             If `None` the extra factor is just 1.
         suppress_1h (function or None):
-<<<<<<< HEAD
-            suppress the 1-halo large scale contribution by a
-=======
             Suppress the 1-halo large scale contribution by a
->>>>>>> b6291563
             time- and scale-dependent function :math:`k_*(a)`,
             defined as in HMCODE-2020 (``arXiv:2009.01858``):
             :math:`\\frac{(k/k_*(a))^4}{1+(k/k_*(a))^4}`.
@@ -971,13 +906,9 @@
     # Check inputs
     if not isinstance(prof, HaloProfile):
         raise TypeError("prof must be of type `HaloProfile`")
-<<<<<<< HEAD
     if prof2 is None:
         prof2 = prof
     elif not isinstance(prof2, HaloProfile):
-=======
-    if (prof2 is not None) and (not isinstance(prof2, HaloProfile)):
->>>>>>> b6291563
         raise TypeError("prof2 must be of type `HaloProfile` or `None`")
     if prof3 is None:
         prof3 = prof
@@ -1239,13 +1170,9 @@
     # Check inputs
     if not isinstance(prof, HaloProfile):
         raise TypeError("prof must be of type `HaloProfile`")
-<<<<<<< HEAD
     if prof2 is None:
         prof2 = prof
     elif not isinstance(prof2, HaloProfile):
-=======
-    if (prof2 is not None) and (not isinstance(prof2, HaloProfile)):
->>>>>>> b6291563
         raise TypeError("prof2 must be of type `HaloProfile` or `None`")
     if prof3 is None:
         prof3 = prof
@@ -1258,19 +1185,7 @@
     if prof12_2pt is None:
         prof12_2pt = Profile2pt()
     elif not isinstance(prof12_2pt, Profile2pt):
-<<<<<<< HEAD
         raise TypeError("prof12_2pt must be of type `Profile2pt` or `None`")
-=======
-        raise TypeError("prof12_2pt must be of type "
-                        "`Profile2pt` or `None`")
-    if (prof34_2pt is not None) and (not isinstance(prof34_2pt, Profile2pt)):
-        raise TypeError("prof34_2pt must be of type `Profile2pt` or `None`")
-
-    if prof3 is None:
-        prof3_bak = prof
-    else:
-        prof3_bak = prof3
->>>>>>> b6291563
     if prof34_2pt is None:
         prof34_2pt = prof12_2pt
         flag_2pt = 0
@@ -1326,19 +1241,11 @@
 
         i12_12 = hmc.I_1_2(cosmo, k_use, aa, prof,
                            prof2=prof2, prof_2pt=prof12_2pt)
-<<<<<<< HEAD
         if prof3.__eq__(prof) and prof4.__eq__(prof2) and not flag_2pt:
             i12_34 = i12_12
         else:
             i12_34 = hmc.I_1_2(cosmo, k_use, aa, prof3,
                                prof2=prof4, prof_2pt=prof34_2pt)
-=======
-        if (prof3 is None) and (prof4 is None) and (prof34_2pt is None):
-            i12_34 = i12_12
-        else:
-            i12_34 = hmc.I_1_2(cosmo, k_use, aa, prof3_bak,
-                               prof2=prof4, prof_2pt=prof34_2pt_bak)
->>>>>>> b6291563
         norm12 = norm1 * norm2
         norm34 = norm3 * norm4
 
