--- conflicted
+++ resolved
@@ -291,8 +291,7 @@
 
 class MassDef500c(MassDef):
     """`MassDef` class for the mass definition
-<<<<<<< HEAD
-    with Delta=200 times the critical density.
+    with Delta=500 times the critical density.
 
     Args:
         c_m_relation (string): concentration-mass relation.
@@ -303,17 +302,6 @@
         super(MassDef500c, self).__init__(500,
                                           'critical',
                                           c_m_relation=c_m_relation)
-=======
-    with Delta=500 times the critical density.
-
-    Args:
-        c_m (string): concentration-mass relation.
-    """
-    def __init__(self, c_m='Ishiyama21'):
-        super(MassDef500c, self).__init__(500,
-                                          'critical',
-                                          c_m_relation=c_m)
->>>>>>> 24fd6d7e
 
 
 class MassDefVir(MassDef):
