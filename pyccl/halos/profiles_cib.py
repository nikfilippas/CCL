--- conflicted
+++ resolved
@@ -192,12 +192,6 @@
         return Lumcen
 
     def _Lumsat(self, M, a):
-<<<<<<< HEAD
-        res = np.zeros_like(M)
-        M_use = M[M >= self.Mmin, None]
-        logM = np.log10(M_use)
-        LOGM_MIN = 10
-=======
         if not np.max(M) > self.Mmin:
             return np.zeros_like(M)
 
@@ -205,7 +199,6 @@
         M_use = M[M >= self.Mmin, None]
         logM = np.log10(M_use)
         LOGM_MIN = np.log10(self.Mmin)
->>>>>>> 7b44b1e1
         nm = max(2, 10*int(np.max(logM) - LOGM_MIN))
         msub = np.linspace(LOGM_MIN, np.max(logM), nm+1)[None, :]
 
