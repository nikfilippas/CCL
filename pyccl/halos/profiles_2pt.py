from .profiles import HaloProfile, HaloProfileHOD
from ..pyutils import warn_api
from ..errors import CCLDeprecationWarning
import warnings


class Profile2pt(object):
    """ This class implements the 1-halo 2-point correlator between
    two halo profiles.

    .. math::
        \\langle u_1(k) u_2(k) \\rangle.

    In the simplest case the second-order cumulant is just the product
    of the individual Fourier-space profiles. More complicated cases
    are implemented via the parameters of this class.

    Args:
        r_corr (float):
            Tuning knob for the 1-halo 2-point correlation.
            Scale the correlation by :math:`(1+\\rho_{u_1, u_2})`.
            This is useful when the individual 1-halo terms
            are not fully correlated. Example usecases can be found
            in ``arXiv:1909.09102`` and ``arXiv:2102.07701``.
            Defaults to ``r_corr=0``, returning simply the product
            of the fourier profiles.

    """
    @warn_api()
    def __init__(self, *, r_corr=0.):
        self.r_corr = r_corr

    @warn_api()
    def update_parameters(self, *, r_corr=None):
        """ Update any of the parameters associated with this 1-halo
        2-point correlator. Any parameter set to `None` won't be updated.
        """
        if r_corr is not None:
            self.r_corr = r_corr

    def fourier_2pt(self, cosmo, k, M, a, prof, *,
                    prof2=None, mass_def):
        """ Return the Fourier-space two-point moment between
        two profiles.

        .. math::
           (1+\\rho_{u_1,u_2})\\langle u_1(k)\\rangle\\langle u_2(k) \\rangle

        Args:
            cosmo (:class:`~pyccl.core.Cosmology`):
                a Cosmology object.
            k (float or array_like):
                comoving wavenumber in Mpc^-1.
            M (float or array_like):
                halo mass in units of M_sun.
            a (float):
                scale factor.
            prof (:class:`~pyccl.halos.profiles.HaloProfile`):
                halo profile for which the second-order moment
                is desired.
            prof2 (:class:`~pyccl.halos.profiles.HaloProfile`):
                second halo profile for which the second-order moment
                is desired. If `None`, the assumption is that you want
                an auto-correlation, and `prof` will be used as `prof2`.
            mass_def (:obj:`~pyccl.halos.massdef.MassDef`):
                a mass definition object.

        Returns:
            float or array_like: second-order Fourier-space
            moment. The shape of the output will be `(N_M, N_k)`
            where `N_k` and `N_m` are the sizes of `k` and `M`
            respectively. If `k` or `M` are scalars, the
            corresponding dimension will be squeezed out on output.
        """
        # patch to check if new or old API is used
        from ..core import Cosmology
        if not isinstance(cosmo, Cosmology):
            warnings.warn("Official API for Profile2pt.fourier_2pt "
                          "has changed. Argument order "
                          "(prof, cosmo, k, M, a) has been replaced by "
                          "(cosmo, k, M, a, prof).", CCLDeprecationWarning)
            prof, cosmo, k, M, a = cosmo, k, M, a, prof  # old to new API
            assert isinstance(cosmo, Cosmology)

        if not isinstance(prof, HaloProfile):
            raise TypeError("prof must be of type `HaloProfile`")
        if prof2 is None:
            prof2 = prof
        elif not isinstance(prof2, HaloProfile):
            raise TypeError("prof2 must be of type `HaloProfile` or None")

        uk1 = prof.fourier(cosmo, k, M, a, mass_def=mass_def)

<<<<<<< HEAD
        if prof2.__eq__(prof):
=======
        if prof == prof2:
>>>>>>> 6a5d95d6
            uk2 = uk1
        else:
            uk2 = prof2.fourier(cosmo, k, M, a, mass_def=mass_def)

        return uk1 * uk2 * (1 + self.r_corr)


class Profile2ptHOD(Profile2pt):
    """ This class implements the Fourier-space 1-halo 2-point
    correlator for the HOD profile.

    .. math::
       \\langle n_g^2(k)|M,a\\rangle = \\bar{N}_c(M,a)
       \\left[2f_c(a)\\bar{N}_s(M,a) u_{\\rm sat}(r|M,a)+
       (\\bar{N}_s(M,a) u_{\\rm sat}(r|M,a))^2\\right],

    where all quantities are described in the documentation of
    :class:`~pyccl.halos.profiles.HaloProfileHOD`.
    """

    def fourier_2pt(self, cosmo, k, M, a, prof, *,
                    prof2=None, mass_def):
        """ Returns the Fourier-space two-point moment for the HOD
        profile.

        Args:
            cosmo (:class:`~pyccl.core.Cosmology`): a Cosmology object.
            k (float or array_like): comoving wavenumber in Mpc^-1.
            M (float or array_like): halo mass in units of M_sun.
            a (float): scale factor.
<<<<<<< HEAD
            prof (:class:`~pyccl.halos.profiles.HaloProfileHOD`):
                halo profile for which the second-order moment
                is desired.
            prof2 (:class:`~pyccl.halos.profiles.HaloProfile`):
=======
            prof2 (:class:`~pyccl.halos.profiles.HaloProfile` or None):
>>>>>>> 6a5d95d6
                second halo profile for which the second-order moment
                is desired. If `None`, the assumption is that you want
                an auto-correlation. Note that only auto-correlations
                are allowed in this case.
            mass_def (:obj:`~pyccl.halos.massdef.MassDef`): a mass
                definition object.

        Returns:
            float or array_like: second-order Fourier-space
            moment. The shape of the output will be `(N_M, N_k)`
            where `N_k` and `N_m` are the sizes of `k` and `M`
            respectively. If `k` or `M` are scalars, the
            corresponding dimension will be squeezed out on output.
        """
        # patch to check if new or old API is used
        from ..core import Cosmology
        if not isinstance(cosmo, Cosmology):
            warnings.warn("Official API for Profile2pt.fourier_2pt "
                          "has changed. Argument order "
                          "(prof, cosmo, k, M, a) has been replaced by "
                          "(cosmo, k, M, a, prof).", CCLDeprecationWarning)
            prof, cosmo, k, M, a = cosmo, k, M, a, prof  # old to new API
            assert isinstance(cosmo, Cosmology)

        if not isinstance(prof, HaloProfileHOD):
            raise TypeError("prof must be of type `HaloProfileHOD`")
        if prof2 is not None:
            if not isinstance(prof2, HaloProfileHOD):
                raise TypeError("prof2 must be of type "
                                "`HaloProfileHOD` or None")
        else:
            prof2 = prof

<<<<<<< HEAD
        if not prof2.__eq__(prof):
            raise ValueError("prof2 must be equivalent to prof")
=======
        if not prof == prof2:
            raise ValueError("prof and prof2 must be equivalent")
>>>>>>> 6a5d95d6

        return prof._fourier_variance(cosmo, k, M, a, mass_def)<|MERGE_RESOLUTION|>--- conflicted
+++ resolved
@@ -91,11 +91,7 @@
 
         uk1 = prof.fourier(cosmo, k, M, a, mass_def=mass_def)
 
-<<<<<<< HEAD
-        if prof2.__eq__(prof):
-=======
         if prof == prof2:
->>>>>>> 6a5d95d6
             uk2 = uk1
         else:
             uk2 = prof2.fourier(cosmo, k, M, a, mass_def=mass_def)
@@ -126,14 +122,10 @@
             k (float or array_like): comoving wavenumber in Mpc^-1.
             M (float or array_like): halo mass in units of M_sun.
             a (float): scale factor.
-<<<<<<< HEAD
             prof (:class:`~pyccl.halos.profiles.HaloProfileHOD`):
                 halo profile for which the second-order moment
                 is desired.
             prof2 (:class:`~pyccl.halos.profiles.HaloProfile`):
-=======
-            prof2 (:class:`~pyccl.halos.profiles.HaloProfile` or None):
->>>>>>> 6a5d95d6
                 second halo profile for which the second-order moment
                 is desired. If `None`, the assumption is that you want
                 an auto-correlation. Note that only auto-correlations
@@ -167,12 +159,7 @@
         else:
             prof2 = prof
 
-<<<<<<< HEAD
-        if not prof2.__eq__(prof):
-            raise ValueError("prof2 must be equivalent to prof")
-=======
         if not prof == prof2:
             raise ValueError("prof and prof2 must be equivalent")
->>>>>>> 6a5d95d6
 
         return prof._fourier_variance(cosmo, k, M, a, mass_def)