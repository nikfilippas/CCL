--- conflicted
+++ resolved
@@ -151,10 +151,6 @@
         """
         return self.precision_fftlog['plaw_projected']
 
-<<<<<<< HEAD
-    @warn_api()
-    def real(self, cosmo, r, M, a, *, mass_def=None):
-=======
     def __eq__(self, prof2):
         """ Return `True` if this profile is equivalent to another."""
         if type(self) != type(prof2):
@@ -187,8 +183,8 @@
         # if this point is reached, the profiles must be equivalent
         return True
 
-    def real(self, cosmo, r, M, a, mass_def=None):
->>>>>>> 7c1f34e2
+    @warn_api()
+    def real(self, cosmo, r, M, a, *, mass_def=None):
         """ Returns the 3D  real-space value of the profile as a
         function of cosmology, radius, halo mass and scale factor.
 
