from .. import ccllib as lib
from ..core import check
from ..background import h_over_h0, sigma_critical
from ..power import sigmaM
from ..pyutils import resample_array, _fftlog_transform, \
    warn_api, deprecate_attr
from .concentration import Concentration
from .massdef import MassDef
import numpy as np
from scipy.special import sici, erf


class HaloProfile(object):
    """ This class implements functionality associated to
    halo profiles. You should not use this class directly.
    Instead, use one of the subclasses implemented in CCL
    for specific halo profiles, or write your own subclass.
    `HaloProfile` classes contain methods to compute halo
    profiles in real (3D) and Fourier spaces, as well as the
    projected (2D) profile and the cumulative mean surface
    density.

    A minimal implementation of a `HaloProfile` subclass
    should contain a method `_real` that returns the
    real-space profile as a function of cosmology,
    comoving radius, mass and scale factor. The default
    functionality in the base `HaloProfile` class will then
    allow the automatic calculation of the Fourier-space
    and projected profiles, as well as the cumulative
    mass density, based on the real-space profile using
    FFTLog to carry out fast Hankel transforms. See the
    CCL note for details. Alternatively, you can implement
    a `_fourier` method for the Fourier-space profile, and
    all other quantities will be computed from it. It is
    also possible to implement specific versions of any
    of these quantities if one wants to avoid the FFTLog
    calculation.
    """
    name = 'default'

    def __init__(self):
        self.precision_fftlog = {'padding_lo_fftlog': 0.1,
                                 'padding_lo_extra': 0.1,
                                 'padding_hi_fftlog': 10.,
                                 'padding_hi_extra': 10.,
                                 'large_padding_2D': False,
                                 'n_per_decade': 100,
                                 'extrapol': 'linx_liny',
                                 'plaw_fourier': -1.5,
                                 'plaw_projected': -1.}

    def update_precision_fftlog(self, **kwargs):
        """ Update any of the precision parameters used by
        FFTLog to compute Hankel transforms. The available
        parameters are:

        Args:
            padding_lo_fftlog (float): when computing a Hankel
                transform we often need to extend the range of the
                input (e.g. the r-range for the real-space profile
                when computing the Fourier-space one) to avoid
                aliasing and boundary effects. This parameter
                controls the factor by which we multiply the lower
                end of the range (e.g. a value of 0.1 implies that
                we will extend the range by one decade on the
                left). Note that FFTLog works in logarithmic
                space. Default value: 0.1.
            padding_hi_fftlog (float): same as `padding_lo_fftlog`
                for the upper end of the range (e.g. a value of
                10 implies extending the range by one decade on
                the right). Default value: 10.
            n_per_decade (float): number of samples of the
                profile taken per decade when computing Hankel
                transforms.
            padding_lo_extra (float): when computing the projected
                2D profile or the 2D cumulative density,
                sometimes two Hankel transforms are needed (from
                3D real-space to Fourier, then from Fourier to
                2D real-space). This parameter controls the k range
                of the intermediate transform. The logic here is to
                avoid the range twice by `padding_lo_fftlog` (which
                can be overkill and slow down the calculation).
                Default value: 0.1.
            padding_hi_extra (float): same as `padding_lo_extra`
                for the upper end of the range. Default value: 10.
                large_padding_2D (bool): if set to `True`, the
                intermediate Hankel transform in the calculation of
                the 2D projected profile and cumulative mass
                density will use `padding_lo_fftlog` and
                `padding_hi_fftlog` instead of `padding_lo_extra`
                and `padding_hi_extra` to extend the range of the
                intermediate Hankel transform.
            extrapol (string): type of extrapolation used in the
                uncommon scenario that FFTLog returns a profile on a
                range that does not cover the intended output range.
                Pass `linx_liny` if you want to extrapolate linearly
                in the profile and `linx_logy` if you want to
                extrapolate linearly in its logarithm.
                Default value: `linx_liny`.
            plaw_fourier (float): FFTLog is able to perform more
                accurate Hankel transforms by prewhitening its arguments
                (essentially making them flatter over the range of
                integration to avoid aliasing). This parameter
                corresponds to a guess of what the tilt of the profile
                is (i.e. profile(r) = r^tilt), which FFTLog uses to
                prewhiten it. This parameter is used when computing the
                real <-> Fourier transforms. The methods
                `_get_plaw_fourier` allows finer control over this
                parameter. The default value allows for a slightly faster
                (but potentially less accurate) FFTLog transform. Some
                level of experimentation with this parameter is
                recommended when implementing a new profile.
                Default value: -1.5.
            plaw_projected (float): same as `plaw_fourier` for the
                calculation of the 2D projected and cumulative density
                profiles. Finer control can be achieved with the
                `_get_plaw_projected`. The default value allows for a
                slightly faster (but potentially less accurate) FFTLog
                transform.  Some level of experimentation with this
                parameter is recommended when implementing a new profile.
                Default value: -1.
        """
        for par in kwargs:
            if par not in self.precision_fftlog:
                raise KeyError(f"Parameter {par} not recognized")
        self.precision_fftlog.update(kwargs)

    def _get_plaw_fourier(self, cosmo, a):
        """ This controls the value of `plaw_fourier` to be used
        as a function of cosmology and scale factor.

        Args:
            cosmo (:class:`~pyccl.core.Cosmology`): a Cosmology object.
            a (float): scale factor.

        Returns:
            float: power law index to be used with FFTLog.
        """
        return self.precision_fftlog['plaw_fourier']

    def _get_plaw_projected(self, cosmo, a):
        """ This controls the value of `plaw_projected` to be
        used as a function of cosmology and scale factor.

        Args:
            cosmo (:class:`~pyccl.core.Cosmology`): a Cosmology object.
            a (float): scale factor.

        Returns:
            float: power law index to be used with FFTLog.
        """
        return self.precision_fftlog['plaw_projected']

<<<<<<< HEAD
    def __eq__(self, prof2):
        """ Return `True` if this profile is equivalent to another."""
        if type(self) != type(prof2):
            # catch different profile types
            return False

        params, params2 = self.__dict__, prof2.__dict__

        if params == params2:
            # same profiles
            return True

        for key, val in params.items():
            if key == "c_m_relation":
                cm2 = params2.get(key)
                if val.name != cm2.name:
                    return False
                if not val.mass_def.__eq__(cm2.mass_def):
                    return False
            elif key == "precision_fftlog":
                if val != params2[key]:
                    return False
            else:
                if val != params2.get(key):
                    return False

        if len(params) != len(params2):
            return False

        # if this point is reached, the profiles must be equivalent
        return True

    @warn_api()
    def real(self, cosmo, r, M, a, *, mass_def=None):
=======
    def _prof_equiv(self, prof2):
        """Check profile equivalence. If equivalence between two profiles
        is not trivial, and simply checking equality of their attributes
        does not suffice, this method has to be reloaded.
        """
        params, params2 = self.__dict__, prof2.__dict__
        for key, val in params.items():
            if val != params2.get(key):
                return False
        # if this point is reached, the profiles must be equivalent
        return True

    def __eq__(self, prof2):
        """Return `True` if this profile is equivalent to another."""
        if id(self) == id(prof2):
            return True
        elif type(self) != type(prof2):
            return False
        elif self.__dict__ == prof2.__dict__:
            return True
        elif self.__dict__.keys() != prof2.__dict__.keys():
            return False
        else:
            return self._prof_equiv(prof2)

    def real(self, cosmo, r, M, a, mass_def=None):
>>>>>>> 6a5d95d6
        """ Returns the 3D  real-space value of the profile as a
        function of cosmology, radius, halo mass and scale factor.

        Args:
            cosmo (:class:`~pyccl.core.Cosmology`): a Cosmology object.
            r (float or array_like): comoving radius in Mpc.
            M (float or array_like): halo mass in units of M_sun.
            a (float): scale factor.
            mass_def (:class:`~pyccl.halos.massdef.MassDef`):
                a mass definition object.

        Returns:
            float or array_like: halo profile. The shape of the
            output will be `(N_M, N_r)` where `N_r` and `N_m` are
            the sizes of `r` and `M` respectively. If `r` or `M`
            are scalars, the corresponding dimension will be
            squeezed out on output.
        """
        if getattr(self, '_real', None):
            f_r = self._real(cosmo, r, M, a, mass_def)
        elif getattr(self, '_fourier', None):
            f_r = self._fftlog_wrap(cosmo, r, M, a, mass_def,
                                    fourier_out=False)
        else:
            raise NotImplementedError("Profiles must have at least "
                                      " either a _real or a "
                                      " _fourier method.")
        return f_r

    @warn_api()
    def fourier(self, cosmo, k, M, a, *, mass_def=None):
        """ Returns the Fourier-space value of the profile as a
        function of cosmology, wavenumber, halo mass and
        scale factor.

        .. math::
           \\rho(k)=\\frac{1}{2\\pi^2} \\int dr\\, r^2\\,
           \\rho(r)\\, j_0(k r)

        Args:
            cosmo (:class:`~pyccl.core.Cosmology`): a Cosmology object.
            k (float or array_like): comoving wavenumber in Mpc^-1.
            M (float or array_like): halo mass in units of M_sun.
            a (float): scale factor.
            mass_def (:class:`~pyccl.halos.massdef.MassDef`):
                a mass definition object.

        Returns:
            float or array_like: halo profile. The shape of the
            output will be `(N_M, N_k)` where `N_k` and `N_m` are
            the sizes of `k` and `M` respectively. If `k` or `M`
            are scalars, the corresponding dimension will be
            squeezed out on output.
        """
        if getattr(self, '_fourier', None):
            f_k = self._fourier(cosmo, k, M, a, mass_def)
        elif getattr(self, '_real', None):
            f_k = self._fftlog_wrap(cosmo, k, M, a, mass_def,
                                    fourier_out=True)
        else:
            raise NotImplementedError("Profiles must have at least "
                                      " either a _real or a "
                                      " _fourier method.")
        return f_k

    @warn_api(pairs=[("r", "rt")])
    def projected(self, cosmo, r, M, a, *, mass_def=None):
        """ Returns the 2D projected profile as a function of
        cosmology, radius, halo mass and scale factor.

        .. math::
           \\Sigma(R)= \\int dr_\\parallel\\,
           \\rho(\\sqrt{r_\\parallel^2 + R^2})

        Args:
            cosmo (:class:`~pyccl.core.Cosmology`): a Cosmology object.
            r (float or array_like): comoving radius in Mpc.
            M (float or array_like): halo mass in units of M_sun.
            a (float): scale factor.
            mass_def (:class:`~pyccl.halos.massdef.MassDef`):
                a mass definition object.

        Returns:
            float or array_like: halo profile. The shape of the
            output will be `(N_M, N_r)` where `N_r` and `N_m` are
            the sizes of `r` and `M` respectively. If `r` or `M`
            are scalars, the corresponding dimension will be
            squeezed out on output.
        """
        if getattr(self, '_projected', None):
            s_r_t = self._projected(cosmo, r, M, a, mass_def)
        else:
            s_r_t = self._projected_fftlog_wrap(cosmo, r, M,
                                                a, mass_def,
                                                is_cumul2d=False)
        return s_r_t

    @warn_api(pairs=[("r", "rt")])
    def cumul2d(self, cosmo, r, M, a, *, mass_def=None):
        """ Returns the 2D cumulative surface density as a
        function of cosmology, radius, halo mass and scale
        factor.

        .. math::
           \\Sigma(<R)= \\frac{2}{R^2} \\int dR'\\, R'\\,
           \\Sigma(R')

        Args:
            cosmo (:class:`~pyccl.core.Cosmology`): a Cosmology object.
            r (float or array_like): comoving radius in Mpc.
            M (float or array_like): halo mass in units of M_sun.
            a (float): scale factor.
            mass_def (:class:`~pyccl.halos.massdef.MassDef`):
                a mass definition object.

        Returns:
            float or array_like: halo profile. The shape of the
            output will be `(N_M, N_r)` where `N_r` and `N_m` are
            the sizes of `r` and `M` respectively. If `r` or `M`
            are scalars, the corresponding dimension will be
            squeezed out on output.
        """
        if getattr(self, '_cumul2d', None):
            s_r_t = self._cumul2d(cosmo, r, M, a, mass_def)
        else:
            s_r_t = self._projected_fftlog_wrap(cosmo, r, M,
                                                a, mass_def,
                                                is_cumul2d=True)
        return s_r_t

    @warn_api()
    def convergence(self, cosmo, r, M, *, a_lens, a_source, mass_def=None):
        """ Returns the convergence as a function of cosmology,
        radius, halo mass and the scale factors of the source
        and the lens.

        .. math::
           \\kappa(R) = \\frac{\\Sigma(R)}{\\Sigma_{\\mathrm{crit}}},\\

        where :math:`\\Sigma(R)` is the 2D projected surface mass density.

        Args:
            cosmo (:class:`~pyccl.core.Cosmology`): A Cosmology object.
            r (float or array_like): comoving radius in Mpc.
            M (float or array_like): halo mass in units of M_sun.
            a_lens (float or array_like): scale factor of lens.
            a_source (float or array_like): scale factor of source.
            mass_def (:class:`~pyccl.halos.massdef.MassDef`):
                a mass definition object.

        Returns:
            float or array_like: convergence \
                :math:`\\kappa`
        """
        Sigma = self.projected(cosmo, r, M, a_lens,
                               mass_def=mass_def) / a_lens**2
        Sigma_crit = sigma_critical(cosmo, a_lens=a_lens, a_source=a_source)
        return Sigma / Sigma_crit

    @warn_api()
    def shear(self, cosmo, r, M, *, a_lens, a_source, mass_def=None):
        """ Returns the shear (tangential) as a function of cosmology,
        radius, halo mass and the scale factors of the
        source and the lens.

        .. math::
           \\gamma(R) = \\frac{\\Delta\\Sigma(R)}{\\Sigma_{\\mathrm{crit}}} =
           \\frac{\\overline{\\Sigma}(< R) -
           \\Sigma(R)}{\\Sigma_{\\mathrm{crit}}},\\

        where :math:`\\overline{\\Sigma}(< R)` is the average surface density
        within R.

        Args:
            cosmo (:class:`~pyccl.core.Cosmology`): A Cosmology object.
            r (float or array_like): comoving radius in Mpc.
            M (float or array_like): halo mass in units of M_sun.
            a_lens (float or array_like): lens' scale factor.
            a_source (float or array_like): source's scale factor.
            mass_def (:class:`~pyccl.halos.massdef.MassDef`):
                a mass definition object.

        Returns:
            float or array_like: shear \
                :math:`\\gamma`
        """
        Sigma = self.projected(cosmo, r, M, a_lens, mass_def=mass_def)
        Sigma_bar = self.cumul2d(cosmo, r, M, a_lens, mass_def=mass_def)
        Sigma_crit = sigma_critical(cosmo, a_lens=a_lens, a_source=a_source)
        return (Sigma_bar - Sigma) / (Sigma_crit * a_lens**2)

    @warn_api()
    def reduced_shear(self, cosmo, r, M, *, a_lens, a_source, mass_def=None):
        """ Returns the reduced shear as a function of cosmology,
        radius, halo mass and the scale factors of the
        source and the lens.

        .. math::
           g_t (R) = \\frac{\\gamma(R)}{(1 - \\kappa(R))},\\

        where :math: `\\gamma(R)` is the shear and `\\kappa(R)` is the
                convergence.

        Args:
            cosmo (:class:`~pyccl.core.Cosmology`): A Cosmology object.
            r (float or array_like): comoving radius in Mpc.
            M (float or array_like): halo mass in units of M_sun.
            a_lens (float or array_like): lens' scale factor.
            a_source (float or array_like): source's scale factor.
            mass_def (:class:`~pyccl.halos.massdef.MassDef`):
                a mass definition object.

        Returns:
            float or array_like: reduced shear \
                :math:`g_t`
        """
        convergence = self.convergence(cosmo, r, M, a_lens=a_lens,
                                       a_source=a_source, mass_def=mass_def)
        shear = self.shear(cosmo, r, M, a_lens=a_lens, a_source=a_source,
                           mass_def=mass_def)
        return shear / (1.0 - convergence)

    @warn_api()
    def magnification(self, cosmo, r, M, *, a_lens, a_source, mass_def=None):
        """ Returns the magnification for input parameters.

        .. math::
           \\mu (R) = \\frac{1}{\\left[(1 - \\kappa(R))^2 -
           \\vert \\gamma(R) \\vert^2 \\right]]},\\

        where :math: `\\gamma(R)` is the shear and `\\kappa(R)` is the
        convergence.

        Args:
            cosmo (:class:`~pyccl.core.Cosmology`): A Cosmology object.
            r (float or array_like): comoving radius in Mpc.
            M (float or array_like): halo mass in units of M_sun.
            a_lens (float or array_like): lens' scale factor.
            a_source (float or array_like): source's scale factor.
            mass_def (:class:`~pyccl.halos.massdef.MassDef`):
                a mass definition object.

        Returns:
            float or array_like: magnification\
                :math:`\\mu`
        """
        convergence = self.convergence(cosmo, r, M, a_lens=a_lens,
                                       a_source=a_source, mass_def=mass_def)
        shear = self.shear(cosmo, r, M, a_lens=a_lens, a_source=a_source,
                           mass_def=mass_def)

        return 1.0 / ((1.0 - convergence)**2 - np.abs(shear)**2)

    def _fftlog_wrap(self, cosmo, k, M, a, mass_def,
                     fourier_out=False,
                     large_padding=True):
        # This computes the 3D Hankel transform
        #  \rho(k) = 4\pi \int dr r^2 \rho(r) j_0(k r)
        # if fourier_out == False, and
        #  \rho(r) = \frac{1}{2\pi^2} \int dk k^2 \rho(k) j_0(k r)
        # otherwise.

        # Select which profile should be the input
        if fourier_out:
            p_func = self._real
        else:
            p_func = self._fourier
        k_use = np.atleast_1d(k)
        M_use = np.atleast_1d(M)
        lk_use = np.log(k_use)
        nM = len(M_use)

        # k/r ranges to be used with FFTLog and its sampling.
        if large_padding:
            k_min = self.precision_fftlog['padding_lo_fftlog'] * np.amin(k_use)
            k_max = self.precision_fftlog['padding_hi_fftlog'] * np.amax(k_use)
        else:
            k_min = self.precision_fftlog['padding_lo_extra'] * np.amin(k_use)
            k_max = self.precision_fftlog['padding_hi_extra'] * np.amax(k_use)
        n_k = (int(np.log10(k_max / k_min)) *
               self.precision_fftlog['n_per_decade'])
        r_arr = np.geomspace(k_min, k_max, n_k)

        p_k_out = np.zeros([nM, k_use.size])
        # Compute real profile values
        p_real_M = p_func(cosmo, r_arr, M_use, a, mass_def)
        # Power-law index to pass to FFTLog.
        plaw_index = self._get_plaw_fourier(cosmo, a)

        # Compute Fourier profile through fftlog
        k_arr, p_fourier_M = _fftlog_transform(r_arr, p_real_M,
                                               3, 0, plaw_index)
        lk_arr = np.log(k_arr)

        for im, p_k_arr in enumerate(p_fourier_M):
            # Resample into input k values
            p_fourier = resample_array(lk_arr, p_k_arr, lk_use,
                                       self.precision_fftlog['extrapol'],
                                       self.precision_fftlog['extrapol'],
                                       0, 0)
            p_k_out[im, :] = p_fourier
        if fourier_out:
            p_k_out *= (2 * np.pi)**3

        if np.ndim(k) == 0:
            p_k_out = np.squeeze(p_k_out, axis=-1)
        if np.ndim(M) == 0:
            p_k_out = np.squeeze(p_k_out, axis=0)
        return p_k_out

    def _projected_fftlog_wrap(self, cosmo, r_t, M, a, mass_def,
                               is_cumul2d=False):
        # This computes Sigma(R) from the Fourier-space profile as:
        # Sigma(R) = \frac{1}{2\pi} \int dk k J_0(k R) \rho(k)
        r_t_use = np.atleast_1d(r_t)
        M_use = np.atleast_1d(M)
        lr_t_use = np.log(r_t_use)
        nM = len(M_use)

        # k/r range to be used with FFTLog and its sampling.
        r_t_min = self.precision_fftlog['padding_lo_fftlog'] * np.amin(r_t_use)
        r_t_max = self.precision_fftlog['padding_hi_fftlog'] * np.amax(r_t_use)
        n_r_t = (int(np.log10(r_t_max / r_t_min)) *
                 self.precision_fftlog['n_per_decade'])
        k_arr = np.geomspace(r_t_min, r_t_max, n_r_t)

        sig_r_t_out = np.zeros([nM, r_t_use.size])
        # Compute Fourier-space profile
        if getattr(self, '_fourier', None):
            # Compute from `_fourier` if available.
            p_fourier = self._fourier(cosmo, k_arr, M_use,
                                      a, mass_def)
        else:
            # Compute with FFTLog otherwise.
            lpad = self.precision_fftlog['large_padding_2D']
            p_fourier = self._fftlog_wrap(cosmo,
                                          k_arr,
                                          M_use, a,
                                          mass_def,
                                          fourier_out=True,
                                          large_padding=lpad)
        if is_cumul2d:
            # The cumulative profile involves a factor 1/(k R) in
            # the integrand.
            p_fourier *= 2 / k_arr[None, :]

        # Power-law index to pass to FFTLog.
        if is_cumul2d:
            i_bessel = 1
            plaw_index = self._get_plaw_projected(cosmo, a) - 1
        else:
            i_bessel = 0
            plaw_index = self._get_plaw_projected(cosmo, a)

        # Compute projected profile through fftlog
        r_t_arr, sig_r_t_M = _fftlog_transform(k_arr, p_fourier,
                                               2, i_bessel,
                                               plaw_index)
        lr_t_arr = np.log(r_t_arr)

        if is_cumul2d:
            sig_r_t_M /= r_t_arr[None, :]
        for im, sig_r_t_arr in enumerate(sig_r_t_M):
            # Resample into input r_t values
            sig_r_t = resample_array(lr_t_arr, sig_r_t_arr,
                                     lr_t_use,
                                     self.precision_fftlog['extrapol'],
                                     self.precision_fftlog['extrapol'],
                                     0, 0)
            sig_r_t_out[im, :] = sig_r_t

        if np.ndim(r_t) == 0:
            sig_r_t_out = np.squeeze(sig_r_t_out, axis=-1)
        if np.ndim(M) == 0:
            sig_r_t_out = np.squeeze(sig_r_t_out, axis=0)
        return sig_r_t_out


class HaloProfileGaussian(HaloProfile):
    """ Gaussian profile

    .. math::
        \\rho(r) = \\rho_0\\, e^{-(r/r_s)^2}

    Args:
        r_scale (:obj:`function`): the width of the profile.
            The signature of this function should be
            `f(cosmo, M, a, mass_def)`, where `cosmo` is a
            :class:`~pyccl.core.Cosmology` object, `M` is a halo mass in
            units of M_sun, `a` is the scale factor and `mass_def`
            is a :class:`~pyccl.halos.massdef.MassDef` object.
        rho0 (:obj:`function`): the amplitude of the profile.
            It should have the same signature as `r_scale`.
    """
    name = 'Gaussian'

    @warn_api()
    def __init__(self, *, r_scale, rho0):
        self.rho_0 = rho0
        self.r_scale = r_scale
        super(HaloProfileGaussian, self).__init__()
        self.update_precision_fftlog(padding_lo_fftlog=0.01,
                                     padding_hi_fftlog=100.,
                                     n_per_decade=10000)

    def _real(self, cosmo, r, M, a, mass_def):
        r_use = np.atleast_1d(r)
        M_use = np.atleast_1d(M)

        # Compute scale
        rs = self.r_scale(cosmo, M_use, a, mass_def)
        # Compute normalization
        rho0 = self.rho_0(cosmo, M_use, a, mass_def)
        # Form factor
        prof = np.exp(-(r_use[None, :] / rs[:, None])**2)
        prof = prof * rho0[:, None]

        if np.ndim(r) == 0:
            prof = np.squeeze(prof, axis=-1)
        if np.ndim(M) == 0:
            prof = np.squeeze(prof, axis=0)
        return prof


class HaloProfilePowerLaw(HaloProfile):
    """ Power-law profile

    .. math::
        \\rho(r) = (r/r_s)^\\alpha

    Args:
        r_scale (:obj:`function`): the correlation length of
            the profile. The signature of this function
            should be `f(cosmo, M, a, mass_def)`, where `cosmo`
            is a :class:`~pyccl.core.Cosmology` object, `M` is a halo mass
            in units of M_sun, `a` is the scale factor and
            `mass_def` is a :class:`~pyccl.halos.massdef.MassDef` object.
        tilt (:obj:`function`): the power law index of the
            profile. The signature of this function should
            be `f(cosmo, a)`.
    """
    name = 'PowerLaw'

    @warn_api()
    def __init__(self, *, r_scale, tilt):
        self.r_s = r_scale
        self.tilt = tilt
        super(HaloProfilePowerLaw, self).__init__()

    def _get_plaw_fourier(self, cosmo, a):
        # This is the optimal value for a pure power law
        # profile.
        return self.tilt(cosmo, a)

    def _get_plaw_projected(self, cosmo, a):
        # This is the optimal value for a pure power law
        # profile.
        return -3 - self.tilt(cosmo, a)

    def _real(self, cosmo, r, M, a, mass_def):
        r_use = np.atleast_1d(r)
        M_use = np.atleast_1d(M)

        # Compute scale
        rs = self.r_s(cosmo, M_use, a, mass_def)
        tilt = self.tilt(cosmo, a)
        # Form factor
        prof = (r_use[None, :] / rs[:, None])**tilt

        if np.ndim(r) == 0:
            prof = np.squeeze(prof, axis=-1)
        if np.ndim(M) == 0:
            prof = np.squeeze(prof, axis=0)
        return prof


class HaloProfileNFW(HaloProfile):
    """ Navarro-Frenk-White (astro-ph:astro-ph/9508025) profile.

    .. math::
       \\rho(r) = \\frac{\\rho_0}
       {\\frac{r}{r_s}\\left(1+\\frac{r}{r_s}\\right)^2}

    where :math:`r_s` is related to the spherical overdensity
    halo radius :math:`R_\\Delta(M)` through the concentration
    parameter :math:`c(M)` as

    .. math::
       R_\\Delta(M) = c(M)\\,r_s

    and the normalization :math:`\\rho_0` is

    .. math::
       \\rho_0 = \\frac{M}{4\\pi\\,r_s^3\\,[\\log(1+c) - c/(1+c)]}

    By default, this profile is truncated at :math:`r = R_\\Delta(M)`.

    Args:
        c_m_relation (:obj:`Concentration`): concentration-mass
            relation to use with this profile.
        fourier_analytic (bool): set to `True` if you want to compute
            the Fourier profile analytically (and not through FFTLog).
            Default: `False`.
        projected_analytic (bool): set to `True` if you want to
            compute the 2D projected profile analytically (and not
            through FFTLog). Default: `False`.
        cumul2d_analytic (bool): set to `True` if you want to
            compute the 2D cumulative surface density analytically
            (and not through FFTLog). Default: `False`.
        truncated (bool): set to `True` if the profile should be
            truncated at :math:`r = R_\\Delta` (i.e. zero at larger
            radii.
    """
    name = 'NFW'

    @warn_api(pairs=[("c_m_relation", "c_M_relation")])
    def __init__(self, *, c_m_relation,
                 fourier_analytic=True,
                 projected_analytic=False,
                 cumul2d_analytic=False,
                 truncated=True):
<<<<<<< HEAD
        if not isinstance(c_m_relation, Concentration):
            raise TypeError("c_m_relation must be of type `Concentration`)")
=======
        if not isinstance(c_M_relation, Concentration):
            raise TypeError("c_M_relation must be of type `Concentration`")
>>>>>>> 6a5d95d6

        self.c_m_relation = c_m_relation
        self.truncated = truncated
        if fourier_analytic:
            self._fourier = self._fourier_analytic
        if projected_analytic:
            if truncated:
                raise ValueError("Analytic projected profile not supported "
                                 "for truncated NFW. Set `truncated` or "
                                 "`projected_analytic` to `False`.")
            self._projected = self._projected_analytic
        if cumul2d_analytic:
            if truncated:
                raise ValueError("Analytic cumuative 2d profile not supported "
                                 "for truncated NFW. Set `truncated` or "
                                 "`cumul2d_analytic` to `False`.")
            self._cumul2d = self._cumul2d_analytic
        super(HaloProfileNFW, self).__init__()
        self.update_precision_fftlog(padding_hi_fftlog=1E2,
                                     padding_lo_fftlog=1E-2,
                                     n_per_decade=1000,
                                     plaw_fourier=-2.)

    @deprecate_attr(pairs=[("c_m_relation", "cM")])
    def __getattr__(self, name):
        return

    def _get_c_m_relation(self, cosmo, M, a, mass_def=None):
        return self.c_m_relation.get_concentration(cosmo, M, a,
                                                   mass_def_other=mass_def)

    def _norm(self, M, Rs, c):
        # NFW normalization from mass, radius and concentration
        return M / (4 * np.pi * Rs**3 * (np.log(1+c) - c/(1+c)))

    def _real(self, cosmo, r, M, a, mass_def):
        r_use = np.atleast_1d(r)
        M_use = np.atleast_1d(M)

        # Comoving virial radius
        R_M = mass_def.get_radius(cosmo, M_use, a) / a
        c_M = self._get_c_m_relation(cosmo, M_use, a, mass_def=mass_def)
        R_s = R_M / c_M

        x = r_use[None, :] / R_s[:, None]
        prof = 1./(x * (1 + x)**2)
        if self.truncated:
            prof[r_use[None, :] > R_M[:, None]] = 0

        norm = self._norm(M_use, R_s, c_M)
        prof = prof[:, :] * norm[:, None]

        if np.ndim(r) == 0:
            prof = np.squeeze(prof, axis=-1)
        if np.ndim(M) == 0:
            prof = np.squeeze(prof, axis=0)
        return prof

    def _fx_projected(self, x):

        def f1(xx):
            x2m1 = xx * xx - 1
            return 1 / x2m1 + np.arccosh(1 / xx) / np.fabs(x2m1)**1.5

        def f2(xx):
            x2m1 = xx * xx - 1
            return 1 / x2m1 - np.arccos(1 / xx) / np.fabs(x2m1)**1.5

        xf = x.flatten()
        return np.piecewise(xf,
                            [xf < 1, xf > 1],
                            [f1, f2, 1./3.]).reshape(x.shape)

    def _projected_analytic(self, cosmo, r, M, a, mass_def):
        r_use = np.atleast_1d(r)
        M_use = np.atleast_1d(M)

        # Comoving virial radius
        R_M = mass_def.get_radius(cosmo, M_use, a) / a
        c_M = self._get_c_m_relation(cosmo, M_use, a, mass_def=mass_def)
        R_s = R_M / c_M

        x = r_use[None, :] / R_s[:, None]
        prof = self._fx_projected(x)
        norm = 2 * R_s * self._norm(M_use, R_s, c_M)
        prof = prof[:, :] * norm[:, None]

        if np.ndim(r) == 0:
            prof = np.squeeze(prof, axis=-1)
        if np.ndim(M) == 0:
            prof = np.squeeze(prof, axis=0)
        return prof

    def _fx_cumul2d(self, x):

        def f1(xx):
            sqx2m1 = np.sqrt(np.fabs(xx * xx - 1))
            return np.log(0.5 * xx) + np.arccosh(1 / xx) / sqx2m1

        def f2(xx):
            sqx2m1 = np.sqrt(np.fabs(xx * xx - 1))
            return np.log(0.5 * xx) + np.arccos(1 / xx) / sqx2m1

        xf = x.flatten()
        omln2 = 0.3068528194400547  # 1-Log[2]
        f = np.piecewise(xf,
                         [xf < 1, xf > 1],
                         [f1, f2, omln2]).reshape(x.shape)
        return 2 * f / x**2

    def _cumul2d_analytic(self, cosmo, r, M, a, mass_def):
        r_use = np.atleast_1d(r)
        M_use = np.atleast_1d(M)

        # Comoving virial radius
        R_M = mass_def.get_radius(cosmo, M_use, a) / a
        c_M = self._get_c_m_relation(cosmo, M_use, a, mass_def=mass_def)
        R_s = R_M / c_M

        x = r_use[None, :] / R_s[:, None]
        prof = self._fx_cumul2d(x)
        norm = 2 * R_s * self._norm(M_use, R_s, c_M)
        prof = prof[:, :] * norm[:, None]

        if np.ndim(r) == 0:
            prof = np.squeeze(prof, axis=-1)
        if np.ndim(M) == 0:
            prof = np.squeeze(prof, axis=0)
        return prof

    def _fourier_analytic(self, cosmo, k, M, a, mass_def):
        M_use = np.atleast_1d(M)
        k_use = np.atleast_1d(k)

        # Comoving virial radius
        R_M = mass_def.get_radius(cosmo, M_use, a) / a
        c_M = self._get_c_m_relation(cosmo, M_use, a, mass_def=mass_def)
        R_s = R_M / c_M

        x = k_use[None, :] * R_s[:, None]
        Si2, Ci2 = sici(x)
        P1 = M / (np.log(1 + c_M) - c_M / (1 + c_M))
        if self.truncated:
            Si1, Ci1 = sici((1 + c_M[:, None]) * x)
            P2 = np.sin(x) * (Si1 - Si2) + np.cos(x) * (Ci1 - Ci2)
            P3 = np.sin(c_M[:, None] * x) / ((1 + c_M[:, None]) * x)
            prof = P1[:, None] * (P2 - P3)
        else:
            P2 = np.sin(x) * (0.5 * np.pi - Si2) - np.cos(x) * Ci2
            prof = P1[:, None] * P2

        if np.ndim(k) == 0:
            prof = np.squeeze(prof, axis=-1)
        if np.ndim(M) == 0:
            prof = np.squeeze(prof, axis=0)
        return prof


class HaloProfileEinasto(HaloProfile):
    """ Einasto profile (1965TrAlm...5...87E).

    .. math::
       \\rho(r) = \\rho_0\\,\\exp(-2 ((r/r_s)^\\alpha-1) / \\alpha)

    where :math:`r_s` is related to the spherical overdensity
    halo radius :math:`R_\\Delta(M)` through the concentration
    parameter :math:`c(M)` as

    .. math::
       R_\\Delta(M) = c(M)\\,r_s

    and the normalization :math:`\\rho_0` is the mean density
    within the :math:`R_\\Delta(M)` of the halo. The index
    :math:`\\alpha` depends on halo mass and redshift, and we
    use the parameterization of Diemer & Kravtsov
    (arXiv:1401.1216).

    By default, this profile is truncated at :math:`r = R_\\Delta(M)`.

    Args:
        c_m_relation (:obj:`Concentration`): concentration-mass
            relation to use with this profile.
        truncated (bool): set to `True` if the profile should be
            truncated at :math:`r = R_\\Delta` (i.e. zero at larger
            radii.
    """
    name = 'Einasto'

<<<<<<< HEAD
    @warn_api(pairs=[("c_m_relation", "c_M_relation")])
    def __init__(self, *, c_m_relation, truncated=True):
        if not isinstance(c_m_relation, Concentration):
            raise TypeError("c_m_relation must be of type `Concentration`)")
=======
    def __init__(self, c_M_relation, truncated=True):
        if not isinstance(c_M_relation, Concentration):
            raise TypeError("c_M_relation must be of type `Concentration`")
>>>>>>> 6a5d95d6

        self.c_m_relation = c_m_relation
        self.truncated = truncated
        super(HaloProfileEinasto, self).__init__()
        self.update_precision_fftlog(padding_hi_fftlog=1E2,
                                     padding_lo_fftlog=1E-2,
                                     n_per_decade=1000,
                                     plaw_fourier=-2.)

    @deprecate_attr(pairs=[("c_m_relation", "cM")])
    def __getattr__(self, name):
        return

    def _get_c_m_relation(self, cosmo, M, a, mass_def=None):
        return self.c_m_relation.get_concentration(cosmo, M, a,
                                                   mass_def_other=mass_def)

    def _get_alpha(self, cosmo, M, a, mass_def):
        mass_def_vir = MassDef('vir', 'matter')
        Mvir = mass_def.translate_mass(cosmo, M, a,
                                       mass_def_other=mass_def_vir)
        sM = sigmaM(cosmo, Mvir, a)
        nu = 1.686 / sM
        alpha = 0.155 + 0.0095 * nu * nu
        return alpha

    def _real(self, cosmo, r, M, a, mass_def):
        r_use = np.atleast_1d(r)
        M_use = np.atleast_1d(M)

        # Comoving virial radius
        R_M = mass_def.get_radius(cosmo, M_use, a) / a
        c_M = self._get_c_m_relation(cosmo, M_use, a, mass_def=mass_def)
        R_s = R_M / c_M

        alpha = self._get_alpha(cosmo, M_use, a, mass_def)

        status = 0
        norm, status = lib.einasto_norm(R_s, R_M, alpha, M_use.size, status)
        check(status)
        norm = M_use / norm

        x = r_use[None, :] / R_s[:, None]
        prof = norm[:, None] * np.exp(-2. * (x**alpha[:, None] - 1) /
                                      alpha[:, None])
        if self.truncated:
            prof[r_use[None, :] > R_M[:, None]] = 0

        if np.ndim(r) == 0:
            prof = np.squeeze(prof, axis=-1)
        if np.ndim(M) == 0:
            prof = np.squeeze(prof, axis=0)
        return prof


class HaloProfileHernquist(HaloProfile):
    """ Hernquist (1990ApJ...356..359H).

    .. math::
       \\rho(r) = \\frac{\\rho_0}
       {\\frac{r}{r_s}\\left(1+\\frac{r}{r_s}\\right)^3}

    where :math:`r_s` is related to the spherical overdensity
    halo radius :math:`R_\\Delta(M)` through the concentration
    parameter :math:`c(M)` as

    .. math::
       R_\\Delta(M) = c(M)\\,r_s

    and the normalization :math:`\\rho_0` is the mean density
    within the :math:`R_\\Delta(M)` of the halo.

    By default, this profile is truncated at :math:`r = R_\\Delta(M)`.

    Args:
        c_m_relation (:obj:`Concentration`): concentration-mass
            relation to use with this profile.
        truncated (bool): set to `True` if the profile should be
            truncated at :math:`r = R_\\Delta` (i.e. zero at larger
            radii.
    """
    name = 'Hernquist'

<<<<<<< HEAD
    @warn_api(pairs=[("c_m_relation", "c_M_relation")])
    def __init__(self, *, c_m_relation, truncated=True):
        if not isinstance(c_m_relation, Concentration):
            raise TypeError("c_m_relation must be of type `Concentration`)")
=======
    def __init__(self, c_M_relation, truncated=True):
        if not isinstance(c_M_relation, Concentration):
            raise TypeError("c_M_relation must be of type `Concentration`")
>>>>>>> 6a5d95d6

        self.c_m_relation = c_m_relation
        self.truncated = truncated
        super(HaloProfileHernquist, self).__init__()
        self.update_precision_fftlog(padding_hi_fftlog=1E2,
                                     padding_lo_fftlog=1E-2,
                                     n_per_decade=1000,
                                     plaw_fourier=-2.)

    @deprecate_attr(pairs=[("c_m_relation", "cM")])
    def __getattr__(self, name):
        return

    def _get_c_m_relation(self, cosmo, M, a, mass_def=None):
        return self.c_m_relation.get_concentration(cosmo, M, a,
                                                   mass_def_other=mass_def)

    def _real(self, cosmo, r, M, a, mass_def):
        r_use = np.atleast_1d(r)
        M_use = np.atleast_1d(M)

        # Comoving virial radius
        R_M = mass_def.get_radius(cosmo, M_use, a) / a
        c_M = self._get_c_m_relation(cosmo, M_use, a, mass_def=mass_def)
        R_s = R_M / c_M

        status = 0
        norm, status = lib.hernquist_norm(R_s, R_M, M_use.size, status)
        check(status)
        norm = M_use / norm

        x = r_use[None, :] / R_s[:, None]
        prof = norm[:, None] / (x * (1 + x)**3)
        if self.truncated:
            prof[r_use[None, :] > R_M[:, None]] = 0

        if np.ndim(r) == 0:
            prof = np.squeeze(prof, axis=-1)
        if np.ndim(M) == 0:
            prof = np.squeeze(prof, axis=0)
        return prof


class HaloProfilePressureGNFW(HaloProfile):
    """ Generalized NFW pressure profile by Arnaud et al.
    (2010A&A...517A..92A).

    The parametrization is:

    .. math::
       P_e(r) = C\\times P_0 h_{70}^E (c_{500} x)^{-\\gamma}
       [1+(c_{500}x)^\\alpha]^{(\\gamma-\\beta)/\\alpha},

    where

    .. math::
       C = 1.65\\,h_{70}^2\\left(\\frac{H(z)}{H_0}\\right)^{8/3}
       \\left[\\frac{h_{70}\\tilde{M}_{500}}
       {3\\times10^{14}\\,M_\\odot}\\right]^{2/3+0.12},

    :math:`x = r/\\tilde{r}_{500}`, :math:`h_{70}=h/0.7`, and the
    exponent :math:`E` is -1 for SZ-based profile normalizations
    and -1.5 for X-ray-based normalizations. The biased mass
    :math:`\\tilde{M}_{500}` is related to the true overdensity
    mass :math:`M_{500}` via the mass bias parameter :math:`(1-b)`
    as :math:`\\tilde{M}_{500}=(1-b)M_{500}`. :math:`\\tilde{r}_{500}`
    is the overdensity halo radius associated with :math:`\\tilde{M}_{500}`
    (note the intentional tilde!), and the profile is defined for
    a halo overdensity :math:`\\Delta=500` with respect to the
    critical density.

    The default arguments (other than `mass_bias`), correspond to the
    profile parameters used in the Planck 2013 (V) paper. The profile
    is calculated in physical (non-comoving) units of eV/cm^3.

    Args:
        mass_bias (float): the mass bias parameter :math:`1-b`.
        P0 (float): profile normalization.
        c500 (float): concentration parameter.
        alpha (float): profile shape parameter.
        beta (float): profile shape parameter.
        gamma (float): profile shape parameter.
        alpha_P (float): additional mass dependence exponent
        P0_hexp (float): power of `h` with which the normalization
            parameter should scale (-1 for SZ-based normalizations,
            -3/2 for X-ray-based ones).
        qrange (tuple): limits of integration to be used when
            precomputing the Fourier-space profile template, as
            fractions of the virial radius.
        nq (int): number of points over which the
            Fourier-space profile template will be sampled.
        x_out (float): profile threshold (as a fraction of r500c).
            if `None`, no threshold will be used.
    """
    name = 'GNFW'

    @warn_api()
    def __init__(self, *, mass_bias=0.8, P0=6.41,
                 c500=1.81, alpha=1.33, alpha_P=0.12,
                 beta=4.13, gamma=0.31, P0_hexp=-1.,
                 qrange=(1e-3, 1e3), nq=128, x_out=np.inf):
        self.qrange = qrange
        self.nq = nq
        self.mass_bias = mass_bias
        self.P0 = P0
        self.c500 = c500
        self.alpha = alpha
        self.alpha_P = alpha_P
        self.beta = beta
        self.gamma = gamma
        self.P0_hexp = P0_hexp
        self.x_out = x_out

        # Interpolator for dimensionless Fourier-space profile
        self._fourier_interp = None
        super(HaloProfilePressureGNFW, self).__init__()

    @warn_api()
    def update_parameters(self, *, mass_bias=None, P0=None,
                          c500=None, alpha=None, beta=None, gamma=None,
                          alpha_P=None, P0_hexp=None, x_out=None):
        """ Update any of the parameters associated with
        this profile. Any parameter set to `None` won't be updated.

        .. note:: A change in `alpha`, `beta` or `gamma` will trigger
            a recomputation of the Fourier-space template, which can be
            slow.

        Args:
            mass_bias (float): the mass bias parameter :math:`1-b`.
            P0 (float): profile normalization.
            c500 (float): concentration parameter.
            alpha (float): profile shape parameter.
            beta (float): profile shape parameters.
            gamma (float): profile shape parameters.
            alpha_P (float): additional mass dependence exponent.
            P0_hexp (float): power of `h` with which the normalization should \
                scale (-1 for SZ-based normalizations, -3/2 for \
                X-ray-based ones).
            x_out (float): profile threshold (as a fraction of r500c). \
                if `None`, no threshold will be used.
        """
        if x_out is not None:
            self.x_out = x_out
        if mass_bias is not None:
            self.mass_bias = mass_bias
        if c500 is not None:
            self.c500 = c500
        if alpha_P is not None:
            self.alpha_P = alpha_P
        if P0 is not None:
            self.P0 = P0
        if P0_hexp is not None:
            self.P0_hexp = P0_hexp

        # Check if we need to recompute the Fourier profile.
        re_fourier = False
        if alpha is not None:
            if alpha != self.alpha:
                re_fourier = True
            self.alpha = alpha
        if beta is not None:
            if beta != self.beta:
                re_fourier = True
            self.beta = beta
        if gamma is not None:
            if gamma != self.gamma:
                re_fourier = True
            self.gamma = gamma

        if re_fourier and (self._fourier_interp is not None):
            self._fourier_interp = self._integ_interp()

    def _form_factor(self, x):
        # Scale-dependent factor of the GNFW profile.
        f1 = (self.c500*x)**(-self.gamma)
        exponent = -(self.beta-self.gamma)/self.alpha
        f2 = (1+(self.c500*x)**self.alpha)**exponent
        return f1*f2

    def _integ_interp(self):
        # Precomputes the Fourier transform of the profile in terms
        # of the scaled radius x and creates a spline interpolator
        # for it.
        from scipy.interpolate import interp1d
        from scipy.integrate import quad

        def integrand(x):
            return self._form_factor(x)*x

        q_arr = np.geomspace(self.qrange[0], self.qrange[1], self.nq)
        # We use the `weight` feature of quad to quickly estimate
        # the Fourier transform. We could use the existing FFTLog
        # framework, but this is a lot less of a kerfuffle.
        f_arr = np.array([quad(integrand,
                               a=1e-4, b=self.x_out,  # limits of integration
                               weight="sin",  # fourier sine weight
                               wvar=q)[0] / q
                          for q in q_arr])
        Fq = interp1d(np.log(q_arr), f_arr,
                      fill_value="extrapolate",
                      bounds_error=False)
        return Fq

    def _norm(self, cosmo, M, a, mb):
        # Computes the normalisation factor of the GNFW profile.
        # Normalisation factor is given in units of eV/cm^3.
        # (Bolliet et al. 2017).
        h70 = cosmo["h"]/0.7
        C0 = 1.65*h70**2
        CM = (h70*M*mb/3E14)**(2/3+self.alpha_P)   # M dependence
        Cz = h_over_h0(cosmo, a)**(8/3)  # z dependence
        P0_corr = self.P0 * h70**self.P0_hexp  # h-corrected P_0
        return P0_corr * C0 * CM * Cz

    def _real(self, cosmo, r, M, a, mass_def):
        # Real-space profile.
        # Output in units of eV/cm^3
        r_use = np.atleast_1d(r)
        M_use = np.atleast_1d(M)

        # Comoving virial radius
        # (1-b)
        mb = self.mass_bias
        # R_Delta*(1+z)
        R = mass_def.get_radius(cosmo, M_use * mb, a) / a

        nn = self._norm(cosmo, M_use, a, mb)
        prof = self._form_factor(r_use[None, :] / R[:, None])
        prof *= nn[:, None]

        if np.ndim(r) == 0:
            prof = np.squeeze(prof, axis=-1)
        if np.ndim(M) == 0:
            prof = np.squeeze(prof, axis=0)
        return prof

    def _fourier(self, cosmo, k, M, a, mass_def):
        # Fourier-space profile.
        # Output in units of eV * Mpc^3 / cm^3.

        # Tabulate if not done yet
        if self._fourier_interp is None:
            self._fourier_interp = self._integ_interp()

        # Input handling
        M_use = np.atleast_1d(M)
        k_use = np.atleast_1d(k)

        # hydrostatic bias
        mb = self.mass_bias
        # R_Delta*(1+z)
        R = mass_def.get_radius(cosmo, M_use * mb, a) / a

        ff = self._fourier_interp(np.log(k_use[None, :] * R[:, None]))
        nn = self._norm(cosmo, M_use, a, mb)

        prof = (4*np.pi*R**3 * nn)[:, None] * ff

        if np.ndim(k) == 0:
            prof = np.squeeze(prof, axis=-1)
        if np.ndim(M) == 0:
            prof = np.squeeze(prof, axis=0)
        return prof


class HaloProfileHOD(HaloProfile):
    """ A generic halo occupation distribution (HOD)
    profile describing the number density of galaxies
    as a function of halo mass.

    The parametrization for the mean profile is:

    .. math::
       \\langle n_g(r)|M,a\\rangle = \\bar{N}_c(M,a)
       \\left[f_c(a)+\\bar{N}_s(M,a) u_{\\rm sat}(r|M,a)\\right]

    where :math:`\\bar{N}_c` and :math:`\\bar{N}_s` are the
    mean number of central and satellite galaxies respectively,
    :math:`f_c` is the observed fraction of central galaxies, and
    :math:`u_{\\rm sat}(r|M,a)` is the distribution of satellites
    as a function of distance to the halo centre.

    These quantities are parametrized as follows:

    .. math::
       \\bar{N}_c(M,a)=\\frac{1}{2}\\left[1+{\\rm erf}
       \\left(\\frac{\\log(M/M_{\\rm min})}{\\sigma_{{\\rm ln}M}}
       \\right)\\right]

    .. math::
       \\bar{N}_s(M,a)=\\Theta(M-M_0)\\left(\\frac{M-M_0}{M_1}
       \\right)^\\alpha

    .. math::
       u_s(r|M,a)\\propto\\frac{\\Theta(r_{\\rm max}-r)}
       {(r/r_g)(1+r/r_g)^2}

    Where :math:`\\Theta(x)` is the Heaviside step function,
    and the proportionality constant in the last equation is
    such that the volume integral of :math:`u_s` is 1. The
    radius :math:`r_g` is related to the NFW scale radius :math:`r_s`
    through :math:`r_g=\\beta_g\\,r_s`, and the radius
    :math:`r_{\\rm max}` is related to the overdensity radius
    :math:`r_\\Delta` as :math:`r_{\\rm max}=\\beta_{\\rm max}r_\\Delta`.
    The scale radius is related to the comoving overdensity halo
    radius via :math:`R_\\Delta(M) = c(M)\\,r_s`.

    All the quantities :math:`\\log_{10}M_{\\rm min}`,
    :math:`\\log_{10}M_0`, :math:`\\log_{10}M_1`,
    :math:`\\sigma_{{\\rm ln}M}`, :math:`f_c`, :math:`\\alpha`,
    :math:`\\beta_g` and :math:`\\beta_{\\rm max}` are
    time-dependent via a linear expansion around a pivot scale
    factor :math:`a_*` with an offset (:math:`X_0`) and a tilt
    parameter (:math:`X_p`):

    .. math::
       X(a) = X_0 + X_p\\,(a-a_*).

    This definition of the HOD profile draws from several papers
    in the literature, including: astro-ph/0408564, arXiv:1706.05422
    and arXiv:1912.08209. The default values used here are roughly
    compatible with those found in the latter paper.

    See :class:`~pyccl.halos.profiles_2pt.Profile2ptHOD`) for a
    description of the Fourier-space two-point correlator of the
    HOD profile.

    Args:
        c_m_relation (:obj:`Concentration`): concentration-mass
            relation to use with this profile.
        lMmin_0 (float): offset parameter for
            :math:`\\log_{10}M_{\\rm min}`.
        lMmin_p (float): tilt parameter for
            :math:`\\log_{10}M_{\\rm min}`.
        siglM_0 (float): offset parameter for
            :math:`\\sigma_{{\\rm ln}M}`.
        siglM_p (float): tilt parameter for
            :math:`\\sigma_{{\\rm ln}M}`.
        lM0_0 (float): offset parameter for
            :math:`\\log_{10}M_0`.
        lM0_p (float): tilt parameter for
            :math:`\\log_{10}M_0`.
        lM1_0 (float): offset parameter for
            :math:`\\log_{10}M_1`.
        lM1_p (float): tilt parameter for
            :math:`\\log_{10}M_1`.
        alpha_0 (float): offset parameter for
            :math:`\\alpha`.
        alpha_p (float): tilt parameter for
            :math:`\\alpha`.
        fc_0 (float): offset parameter for
            :math:`f_c`.
        fc_p (float): tilt parameter for
            :math:`f_c`.
        bg_0 (float): offset parameter for
            :math:`\\beta_g`.
        bg_p (float): tilt parameter for
            :math:`\\beta_g`.
        bmax_0 (float): offset parameter for
            :math:`\\beta_{\\rm max}`.
        bmax_p (float): tilt parameter for
            :math:`\\beta_{\\rm max}`.
        a_pivot (float): pivot scale factor :math:`a_*`.
        ns_independent (bool): drop requirement to only form
            satellites when centrals are present.
        """
    name = 'HOD'

    @warn_api(pairs=[("c_m_relation", "c_M_relation")])
    def __init__(self, *, c_m_relation,
                 lMmin_0=12., lMmin_p=0., siglM_0=0.4,
                 siglM_p=0., lM0_0=7., lM0_p=0.,
                 lM1_0=13.3, lM1_p=0., alpha_0=1.,
                 alpha_p=0., fc_0=1., fc_p=0.,
                 bg_0=1., bg_p=0., bmax_0=1., bmax_p=0.,
                 a_pivot=1., ns_independent=False):
<<<<<<< HEAD
        if not isinstance(c_m_relation, Concentration):
            raise TypeError("c_m_relation must be of type `Concentration`")
=======
        if not isinstance(c_M_relation, Concentration):
            raise TypeError("c_M_relation must be of type `Concentration`")
>>>>>>> 6a5d95d6

        self.c_m_relation = c_m_relation
        self.lMmin_0 = lMmin_0
        self.lMmin_p = lMmin_p
        self.lM0_0 = lM0_0
        self.lM0_p = lM0_p
        self.lM1_0 = lM1_0
        self.lM1_p = lM1_p
        self.siglM_0 = siglM_0
        self.siglM_p = siglM_p
        self.alpha_0 = alpha_0
        self.alpha_p = alpha_p
        self.fc_0 = fc_0
        self.fc_p = fc_p
        self.bg_0 = bg_0
        self.bg_p = bg_p
        self.bmax_0 = bmax_0
        self.bmax_p = bmax_p
        self.a_pivot = a_pivot
        self.ns_independent = ns_independent
        super(HaloProfileHOD, self).__init__()

    @deprecate_attr(pairs=[("c_m_relation", "cM")])
    def __getattr__(self, name):
        return

    def _get_c_m_relation(self, cosmo, M, a, mass_def=None):
        return self.c_m_relation.get_concentration(cosmo, M, a,
                                                   mass_def_other=mass_def)

    @warn_api()
    def update_parameters(self, *, lMmin_0=None, lMmin_p=None,
                          siglM_0=None, siglM_p=None,
                          lM0_0=None, lM0_p=None,
                          lM1_0=None, lM1_p=None,
                          alpha_0=None, alpha_p=None,
                          fc_0=None, fc_p=None,
                          bg_0=None, bg_p=None,
                          bmax_0=None, bmax_p=None,
                          a_pivot=None,
                          ns_independent=None):
        """ Update any of the parameters associated with
        this profile. Any parameter set to `None` won't be updated.

        Args:
            lMmin_0 (float): offset parameter for
                :math:`\\log_{10}M_{\\rm min}`.
            lMmin_p (float): tilt parameter for
                :math:`\\log_{10}M_{\\rm min}`.
            siglM_0 (float): offset parameter for
                :math:`\\sigma_{{\\rm ln}M}`.
            siglM_p (float): tilt parameter for
                :math:`\\sigma_{{\\rm ln}M}`.
            lM0_0 (float): offset parameter for
                :math:`\\log_{10}M_0`.
            lM0_p (float): tilt parameter for
                :math:`\\log_{10}M_0`.
            lM1_0 (float): offset parameter for
                :math:`\\log_{10}M_1`.
            lM1_p (float): tilt parameter for
                :math:`\\log_{10}M_1`.
            alpha_0 (float): offset parameter for
                :math:`\\alpha`.
            alpha_p (float): tilt parameter for
                :math:`\\alpha`.
            fc_0 (float): offset parameter for
                :math:`f_c`.
            fc_p (float): tilt parameter for
                :math:`f_c`.
            bg_0 (float): offset parameter for
                :math:`\\beta_g`.
            bg_p (float): tilt parameter for
                :math:`\\beta_g`.
            bmax_0 (float): offset parameter for
                :math:`\\beta_{\\rm max}`.
            bmax_p (float): tilt parameter for
                :math:`\\beta_{\\rm max}`.
            a_pivot (float): pivot scale factor :math:`a_*`.
            ns_independent (bool): drop requirement to only form
                satellites when centrals are present
        """
        if lMmin_0 is not None:
            self.lMmin_0 = lMmin_0
        if lMmin_p is not None:
            self.lMmin_p = lMmin_p
        if lM0_0 is not None:
            self.lM0_0 = lM0_0
        if lM0_p is not None:
            self.lM0_p = lM0_p
        if lM1_0 is not None:
            self.lM1_0 = lM1_0
        if lM1_p is not None:
            self.lM1_p = lM1_p
        if siglM_0 is not None:
            self.siglM_0 = siglM_0
        if siglM_p is not None:
            self.siglM_p = siglM_p
        if alpha_0 is not None:
            self.alpha_0 = alpha_0
        if alpha_p is not None:
            self.alpha_p = alpha_p
        if fc_0 is not None:
            self.fc_0 = fc_0
        if fc_p is not None:
            self.fc_p = fc_p
        if bg_0 is not None:
            self.bg_0 = bg_0
        if bg_p is not None:
            self.bg_p = bg_p
        if bmax_0 is not None:
            self.bmax_0 = bmax_0
        if bmax_p is not None:
            self.bmax_p = bmax_p
        if a_pivot is not None:
            self.a_pivot = a_pivot
        if ns_independent is not None:
            self.ns_independent = ns_independent

    def _usat_real(self, cosmo, r, M, a, mass_def):
        r_use = np.atleast_1d(r)
        M_use = np.atleast_1d(M)

        # Comoving virial radius
        bg = self.bg_0 + self.bg_p * (a - self.a_pivot)
        bmax = self.bmax_0 + self.bmax_p * (a - self.a_pivot)
        R_M = mass_def.get_radius(cosmo, M_use, a) / a
        c_M = self._get_c_m_relation(cosmo, M_use, a, mass_def=mass_def)
        R_s = R_M / c_M
        c_M *= bmax / bg

        x = r_use[None, :] / (R_s[:, None] * bg)
        prof = 1./(x * (1 + x)**2)
        # Truncate
        prof[r_use[None, :] > R_M[:, None]*bmax] = 0

        norm = 1. / (4 * np.pi * (bg*R_s)**3 * (np.log(1+c_M) - c_M/(1+c_M)))
        prof = prof[:, :] * norm[:, None]

        if np.ndim(r) == 0:
            prof = np.squeeze(prof, axis=-1)
        if np.ndim(M) == 0:
            prof = np.squeeze(prof, axis=0)
        return prof

    def _usat_fourier(self, cosmo, k, M, a, mass_def):
        M_use = np.atleast_1d(M)
        k_use = np.atleast_1d(k)

        # Comoving virial radius
        bg = self.bg_0 + self.bg_p * (a - self.a_pivot)
        bmax = self.bmax_0 + self.bmax_p * (a - self.a_pivot)
        R_M = mass_def.get_radius(cosmo, M_use, a) / a
        c_M = self._get_c_m_relation(cosmo, M_use, a, mass_def=mass_def)
        R_s = R_M / c_M
        c_M *= bmax / bg

        x = k_use[None, :] * R_s[:, None] * bg
        Si1, Ci1 = sici((1 + c_M[:, None]) * x)
        Si2, Ci2 = sici(x)

        P1 = 1. / (np.log(1+c_M) - c_M/(1+c_M))
        P2 = np.sin(x) * (Si1 - Si2) + np.cos(x) * (Ci1 - Ci2)
        P3 = np.sin(c_M[:, None] * x) / ((1 + c_M[:, None]) * x)
        prof = P1[:, None] * (P2 - P3)

        if np.ndim(k) == 0:
            prof = np.squeeze(prof, axis=-1)
        if np.ndim(M) == 0:
            prof = np.squeeze(prof, axis=0)
        return prof

    def _real(self, cosmo, r, M, a, mass_def):
        r_use = np.atleast_1d(r)
        M_use = np.atleast_1d(M)

        Nc = self._Nc(M_use, a)
        Ns = self._Ns(M_use, a)
        fc = self._fc(a)
        # NFW profile
        ur = self._usat_real(cosmo, r_use, M_use, a, mass_def)

        if self.ns_independent:
            prof = Nc[:, None] * fc + Ns[:, None] * ur
        else:
            prof = Nc[:, None] * (fc + Ns[:, None] * ur)

        if np.ndim(r) == 0:
            prof = np.squeeze(prof, axis=-1)
        if np.ndim(M) == 0:
            prof = np.squeeze(prof, axis=0)
        return prof

    def _fourier(self, cosmo, k, M, a, mass_def):
        M_use = np.atleast_1d(M)
        k_use = np.atleast_1d(k)

        Nc = self._Nc(M_use, a)
        Ns = self._Ns(M_use, a)
        fc = self._fc(a)
        # NFW profile
        uk = self._usat_fourier(cosmo, k_use, M_use, a, mass_def)

        if self.ns_independent:
            prof = Nc[:, None] * fc + Ns[:, None] * uk
        else:
            prof = Nc[:, None] * (fc + Ns[:, None] * uk)

        if np.ndim(k) == 0:
            prof = np.squeeze(prof, axis=-1)
        if np.ndim(M) == 0:
            prof = np.squeeze(prof, axis=0)
        return prof

    def _fourier_variance(self, cosmo, k, M, a, mass_def):
        # Fourier-space variance of the HOD profile
        M_use = np.atleast_1d(M)
        k_use = np.atleast_1d(k)

        Nc = self._Nc(M_use, a)
        Ns = self._Ns(M_use, a)
        fc = self._fc(a)
        # NFW profile
        uk = self._usat_fourier(cosmo, k_use, M_use, a, mass_def)

        prof = Ns[:, None] * uk
        if self.ns_independent:
            prof = 2 * Nc[:, None] * fc * prof + prof**2
        else:
            prof = Nc[:, None] * (2 * fc * prof + prof**2)

        if np.ndim(k) == 0:
            prof = np.squeeze(prof, axis=-1)
        if np.ndim(M) == 0:
            prof = np.squeeze(prof, axis=0)
        return prof

    def _fc(self, a):
        # Observed fraction of centrals
        return self.fc_0 + self.fc_p * (a - self.a_pivot)

    def _Nc(self, M, a):
        # Number of centrals
        Mmin = 10.**(self.lMmin_0 + self.lMmin_p * (a - self.a_pivot))
        siglM = self.siglM_0 + self.siglM_p * (a - self.a_pivot)
        return 0.5 * (1 + erf(np.log(M/Mmin)/siglM))

    def _Ns(self, M, a):
        # Number of satellites
        M0 = 10.**(self.lM0_0 + self.lM0_p * (a - self.a_pivot))
        M1 = 10.**(self.lM1_0 + self.lM1_p * (a - self.a_pivot))
        alpha = self.alpha_0 + self.alpha_p * (a - self.a_pivot)
        return np.heaviside(M-M0, 1) * (np.fabs(M-M0) / M1)**alpha<|MERGE_RESOLUTION|>--- conflicted
+++ resolved
@@ -151,19 +151,12 @@
         """
         return self.precision_fftlog['plaw_projected']
 
-<<<<<<< HEAD
-    def __eq__(self, prof2):
-        """ Return `True` if this profile is equivalent to another."""
-        if type(self) != type(prof2):
-            # catch different profile types
-            return False
-
+    def _prof_equiv(self, prof2):
+        """Check profile equivalence. If equivalence between two profiles
+        is not trivial, and simply checking equality of their attributes
+        does not suffice, this method has to be reloaded.
+        """
         params, params2 = self.__dict__, prof2.__dict__
-
-        if params == params2:
-            # same profiles
-            return True
-
         for key, val in params.items():
             if key == "c_m_relation":
                 cm2 = params2.get(key)
@@ -186,34 +179,6 @@
 
     @warn_api()
     def real(self, cosmo, r, M, a, *, mass_def=None):
-=======
-    def _prof_equiv(self, prof2):
-        """Check profile equivalence. If equivalence between two profiles
-        is not trivial, and simply checking equality of their attributes
-        does not suffice, this method has to be reloaded.
-        """
-        params, params2 = self.__dict__, prof2.__dict__
-        for key, val in params.items():
-            if val != params2.get(key):
-                return False
-        # if this point is reached, the profiles must be equivalent
-        return True
-
-    def __eq__(self, prof2):
-        """Return `True` if this profile is equivalent to another."""
-        if id(self) == id(prof2):
-            return True
-        elif type(self) != type(prof2):
-            return False
-        elif self.__dict__ == prof2.__dict__:
-            return True
-        elif self.__dict__.keys() != prof2.__dict__.keys():
-            return False
-        else:
-            return self._prof_equiv(prof2)
-
-    def real(self, cosmo, r, M, a, mass_def=None):
->>>>>>> 6a5d95d6
         """ Returns the 3D  real-space value of the profile as a
         function of cosmology, radius, halo mass and scale factor.
 
@@ -735,13 +700,8 @@
                  projected_analytic=False,
                  cumul2d_analytic=False,
                  truncated=True):
-<<<<<<< HEAD
         if not isinstance(c_m_relation, Concentration):
             raise TypeError("c_m_relation must be of type `Concentration`)")
-=======
-        if not isinstance(c_M_relation, Concentration):
-            raise TypeError("c_M_relation must be of type `Concentration`")
->>>>>>> 6a5d95d6
 
         self.c_m_relation = c_m_relation
         self.truncated = truncated
@@ -930,16 +890,10 @@
     """
     name = 'Einasto'
 
-<<<<<<< HEAD
     @warn_api(pairs=[("c_m_relation", "c_M_relation")])
     def __init__(self, *, c_m_relation, truncated=True):
         if not isinstance(c_m_relation, Concentration):
             raise TypeError("c_m_relation must be of type `Concentration`)")
-=======
-    def __init__(self, c_M_relation, truncated=True):
-        if not isinstance(c_M_relation, Concentration):
-            raise TypeError("c_M_relation must be of type `Concentration`")
->>>>>>> 6a5d95d6
 
         self.c_m_relation = c_m_relation
         self.truncated = truncated
@@ -1023,16 +977,10 @@
     """
     name = 'Hernquist'
 
-<<<<<<< HEAD
     @warn_api(pairs=[("c_m_relation", "c_M_relation")])
     def __init__(self, *, c_m_relation, truncated=True):
         if not isinstance(c_m_relation, Concentration):
             raise TypeError("c_m_relation must be of type `Concentration`)")
-=======
-    def __init__(self, c_M_relation, truncated=True):
-        if not isinstance(c_M_relation, Concentration):
-            raise TypeError("c_M_relation must be of type `Concentration`")
->>>>>>> 6a5d95d6
 
         self.c_m_relation = c_m_relation
         self.truncated = truncated
@@ -1410,13 +1358,8 @@
                  alpha_p=0., fc_0=1., fc_p=0.,
                  bg_0=1., bg_p=0., bmax_0=1., bmax_p=0.,
                  a_pivot=1., ns_independent=False):
-<<<<<<< HEAD
         if not isinstance(c_m_relation, Concentration):
             raise TypeError("c_m_relation must be of type `Concentration`")
-=======
-        if not isinstance(c_M_relation, Concentration):
-            raise TypeError("c_M_relation must be of type `Concentration`")
->>>>>>> 6a5d95d6
 
         self.c_m_relation = c_m_relation
         self.lMmin_0 = lMmin_0
