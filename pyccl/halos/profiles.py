--- conflicted
+++ resolved
@@ -6,14 +6,10 @@
 from .massdef import MassDef
 from ..errors import warnings, CCLDeprecationWarning
 import numpy as np
-<<<<<<< HEAD
-from scipy.special import sici, erf
 from scipy.integrate import simps, quad
 from scipy.interpolate import interp1d, interp2d
 from abc import abstractmethod
-=======
 from scipy.special import sici, erf, gamma, gammainc
->>>>>>> 7b44b1e1
 
 
 class HaloProfile(CCLHalosObject):
@@ -42,13 +38,10 @@
     of these quantities if one wants to avoid the FFTLog
     calculation.
     """
-<<<<<<< HEAD
     from .._repr import _build_string_HaloProfile as __repr__
     __linked_abstractmethods__ = '_real', '_fourier'
-=======
     name = 'default'
     is_number_counts = False
->>>>>>> 7b44b1e1
 
     def __init__(self):
         self.precision_fftlog = {'padding_lo_fftlog': 0.1,
@@ -164,7 +157,6 @@
         """
         return self.precision_fftlog['plaw_projected']
 
-<<<<<<< HEAD
     @abstractmethod
     def _real(self, cosmo, r, M, a, mass_def):
         """Implementation of the 3D real-space profile.
@@ -180,10 +172,6 @@
     @warn_api
     def real(self, cosmo, r, M, a, *, mass_def=None):
         """ Returns the 3D real-space value of the profile as a
-=======
-    def real(self, cosmo, r, M, a, mass_def):
-        """ Returns the 3D  real-space value of the profile as a
->>>>>>> 7b44b1e1
         function of cosmology, radius, halo mass and scale factor.
 
         Args:
@@ -209,12 +197,8 @@
                                     fourier_out=False)
         return f_r
 
-<<<<<<< HEAD
     @warn_api
     def fourier(self, cosmo, k, M, a, *, mass_def=None):
-=======
-    def fourier(self, cosmo, k, M, a, mass_def):
->>>>>>> 7b44b1e1
         """ Returns the Fourier-space value of the profile as a
         function of cosmology, wavenumber, halo mass and
         scale factor.
@@ -245,12 +229,8 @@
             f_k = self._fftlog_wrap(cosmo, k, M, a, mass_def, fourier_out=True)
         return f_k
 
-<<<<<<< HEAD
     @warn_api(pairs=[("r_t", "r")])
     def projected(self, cosmo, r, M, a, *, mass_def=None):
-=======
-    def projected(self, cosmo, r_t, M, a, mass_def):
->>>>>>> 7b44b1e1
         """ Returns the 2D projected profile as a function of
         cosmology, radius, halo mass and scale factor.
 
@@ -281,12 +261,8 @@
                                                 is_cumul2d=False)
         return s_r_t
 
-<<<<<<< HEAD
     @warn_api(pairs=[("r_t", "r")])
     def cumul2d(self, cosmo, r, M, a, *, mass_def=None):
-=======
-    def cumul2d(self, cosmo, r_t, M, a, mass_def):
->>>>>>> 7b44b1e1
         """ Returns the 2D cumulative surface density as a
         function of cosmology, radius, halo mass and scale
         factor.
@@ -318,12 +294,8 @@
                                                 is_cumul2d=True)
         return s_r_t
 
-<<<<<<< HEAD
     @warn_api
     def convergence(self, cosmo, r, M, *, a_lens, a_source, mass_def=None):
-=======
-    def convergence(self, cosmo, r, M, a_lens, a_source, mass_def):
->>>>>>> 7b44b1e1
         """ Returns the convergence as a function of cosmology,
         radius, halo mass and the scale factors of the source
         and the lens.
@@ -352,12 +324,8 @@
         Sigma_crit = sigma_critical(cosmo, a_lens=a_lens, a_source=a_source)
         return Sigma / Sigma_crit
 
-<<<<<<< HEAD
     @warn_api
     def shear(self, cosmo, r, M, *, a_lens, a_source, mass_def=None):
-=======
-    def shear(self, cosmo, r, M, a_lens, a_source, mass_def):
->>>>>>> 7b44b1e1
         """ Returns the shear (tangential) as a function of cosmology,
         radius, halo mass and the scale factors of the
         source and the lens.
@@ -389,12 +357,8 @@
         Sigma_crit = sigma_critical(cosmo, a_lens=a_lens, a_source=a_source)
         return (Sigma_bar - Sigma) / (Sigma_crit * a_lens**2)
 
-<<<<<<< HEAD
     @warn_api
     def reduced_shear(self, cosmo, r, M, *, a_lens, a_source, mass_def=None):
-=======
-    def reduced_shear(self, cosmo, r, M, a_lens, a_source, mass_def):
->>>>>>> 7b44b1e1
         """ Returns the reduced shear as a function of cosmology,
         radius, halo mass and the scale factors of the
         source and the lens.
@@ -425,12 +389,8 @@
                            mass_def=mass_def)
         return shear / (1.0 - convergence)
 
-<<<<<<< HEAD
     @warn_api
     def magnification(self, cosmo, r, M, *, a_lens, a_source, mass_def=None):
-=======
-    def magnification(self, cosmo, r, M, a_lens, a_source, mass_def):
->>>>>>> 7b44b1e1
         """ Returns the magnification for input parameters.
 
         .. math::
@@ -709,15 +669,9 @@
     Args:
         c_m_relation (:obj:`Concentration`): concentration-mass
             relation to use with this profile.
-<<<<<<< HEAD
         fourier_analytic (bool): (Deprecated - do not use)
             set to `True` if you want to compute the Fourier profile
             analytically (and not through FFTLog).
-=======
-        fourier_analytic (bool): set to `True` if you want to compute
-            the Fourier profile analytically (and not through FFTLog).
-            Default: `True`.
->>>>>>> 7b44b1e1
         projected_analytic (bool): set to `True` if you want to
             compute the 2D projected profile analytically (and not
             through FFTLog). Default: `False`.
@@ -923,16 +877,10 @@
     """
     name = 'Einasto'
 
-<<<<<<< HEAD
     @warn_api(pairs=[("c_M_relation", "c_m_relation")])
-    def __init__(self, *, c_m_relation, truncated=True):
+    def __init__(self, *, c_m_relation, truncated=True, alpha=None):
         if not isinstance(c_m_relation, Concentration):
             raise TypeError("c_m_relation must be of type `Concentration`")
-=======
-    def __init__(self, c_M_relation, truncated=True, alpha=None):
-        if not isinstance(c_M_relation, Concentration):
-            raise TypeError("c_M_relation must be of type `Concentration`)")
->>>>>>> 7b44b1e1
 
         self.c_m_relation = c_m_relation
         self.truncated = truncated
@@ -943,19 +891,10 @@
                                      n_per_decade=1000,
                                      plaw_fourier=-2.)
 
-<<<<<<< HEAD
     def _get_c_m_relation(self, cosmo, M, a, mass_def=None):
         return self.c_m_relation.get_concentration(cosmo, M, a,
                                                    mass_def_other=mass_def)
 
-    def _get_alpha(self, cosmo, M, a, mass_def):
-        mass_def_vir = MassDef('vir', 'matter')
-        Mvir = mass_def.translate_mass(cosmo, M, a,
-                                       mass_def_other=mass_def_vir)
-        sM = sigmaM(cosmo, Mvir, a)
-        nu = 1.686 / sM
-        alpha = 0.155 + 0.0095 * nu * nu
-=======
     def update_parameters(self, alpha=None):
         """Update any of the parameters associated with this profile.
         Any parameter set to ``None`` won't be updated.
@@ -967,9 +906,6 @@
         """
         if alpha is not None and alpha != self.alpha:
             self.alpha = alpha
-
-    def _get_cM(self, cosmo, M, a, mdef=None):
-        return self.cM.get_concentration(cosmo, M, a, mdef_other=mdef)
 
     def _get_alpha(self, cosmo, M, a, mdef):
         if self.alpha is None:
@@ -981,7 +917,6 @@
             alpha = 0.155 + 0.0095 * nu * nu
         else:
             alpha = self.alpha
->>>>>>> 7b44b1e1
         return alpha
 
     def _norm(self, M, Rs, c, alpha):
@@ -1000,15 +935,7 @@
         R_s = R_M / c_M
 
         alpha = self._get_alpha(cosmo, M_use, a, mass_def)
-
-<<<<<<< HEAD
-        status = 0
-        norm, status = lib.einasto_norm(R_s, R_M, alpha, M_use.size, status)
-        check(status, cosmo=cosmo)
-        norm = M_use / norm
-=======
         norm = self._norm(M_use, R_s, c_M, alpha)
->>>>>>> 7b44b1e1
 
         x = r_use[None, :] / R_s[:, None]
         prof = norm[:, None] * np.exp(-2. * (x**alpha[:, None] - 1) /
@@ -1060,20 +987,14 @@
     """
     name = 'Hernquist'
 
-<<<<<<< HEAD
     @warn_api(pairs=[("c_M_relation", "c_m_relation")])
-    def __init__(self, *, c_m_relation, truncated=True):
-        if not isinstance(c_m_relation, Concentration):
-            raise TypeError("c_m_relation must be of type `Concentration`")
-=======
-    def __init__(self, c_M_relation,
+    def __init__(self, *, c_m_relation,
                  truncated=True,
                  fourier_analytic=False,
                  projected_analytic=False,
                  cumul2d_analytic=False):
-        if not isinstance(c_M_relation, Concentration):
-            raise TypeError("c_M_relation must be of type `Concentration`)")
->>>>>>> 7b44b1e1
+        if not isinstance(c_m_relation, Concentration):
+            raise TypeError("c_m_relation must be of type `Concentration`")
 
         self.c_m_relation = c_m_relation
         self.truncated = truncated
@@ -1114,14 +1035,7 @@
         c_M = self._get_c_m_relation(cosmo, M_use, a, mass_def=mass_def)
         R_s = R_M / c_M
 
-<<<<<<< HEAD
-        status = 0
-        norm, status = lib.hernquist_norm(R_s, R_M, M_use.size, status)
-        check(status, cosmo=cosmo)
-        norm = M_use / norm
-=======
         norm = self._norm(M_use, R_s, c_M)
->>>>>>> 7b44b1e1
 
         x = r_use[None, :] / R_s[:, None]
         prof = norm[:, None] / (x * (1 + x)**3)
@@ -1271,30 +1185,6 @@
     a halo overdensity :math:`\\Delta=500` with respect to the
     critical density.
 
-<<<<<<< HEAD
-    The default arguments (other than `mass_bias`), correspond to the
-    profile parameters used in the Planck 2013 (V) paper. The profile
-    is calculated in physical (non-comoving) units of eV/cm^3.
-
-    Args:
-        mass_bias (float): the mass bias parameter :math:`1-b`.
-        P0 (float): profile normalization.
-        c500 (float): concentration parameter.
-        alpha (float): profile shape parameter.
-        beta (float): profile shape parameter.
-        gamma (float): profile shape parameter.
-        alpha_P (float): additional mass dependence exponent
-        P0_hexp (float): power of `h` with which the normalization
-            parameter should scale (-1 for SZ-based normalizations,
-            -3/2 for X-ray-based ones).
-        qrange (tuple): limits of integration to be used when
-            precomputing the Fourier-space profile template, as
-            fractions of the virial radius.
-        nq (int): number of points over which the
-            Fourier-space profile template will be sampled.
-        x_out (float): profile threshold (as a fraction of r500c).
-            if `None`, no threshold will be used.
-=======
     The default arguments (other than ``mass_bias``), correspond to the
     profile parameters used in the Planck 2013 (V) paper. The profile is
     calculated in physical (non-comoving) units of :math:`\\mathrm{eV/cm^3}`.
@@ -1323,7 +1213,6 @@
     x_out : float
         Profile threshold, in units of :math:`R_{\\mathrm{500c}}`.
         Defaults to :math:`+\\infty`.
->>>>>>> 7b44b1e1
     """
     name = 'GNFW'
 
@@ -1352,27 +1241,6 @@
     def update_parameters(self, *, mass_bias=None, P0=None,
                           c500=None, alpha=None, beta=None, gamma=None,
                           alpha_P=None, P0_hexp=None, x_out=None):
-<<<<<<< HEAD
-        """ Update any of the parameters associated with
-        this profile. Any parameter set to `None` won't be updated.
-
-        .. note:: A change in `alpha`, `beta`, `x_out`, or `gamma` will trigger
-            a recomputation of the Fourier-space template, which can be slow.
-
-        Args:
-            mass_bias (float): the mass bias parameter :math:`1-b`.
-            P0 (float): profile normalization.
-            c500 (float): concentration parameter.
-            alpha (float): profile shape parameter.
-            beta (float): profile shape parameters.
-            gamma (float): profile shape parameters.
-            alpha_P (float): additional mass dependence exponent.
-            P0_hexp (float): power of `h` with which the normalization should \
-                scale (-1 for SZ-based normalizations, -3/2 for \
-                X-ray-based ones).
-            x_out (float): profile threshold (as a fraction of r500c). \
-                if `None`, no threshold will be used.
-=======
         """Update any of the parameters associated with this profile.
         Any parameter set to ``None`` won't be updated.
 
@@ -1398,7 +1266,6 @@
             SZ-based normalizations: -1. X-ray-based normalizations: -3/2.
         x_out : float
             Profile threshold (as a fraction of r500c).
->>>>>>> 7b44b1e1
         """
         if mass_bias is not None:
             self.mass_bias = mass_bias
@@ -1420,17 +1287,11 @@
         if gamma is not None and gamma != self.gamma:
             re_fourier = True
             self.gamma = gamma
-<<<<<<< HEAD
-        if x_out is not None:
-            if x_out != self.x_out:
-                re_fourier = True
-=======
         if c500 is not None and c500 != self.c500:
             re_fourier = True
             self.c500 = c500
         if x_out is not None and x_out != self.x_out:
             re_fourier = True
->>>>>>> 7b44b1e1
             self.x_out = x_out
 
         if re_fourier:
