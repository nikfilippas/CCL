from .. import ccllib as lib
from ..background import growth_factor, growth_rate
from .massdef import MassDef, mass2radius_lagrangian
from ..power import linear_matter_power, sigmaM
<<<<<<< HEAD
from ..pyutils import check, warn_api, deprecate_attr, deprecated
=======
from ..pyutils import warn_api, deprecate_attr, deprecated
>>>>>>> 6770a093
import numpy as np
from scipy.optimize import root_scalar


class Concentration(object):
    """ This class enables the calculation of halo concentrations.

    Args:
        mass_def (:class:`~pyccl.halos.massdef.MassDef`): a mass definition
            object that fixes the mass definition used by this c(M)
            parametrization.
    """
    name = 'default'

    @warn_api()
    def __init__(self, *, mass_def=None):
        if mass_def is not None:
            if self._check_mass_def(mass_def):
                raise ValueError("c(M) relation " + self.name +
                                 " is not compatible with mass definition" +
                                 " Delta = %s, " % (mass_def.Delta) +
                                 " rho = " + mass_def.rho_type)
            self.mass_def = mass_def
        else:
            self._default_mass_def()
        self._setup()

    @deprecate_attr(pairs=[("mass_def", "mdef")])
    def __getattr__(self, name):
        return

    def _default_mass_def(self):
        """ Assigns a default mass definition for this object if
        none is passed at initialization.
        """
        self.mass_def = MassDef('fof', 'matter')

    def _setup(self):
        """ Use this function to initialize any internal attributes
        of this object. This function is called at the very end of the
        constructor call.
        """
        pass

    def _check_mass_def(self, mass_def):
        """ Return False if the input mass definition agrees with
        the definitions for which this concentration-mass relation
        works. True otherwise. This function gets called at the
        start of the constructor call.

        Args:
            mass_def (:class:`~pyccl.halos.massdef.MassDef`):
                a mass definition object.

        Returns:
            bool: True if the mass definition is not compatible with
                this parametrization. False otherwise.
        """
        return False

    def _get_consistent_mass(self, cosmo, M, a, mass_def_other):
        """ Transform a halo mass with a given mass definition into
        the corresponding mass definition that was used to initialize
        this object.

        Args:
            cosmo (:class:`~pyccl.core.Cosmology`): A Cosmology object.
            M (float or array_like): halo mass in units of M_sun.
            a (float): scale factor.
            mass_def_other (:class:`~pyccl.halos.massdef.MassDef`):
                a mass definition object.

        Returns:
            float or array_like: mass according to this object's
            mass definition.
        """
        if mass_def_other is not None:
            M_use = mass_def_other.translate_mass(
                cosmo, M, a,
                mass_def_other=self.mass_def)
        else:
            M_use = M
        return M_use

    @warn_api(pairs=[("mass_def_other", "mdef_other")])
    def get_concentration(self, cosmo, M, a, *, mass_def_other=None):
        """ Returns the concentration for input parameters.

        Args:
            cosmo (:class:`~pyccl.core.Cosmology`): A Cosmology object.
            M (float or array_like): halo mass in units of M_sun.
            a (float): scale factor.
            mass_def_other (:class:`~pyccl.halos.massdef.MassDef`):
                the mass definition object that defines M.

        Returns:
            float or array_like: concentration.
        """
        M_use = self._get_consistent_mass(cosmo,
                                          np.atleast_1d(M),
                                          a, mass_def_other)

        c = self._concentration(cosmo, M_use, a)
        if np.ndim(M) == 0:
            c = c[0]
        return c

    @classmethod
    def from_name(cls, name):
        """ Returns halo concentration subclass from name string

        Args:
            name (string): a concentration name

        Returns:
            Concentration subclass corresponding to the input name.
        """
        concentrations = {c.name: c for c in cls.__subclasses__()}
        if name in concentrations:
            return concentrations[name]
        else:
            raise ValueError(f"Concentration {name} not implemented.")


class ConcentrationDiemer15(Concentration):
    """ Concentration-mass relation by Diemer & Kravtsov 2015
    (arXiv:1407.4730). This parametrization is only valid for
    S.O. masses with Delta = 200-critical.

    Args:
        mass_def (:class:`~pyccl.halos.massdef.MassDef`):
            a mass definition object that fixes
            the mass definition used by this c(M)
            parametrization.
    """
    name = 'Diemer15'

    @warn_api(pairs=[("mass_def", "mdef")])
    def __init__(self, *, mass_def=None):
        super(ConcentrationDiemer15, self).__init__(mass_def=mass_def)

    def _default_mass_def(self):
        self.mass_def = MassDef(200, 'critical')

    def _setup(self):
        self.kappa = 1.0
        self.phi_0 = 6.58
        self.phi_1 = 1.27
        self.eta_0 = 7.28
        self.eta_1 = 1.56
        self.alpha = 1.08
        self.beta = 1.77

    def _check_mass_def(self, mass_def):
        if isinstance(mass_def.Delta, str):
            return True
        elif not ((int(mass_def.Delta) == 200) and
                  (mass_def.rho_type == 'critical')):
            return True
        return False

    def _concentration(self, cosmo, M, a):
        M_use = np.atleast_1d(M)

        # Compute power spectrum slope
        R = mass2radius_lagrangian(cosmo, M_use)
        lk_R = np.log(2.0 * np.pi / R * self.kappa)
        # Using central finite differences
        lk_hi = lk_R + 0.005
        lk_lo = lk_R - 0.005
        dlpk = np.log(linear_matter_power(cosmo, np.exp(lk_hi), a) /
                      linear_matter_power(cosmo, np.exp(lk_lo), a))
        dlk = lk_hi - lk_lo
        n = dlpk / dlk

        sig = sigmaM(cosmo, M_use, a)
        delta_c = 1.68647
        nu = delta_c / sig

        floor = self.phi_0 + n * self.phi_1
        nu0 = self.eta_0 + n * self.eta_1
        c = 0.5 * floor * ((nu0 / nu)**self.alpha +
                           (nu / nu0)**self.beta)
        if np.ndim(M) == 0:
            c = c[0]

        return c


class ConcentrationBhattacharya13(Concentration):
    """ Concentration-mass relation by Bhattacharya et al. 2013
    (arXiv:1112.5479). This parametrization is only valid for
    S.O. masses with Delta = Delta_vir, 200-matter and 200-critical.
    By default it will be initialized for Delta = 200-critical.

    Args:
        mass_def (:class:`~pyccl.halos.massdef.MassDef`): a mass
            definition object that fixes
            the mass definition used by this c(M)
            parametrization.
    """
    name = 'Bhattacharya13'

    @warn_api(pairs=[("mass_def", "mdef")])
    def __init__(self, *, mass_def=None):
        super(ConcentrationBhattacharya13, self).__init__(mass_def=mass_def)

    def _default_mass_def(self):
        self.mass_def = MassDef(200, 'critical')

    def _check_mass_def(self, mass_def):
        if mass_def.Delta != 'vir':
            if isinstance(mass_def.Delta, str):
                return True
            elif int(mass_def.Delta) != 200:
                return True
        return False

    def _setup(self):
        if self.mass_def.Delta == 'vir':
            self.A = 7.7
            self.B = 0.9
            self.C = -0.29
        else:  # Now Delta has to be 200
            if self.mass_def.rho_type == 'matter':
                self.A = 9.0
                self.B = 1.15
                self.C = -0.29
            else:  # Now rho_type has to be critical
                self.A = 5.9
                self.B = 0.54
                self.C = -0.35

    def _concentration(self, cosmo, M, a):
        gz = growth_factor(cosmo, a)
        status = 0
        delta_c, status = lib.dc_NakamuraSuto(cosmo.cosmo, a, status)
        sig = sigmaM(cosmo, M, a)
        nu = delta_c / sig
        return self.A * gz**self.B * nu**self.C


class ConcentrationPrada12(Concentration):
    """ Concentration-mass relation by Prada et al. 2012
    (arXiv:1104.5130). This parametrization is only valid for
    S.O. masses with Delta = 200-critical.

    Args:
        mass_def (:class:`~pyccl.halos.massdef.MassDef`): a mass
            definition object that fixes
            the mass definition used by this c(M)
            parametrization.
    """
    name = 'Prada12'

    @warn_api(pairs=[("mass_def", "mdef")])
    def __init__(self, *, mass_def=None):
        super(ConcentrationPrada12, self).__init__(mass_def=mass_def)

    def _default_mass_def(self):
        self.mass_def = MassDef(200, 'critical')

    def _check_mass_def(self, mass_def):
        if isinstance(mass_def.Delta, str):
            return True
        elif not ((int(mass_def.Delta) == 200) and
                  (mass_def.rho_type == 'critical')):
            return True
        return False

    def _setup(self):
        self.c0 = 3.681
        self.c1 = 5.033
        self.al = 6.948
        self.x0 = 0.424
        self.i0 = 1.047
        self.i1 = 1.646
        self.be = 7.386
        self.x1 = 0.526
        self.cnorm = 1. / self._cmin(1.393)
        self.inorm = 1. / self._imin(1.393)

    def _cmin(self, x):
        return self.c0 + (self.c1 - self.c0) * \
            (np.arctan(self.al * (x - self.x0)) / np.pi + 0.5)

    def _imin(self, x):
        return self.i0 + (self.i1 - self.i0) * \
            (np.arctan(self.be * (x - self.x1)) / np.pi + 0.5)

    def _concentration(self, cosmo, M, a):
        sig = sigmaM(cosmo, M, a)
        om = cosmo.cosmo.params.Omega_m
        ol = cosmo.cosmo.params.Omega_l
        x = a * (ol / om)**(1. / 3.)
        B0 = self._cmin(x) * self.cnorm
        B1 = self._imin(x) * self.inorm
        sig_p = B1 * sig
        Cc = 2.881 * ((sig_p / 1.257)**1.022 + 1) * np.exp(0.060 / sig_p**2)
        return B0 * Cc


class ConcentrationKlypin11(Concentration):
    """ Concentration-mass relation by Klypin et al. 2011
    (arXiv:1002.3660). This parametrization is only valid for
    S.O. masses with Delta = Delta_vir.

    Args:
        mass_def (:class:`~pyccl.halos.massdef.MassDef`): a mass
            definition object that fixes
            the mass definition used by this c(M)
            parametrization.
    """
    name = 'Klypin11'

    @warn_api(pairs=[("mass_def", "mdef")])
    def __init__(self, *, mass_def=None):
        super(ConcentrationKlypin11, self).__init__(mass_def=mass_def)

    def _default_mass_def(self):
        self.mass_def = MassDef('vir', 'critical')

    def _check_mass_def(self, mass_def):
        if mass_def.Delta != 'vir':
            return True
        return False

    def _concentration(self, cosmo, M, a):
        M_pivot_inv = cosmo.cosmo.params.h * 1E-12
        return 9.6 * (M * M_pivot_inv)**-0.075


class ConcentrationDuffy08(Concentration):
    """ Concentration-mass relation by Duffy et al. 2008
    (arXiv:0804.2486). This parametrization is only valid for
    S.O. masses with Delta = Delta_vir, 200-matter and 200-critical.
    By default it will be initialized for Delta = 200-critical.

    Args:
        mass_def (:class:`~pyccl.halos.massdef.MassDef`): a mass
            definition object that fixes
            the mass definition used by this c(M)
            parametrization.
    """
    name = 'Duffy08'

    @warn_api(pairs=[("mass_def", "mdef")])
    def __init__(self, *, mass_def=None):
        super(ConcentrationDuffy08, self).__init__(mass_def=mass_def)

    def _default_mass_def(self):
        self.mass_def = MassDef(200, 'critical')

    def _check_mass_def(self, mass_def):
        if mass_def.Delta != 'vir':
            if isinstance(mass_def.Delta, str):
                return True
            elif int(mass_def.Delta) != 200:
                return True
        return False

    def _setup(self):
        if self.mass_def.Delta == 'vir':
            self.A = 7.85
            self.B = -0.081
            self.C = -0.71
        else:  # Now Delta has to be 200
            if self.mass_def.rho_type == 'matter':
                self.A = 10.14
                self.B = -0.081
                self.C = -1.01
            else:  # Now rho_type has to be critical
                self.A = 5.71
                self.B = -0.084
                self.C = -0.47

    def _concentration(self, cosmo, M, a):
        M_pivot_inv = cosmo.cosmo.params.h * 5E-13
        return self.A * (M * M_pivot_inv)**self.B * a**(-self.C)


class ConcentrationDuffy08M500c(Concentration):
    """ Concentration-mass relation by Duffy et al. 2008
    (arXiv:0804.2486) extended to Delta = 500-critical.
    Args:
        mass_def (:class:`~pyccl.halos.massdef.MassDef`): a mass
            definition object that fixes
            the mass definition used by this c(M)
            parametrization.
    """
    name = 'Duffy08M500c'

    def __init__(self, mass_def=None):
        super(ConcentrationDuffy08M500c, self).__init__(mass_def=mass_def)

    def _default_mass_def(self):
        self.mass_def = MassDef(500, 'critical')

    def _check_mass_def(self, mass_def):
        if (mass_def.Delta != 500) or (mass_def.rho_type != 'critical'):
            return True
        return False

    def _setup(self):
        self.A = 3.67
        self.B = -0.0903
        self.C = -0.51

    def _concentration(self, cosmo, M, a):
        M_pivot_inv = cosmo.cosmo.params.h * 5E-13
        return self.A * (M * M_pivot_inv)**self.B * a**(-self.C)


class ConcentrationIshiyama21(Concentration):
    """ Concentration-mass relation by Ishiyama et al. 2021
    (arXiv:2007.14720). This parametrization is only valid for
    S.O. masses with Delta = Delta_vir, 200-critical and 500-critical.
    By default it will be initialized for Delta = 500-critical.

    Args:
        mass_def (:class:`~pyccl.halos.massdef.MassDef`):
            a mass definition object that fixes the mass definition
            used by this c(M) parametrization.
        relaxed (bool):
            If True, use concentration for relaxed halos. Otherwise,
            use concentration for all halos. The default is False.
        Vmax (bool):
            If True, use the concentration found with the Vmax numerical
            method. Otherwise, use the concentration found with profile
            fitting. The default is False.
    """
    name = 'Ishiyama21'

    @warn_api(pairs=[("mass_def", "mdef")])
    def __init__(self, *, mass_def=None, relaxed=False, Vmax=False):
        self.relaxed = relaxed
        self.Vmax = Vmax
        super(ConcentrationIshiyama21, self).__init__(mass_def=mass_def)

    def _default_mass_def(self):
        self.mass_def = MassDef(500, 'critical')

    def _check_mass_def(self, mass_def):
        if mass_def.Delta != 'vir':
            if isinstance(mass_def.Delta, str):
                return True
            elif mass_def.rho_type != 'critical':
                return True
            elif mass_def.Delta not in [200, 500]:
                return True
            elif (mass_def.Delta == 500) and self.Vmax:
                return True
        return False

    def _setup(self):
        if self.Vmax:  # use numerical method
            if self.relaxed:  # fit only relaxed halos
                if self.mass_def.Delta == 'vir':
                    self.kappa = 2.40
                    self.a0 = 2.27
                    self.a1 = 1.80
                    self.b0 = 0.56
                    self.b1 = 13.24
                    self.c_alpha = 0.079
                else:  # now it's 200c
                    self.kappa = 1.79
                    self.a0 = 2.15
                    self.a1 = 2.06
                    self.b0 = 0.88
                    self.b1 = 9.24
                    self.c_alpha = 0.51
            else:  # fit all halos
                if self.mass_def.Delta == 'vir':
                    self.kappa = 0.76
                    self.a0 = 2.34
                    self.a1 = 1.82
                    self.b0 = 1.83
                    self.b1 = 3.52
                    self.c_alpha = -0.18
                else:  # now it's 200c
                    self.kappa = 1.10
                    self.a0 = 2.30
                    self.a1 = 1.64
                    self.b0 = 1.72
                    self.b1 = 3.60
                    self.c_alpha = 0.32
        else:  # use profile fitting method
            if self.relaxed:  # fit only relaxed halos
                if self.mass_def.Delta == 'vir':
                    self.kappa = 1.22
                    self.a0 = 2.52
                    self.a1 = 1.87
                    self.b0 = 2.13
                    self.b1 = 4.19
                    self.c_alpha = -0.017
                else:  # now it's either 200c or 500c
                    if int(self.mass_def.Delta) == 200:
                        self.kappa = 0.60
                        self.a0 = 2.14
                        self.a1 = 2.63
                        self.b0 = 1.69
                        self.b1 = 6.36
                        self.c_alpha = 0.37
                    else:  # now it's 500c
                        self.kappa = 0.38
                        self.a0 = 1.44
                        self.a1 = 3.41
                        self.b0 = 2.86
                        self.b1 = 2.99
                        self.c_alpha = 0.42
            else:  # fit all halos
                if self.mass_def.Delta == 'vir':
                    self.kappa = 1.64
                    self.a0 = 2.67
                    self.a1 = 1.23
                    self.b0 = 3.92
                    self.b1 = 1.30
                    self.c_alpha = -0.19
                else:  # now it's either 200c or 500c
                    if int(self.mass_def.Delta) == 200:
                        self.kappa = 1.19
                        self.a0 = 2.54
                        self.a1 = 1.33
                        self.b0 = 4.04
                        self.b1 = 1.21
                        self.c_alpha = 0.22
                    else:  # now it's 500c
                        self.kappa = 1.83
                        self.a0 = 1.95
                        self.a1 = 1.17
                        self.b0 = 3.57
                        self.b1 = 0.91
                        self.c_alpha = 0.26

    def _dlsigmaR(self, cosmo, M, a):
        # kappa multiplies radius, so in log, 3*kappa multiplies mass
        logM = 3*np.log10(self.kappa) + np.log10(M)

        status = 0
        dlns_dlogM, status = lib.dlnsigM_dlogM_vec(cosmo.cosmo, a, logM,
                                                   len(logM), status)
        check(status)
        return -3/np.log(10) * dlns_dlogM

    def _G(self, x, n_eff):
        fx = np.log(1 + x) - x / (1 + x)
        G = x / fx**((5 + n_eff) / 6)
        return G

    def _G_inv(self, arg, n_eff):
        roots = []
        for arg, neff in zip(arg, n_eff):
            func = lambda x: self._G(x, neff) - arg  # noqa: _G_inv Traceback
            rt = root_scalar(func, x0=1, x1=2).root.item()
            roots.append(rt)
        return np.asarray(roots)

    def _concentration(self, cosmo, M, a):
        M_use = np.atleast_1d(M)

        nu = 1.686 / sigmaM(cosmo, M_use, a)
        n_eff = -2 * self._dlsigmaR(cosmo, M_use, a) - 3
        alpha_eff = growth_rate(cosmo, a)

        A = self.a0 * (1 + self.a1 * (n_eff + 3))
        B = self.b0 * (1 + self.b1 * (n_eff + 3))
        C = 1 - self.c_alpha * (1 - alpha_eff)
        arg = A / nu * (1 + nu**2 / B)
        G = self._G_inv(arg, n_eff)
        c = C * G

        if np.ndim(M) == 0:
            c = c[0]
        return c


class ConcentrationConstant(Concentration):
    """ Constant contentration-mass relation.

    Args:
        c (float): constant concentration value.
        mass_def (:class:`~pyccl.halos.massdef.MassDef`): a mass
            definition object that fixes
            the mass definition used by this c(M)
            parametrization. In this case it's arbitrary.
    """
    name = 'Constant'

    @warn_api(pairs=[("mass_def", "mdef")])
    def __init__(self, c=1, *, mass_def=None):
        self.c = c
        super(ConcentrationConstant, self).__init__(mass_def=mass_def)

    def _default_mass_def(self):
        self.mass_def = MassDef(200, 'critical')

    def _check_mass_def(self, mass_def):
        return False

    def _concentration(self, cosmo, M, a):
        if np.ndim(M) == 0:
            return self.c
        else:
            return self.c * np.ones(M.size)


@deprecated(new_function=Concentration.from_name)
def concentration_from_name(name):
    """ Returns halo concentration subclass from name string

    Args:
        name (string): a concentration name

    Returns:
        Concentration subclass corresponding to the input name.
    """
    return Concentration.from_name(name)<|MERGE_RESOLUTION|>--- conflicted
+++ resolved
@@ -2,11 +2,7 @@
 from ..background import growth_factor, growth_rate
 from .massdef import MassDef, mass2radius_lagrangian
 from ..power import linear_matter_power, sigmaM
-<<<<<<< HEAD
 from ..pyutils import check, warn_api, deprecate_attr, deprecated
-=======
-from ..pyutils import warn_api, deprecate_attr, deprecated
->>>>>>> 6770a093
 import numpy as np
 from scipy.optimize import root_scalar
 
