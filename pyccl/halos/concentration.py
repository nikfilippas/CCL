--- conflicted
+++ resolved
@@ -2,11 +2,7 @@
 from ..background import growth_factor, growth_rate, rho_x
 from .massdef import MassDef, mass2radius_lagrangian
 from ..power import linear_matter_power, sigmaM
-<<<<<<< HEAD
 from ..pyutils import check, warn_api, deprecate_attr
-=======
-from ..pyutils import warn_api, deprecate_attr
->>>>>>> b6291563
 import numpy as np
 
 
@@ -146,13 +142,8 @@
     def _check_mass_def(self, mass_def):
         if isinstance(mass_def.Delta, str):
             return True
-<<<<<<< HEAD
         elif not ((int(mass_def.Delta) == 200) and
                   (mass_def.rho_type == 'critical')):
-=======
-        elif (int(mass_def.Delta) != 200) and \
-             (mass_def.rho_type != 'critical'):
->>>>>>> b6291563
             return True
         return False
 
@@ -260,13 +251,8 @@
     def _check_mass_def(self, mass_def):
         if isinstance(mass_def.Delta, str):
             return True
-<<<<<<< HEAD
         elif not ((int(mass_def.Delta) == 200) and
                   (mass_def.rho_type == 'critical')):
-=======
-        elif (int(mass_def.Delta) != 200) and \
-             (mass_def.rho_type != 'critical'):
->>>>>>> b6291563
             return True
         return False
 
@@ -620,8 +606,4 @@
     if name in concentrations:
         return concentrations[name]
     else:
-<<<<<<< HEAD
-        raise ValueError(f"Concentration {name} not implemented")
-=======
-        raise ValueError(f"Concentration {name} not implemented.")
->>>>>>> b6291563
+        raise ValueError(f"Concentration {name} not implemented.")