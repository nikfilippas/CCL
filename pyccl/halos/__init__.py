# Halo mass definitions
from .massdef import (  # noqa
    mass2radius_lagrangian, MassDef,
<<<<<<< HEAD
    MassDef200m, MassDef200c, MassDef500c,
    MassDefVir, convert_concentration)
=======
    MassDef200m, MassDef200c,
    MassDefVir, convert_concentration,
    mass_def_from_name)
>>>>>>> 64756639

# Halo concentration
from .concentration import (  # noqa
    Concentration,
    ConcentrationDiemer15,
    ConcentrationBhattacharya13,
    ConcentrationPrada12,
    ConcentrationKlypin11,
    ConcentrationDuffy08,
    ConcentrationIshiyama21,
    ConcentrationConstant,
    concentration_from_name)

# Halo mass functions
from .hmfunc import (  # noqa
    MassFunc, MassFuncPress74,
    MassFuncSheth99, MassFuncJenkins01,
    MassFuncTinker08, MassFuncTinker10,
    MassFuncWatson13, MassFuncAngulo12,
    MassFuncDespali16, MassFuncBocquet16,
    mass_function_from_name)

# Halo bias
from .hbias import (  # noqa
    HaloBias, HaloBiasSheth99,
    HaloBiasSheth01, HaloBiasTinker10,
    HaloBiasBhattacharya11,
    halo_bias_from_name)

# Halo profiles
from .profiles import (  # noqa
    HaloProfile, HaloProfileGaussian,
    HaloProfilePowerLaw, HaloProfileNFW,
    HaloProfileEinasto, HaloProfileHernquist,
    HaloProfilePressureGNFW, HaloProfileHOD)

# Halo profile 2-point cumulants
from .profiles_2pt import (  # noqa
    Profile2pt, Profile2ptHOD)

# Halo model power spectrum
from .halo_model import (  # noqa
    HMCalculator,
    halomod_mean_profile_1pt,
    halomod_bias_1pt,
    halomod_power_spectrum,
    halomod_Pk2D,
    halomod_trispectrum_1h,
    halomod_Tk3D_1h,
    halomod_Tk3D_SSC)<|MERGE_RESOLUTION|>--- conflicted
+++ resolved
@@ -1,14 +1,9 @@
 # Halo mass definitions
 from .massdef import (  # noqa
     mass2radius_lagrangian, MassDef,
-<<<<<<< HEAD
     MassDef200m, MassDef200c, MassDef500c,
-    MassDefVir, convert_concentration)
-=======
-    MassDef200m, MassDef200c,
     MassDefVir, convert_concentration,
     mass_def_from_name)
->>>>>>> 64756639
 
 # Halo concentration
 from .concentration import (  # noqa
