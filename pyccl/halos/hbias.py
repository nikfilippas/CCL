from .. import ccllib as lib
from ..core import check
from ..background import omega_x
from ..pyutils import warn_api, deprecate_attr
from .massdef import MassDef, MassDef200m
import numpy as np


class HaloBias(object):
    """ This class enables the calculation of halo bias functions.
    We currently assume that all halo bias functions can be written
    as functions that depend on M only through sigma_M (where
    sigma_M^2 is the overdensity variance on spheres with a
    radius given by the Lagrangian radius for mass M).
    All sub-classes implementing specific parametrizations
    can therefore be simply created by replacing this class'
    `_get_bsigma method`.

    Args:
        mass_def (:class:`~pyccl.halos.massdef.MassDef`): a mass
            definition object that fixes
            the mass definition used by this halo bias
            parametrization.
        mass_def_strict (bool): if False, consistency of the mass
            definition will be ignored.
    """
    name = "default"

<<<<<<< HEAD
    @warn_api()
    def __init__(self, cosmo, *, mass_def=None, mass_def_strict=True):
        cosmo.compute_sigma()
=======
    def __init__(self, mass_def=None, mass_def_strict=True):
>>>>>>> 64756639
        self.mass_def_strict = mass_def_strict
        if mass_def is not None:
            if self._check_mass_def(mass_def):
                raise ValueError("Halo bias " + self.name +
                                 " is not compatible with mass definition" +
                                 " Delta = %s, " % (mass_def.Delta) +
                                 " rho = " + mass_def.rho_type)
            self.mass_def = mass_def
        else:
<<<<<<< HEAD
            self._default_mass_def()
        self._setup(cosmo)
=======
            self._default_mdef()
        self._setup()
>>>>>>> 64756639

    @deprecate_attr(pairs=[("mass_def", "mdef")])
    def __getattr__(self, name):
        return getattr(self, name)

    def _default_mass_def(self):
        """ Assigns a default mass definition for this object if
        none is passed at initialization.
        """
        self.mass_def = MassDef('fof', 'matter')

    def _setup(self):
        """ Use this function to initialize any internal attributes
        of this object. This function is called at the very end of the
        constructor call.
        """
        pass

    def _check_mass_def_strict(self, mass_def):
        return False

    def _check_mass_def(self, mass_def):
        """ Return False if the input mass definition agrees with
        the definitions for which this parametrization
        works. True otherwise. This function gets called at the
        start of the constructor call.

        Args:
            mass_def (:class:`~pyccl.halos.massdef.MassDef`):
                a mass definition object.

        Returns:
            bool: True if the mass definition is not compatible with
                this parametrization. False otherwise.
        """
        if self.mass_def_strict:
            return self._check_mass_def_strict(mass_def)
        return False

    def _get_consistent_mass(self, cosmo, M, a, mass_def_other):
        """ Transform a halo mass with a given mass definition into
        the corresponding mass definition that was used to initialize
        this object.

        Args:
            cosmo (:class:`~pyccl.core.Cosmology`): A Cosmology object.
            M (float or array_like): halo mass in units of M_sun.
            a (float): scale factor.
            mass_def_other (:class:`~pyccl.halos.massdef.MassDef`):
                a mass definition object.

        Returns:
            float or array_like: mass according to this object's
            mass definition.
        """
        if mass_def_other is not None:
            M_use = mass_def_other.translate_mass(
                cosmo, M, a,
                mass_def_other=self.mass_def)
        else:
            M_use = M
        return np.log10(M_use)

    def _get_Delta_m(self, cosmo, a):
        """ For SO-based mass definitions, this returns the corresponding
        value of Delta for a rho_matter-based definition. This is useful
        mostly for the Tinker mass functions, which are defined for any
        SO mass in general, but explicitly only for Delta_matter.
        """
        delta = self.mass_def.get_Delta(cosmo, a)
        if self.mass_def.rho_type == 'matter':
            return delta
        else:
            om_this = omega_x(cosmo, a, self.mass_def.rho_type)
            om_matt = omega_x(cosmo, a, 'matter')
            return delta * om_this / om_matt

    @warn_api(pairs=[("mass_def_other", "mdef_other")])
    def get_halo_bias(self, cosmo, M, a, *, mass_def_other=None):
        """ Returns the halo bias for input parameters.

        Args:
            cosmo (:class:`~pyccl.core.Cosmology`): A Cosmology object.
            M (float or array_like): halo mass in units of M_sun.
            a (float): scale factor.
            mass_def_other (:class:`~pyccl.halos.massdef.MassDef`):
                the mass definition object that defines M.

        Returns:
            float or array_like: halo bias.
        """
        cosmo.compute_sigma()  # compute sigma if needed

        M_use = np.atleast_1d(M)
        logM = self._get_consistent_mass(cosmo, M_use,
                                         a, mass_def_other)

        # sigma(M)
        status = 0
        sigM, status = lib.sigM_vec(cosmo.cosmo, a, logM,
                                    len(logM), status)
        check(status)

        b = self._get_bsigma(cosmo, sigM, a)
        if np.ndim(M) == 0:
            b = b[0]
        return b

    def _get_bsigma(self, cosmo, sigM, a):
        """ Get the halo bias as a function of sigmaM.

        Args:
            cosmo (:class:`~pyccl.core.Cosmology`): A Cosmology object.
            sigM (float or array_like): standard deviation in the
                overdensity field on the scale of this halo.
            a (float): scale factor.

        Returns:
            float or array_like: f(sigma_M) function.
        """
        raise NotImplementedError("Use one of the non-default "
                                  "HaloBias classes")


class HaloBiasSheth99(HaloBias):
    """ Implements halo bias described in 1999MNRAS.308..119S
    This parametrization is only valid for 'fof' masses.

    Args:
        mass_def (:class:`~pyccl.halos.massdef.MassDef`):
            a mass definition object.
            this parametrization accepts FoF masses only.
            If `None`, FoF masses will be used.
        mass_def_strict (bool): if False, consistency of the mass
            definition will be ignored.
        use_delta_c_fit (bool): if True, use delta_crit given by
            the fit of Nakamura & Suto 1997. Otherwise use
            delta_crit = 1.68647.
    """
    name = "Sheth99"

<<<<<<< HEAD
    @warn_api()
    def __init__(self, cosmo, *, mass_def=None,
                 mass_def_strict=True,
                 use_delta_c_fit=False):
        self.use_delta_c_fit = use_delta_c_fit
        super(HaloBiasSheth99, self).__init__(cosmo,
                                              mass_def=mass_def,
                                              mass_def_strict=mass_def_strict)
=======
    def __init__(self, mass_def=None, mass_def_strict=True,
                 use_delta_c_fit=False):
        self.use_delta_c_fit = use_delta_c_fit
        super(HaloBiasSheth99, self).__init__(mass_def,
                                              mass_def_strict)
>>>>>>> 64756639

    def _default_mass_def(self):
        self.mass_def = MassDef('fof', 'matter')

    def _setup(self):
        self.p = 0.3
        self.a = 0.707

    def _check_mass_def_strict(self, mass_def):
        if self.mass_def_strict:
            if mass_def.Delta != 'fof':
                return True
        return False

    def _get_bsigma(self, cosmo, sigM, a):
        if self.use_delta_c_fit:
            status = 0
            delta_c, status = lib.dc_NakamuraSuto(cosmo.cosmo, a, status)
            check(status)
        else:
            delta_c = 1.68647

        nu = delta_c / sigM
        anu2 = self.a * nu**2
        return 1. + (anu2 - 1. + 2. * self.p / (1. + anu2**self.p))/delta_c


class HaloBiasSheth01(HaloBias):
    """ Implements halo bias described in arXiv:astro-ph/9907024.
    This parametrization is only valid for 'fof' masses.

    Args:
        mass_def (:class:`~pyccl.halos.massdef.MassDef`):
            a mass definition object.
            this parametrization accepts FoF masses only.
            If `None`, FoF masses will be used.
        mass_def_strict (bool): if False, consistency of the mass
            definition will be ignored.
    """
    name = "Sheth01"

<<<<<<< HEAD
    @warn_api()
    def __init__(self, cosmo, *, mass_def=None, mass_def_strict=True):
        super(HaloBiasSheth01, self).__init__(cosmo,
                                              mass_def=mass_def,
                                              mass_def_strict=mass_def_strict)
=======
    def __init__(self, mass_def=None, mass_def_strict=True):
        super(HaloBiasSheth01, self).__init__(mass_def,
                                              mass_def_strict)
>>>>>>> 64756639

    def _default_mass_def(self):
        self.mass_def = MassDef('fof', 'matter')

    def _setup(self):
        self.a = 0.707
        self.sqrta = 0.84083292038
        self.b = 0.5
        self.c = 0.6
        self.dc = 1.68647

    def _check_mass_def_strict(self, mass_def):
        if mass_def.Delta != 'fof':
            return True
        return False

    def _get_bsigma(self, cosmo, sigM, a):
        nu = self.dc/sigM
        anu2 = self.a * nu**2
        anu2c = anu2**self.c
        t1 = self.b * (1.0 - self.c) * (1.0 - 0.5 * self.c)
        return 1. + (self.sqrta * anu2 * (1 + self.b / anu2c) -
                     anu2c / (anu2c + t1)) / (self.sqrta * self.dc)


class HaloBiasBhattacharya11(HaloBias):
    """ Implements halo bias described in arXiv:1005.2239.
    This parametrization is only valid for 'fof' masses.

    Args:
        mass_def (:class:`~pyccl.halos.massdef.MassDef`):
            a mass definition object.
            this parametrization accepts FoF masses only.
            If `None`, FoF masses will be used.
        mass_def_strict (bool): if False, consistency of the mass
            definition will be ignored.
    """
    name = "Bhattacharya11"

<<<<<<< HEAD
    @warn_api()
    def __init__(self, cosmo, *, mass_def=None, mass_def_strict=True):
        super(HaloBiasBhattacharya11, self).__init__(
            cosmo,
            mass_def=mass_def,
            mass_def_strict=mass_def_strict)
=======
    def __init__(self, mass_def=None, mass_def_strict=True):
        super(HaloBiasBhattacharya11, self).__init__(mass_def,
                                                     mass_def_strict)
>>>>>>> 64756639

    def _default_mass_def(self):
        self.mass_def = MassDef('fof', 'matter')

    def _setup(self):
        self.a = 0.788
        self.az = 0.01
        self.p = 0.807
        self.q = 1.795
        self.dc = 1.68647

    def _check_mass_def_strict(self, mass_def):
        if mass_def.Delta != 'fof':
            return True
        return False

    def _get_bsigma(self, cosmo, sigM, a):
        nu = self.dc / sigM
        a = self.a * a**self.az
        anu2 = a * nu**2
        return 1. + (anu2 - self.q + 2*self.p / (1 + anu2**self.p)) / self.dc


class HaloBiasTinker10(HaloBias):
    """ Implements halo bias described in arXiv:1001.3162.

    Args:
        mass_def (:class:`~pyccl.halos.massdef.MassDef`):
            a mass definition object.
            this parametrization accepts SO masses with
            200 < Delta < 3200 with respect to the matter density.
            If `None`, Delta = 200 (matter) will be used.
        mass_def_strict (bool): if False, consistency of the mass
            definition will be ignored.
    """
    name = "Tinker10"

<<<<<<< HEAD
    @warn_api()
    def __init__(self, cosmo, *, mass_def=None, mass_def_strict=True):
        super(HaloBiasTinker10, self).__init__(
            cosmo,
            mass_def=mass_def,
            mass_def_strict=mass_def_strict)
=======
    def __init__(self, mass_def=None, mass_def_strict=True):
        super(HaloBiasTinker10, self).__init__(mass_def,
                                               mass_def_strict)
>>>>>>> 64756639

    def _default_mass_def(self):
        self.mass_def = MassDef200m()

    def _AC(self, ld):
        xp = np.exp(-(4./ld)**4.)
        A = 1.0 + 0.24 * ld * xp
        C = 0.019 + 0.107 * ld + 0.19*xp
        return A, C

    def _a(self, ld):
        return 0.44 * ld - 0.88

    def _setup(self):
        self.B = 0.183
        self.b = 1.5
        self.c = 2.4
        self.dc = 1.68647

    def _check_mass_def_strict(self, mass_def):
        if mass_def.Delta == 'fof':
            return True
        return False

    def _get_bsigma(self, cosmo, sigM, a):
        nu = self.dc / sigM

        ld = np.log10(self._get_Delta_m(cosmo, a))
        A, C = self._AC(ld)
        aa = self._a(ld)
        nupa = nu**aa
        return 1. - A * nupa / (nupa + self.dc**aa) + \
            self.B * nu**self.b + C * nu**self.c


def halo_bias_from_name(name):
    """ Returns halo bias subclass from name string

    Args:
        name (string): a halo bias name

    Returns:
        HaloBias subclass corresponding to the input name.
    """
    bias_functions = {c.name: c for c in HaloBias.__subclasses__()}
    if name in bias_functions:
        return bias_functions[name]
    else:
        raise ValueError("Halo bias parametrization %s not implemented")<|MERGE_RESOLUTION|>--- conflicted
+++ resolved
@@ -26,13 +26,8 @@
     """
     name = "default"
 
-<<<<<<< HEAD
-    @warn_api()
-    def __init__(self, cosmo, *, mass_def=None, mass_def_strict=True):
-        cosmo.compute_sigma()
-=======
-    def __init__(self, mass_def=None, mass_def_strict=True):
->>>>>>> 64756639
+    @warn_api()
+    def __init__(self, *, mass_def=None, mass_def_strict=True):
         self.mass_def_strict = mass_def_strict
         if mass_def is not None:
             if self._check_mass_def(mass_def):
@@ -42,13 +37,8 @@
                                  " rho = " + mass_def.rho_type)
             self.mass_def = mass_def
         else:
-<<<<<<< HEAD
             self._default_mass_def()
-        self._setup(cosmo)
-=======
-            self._default_mdef()
         self._setup()
->>>>>>> 64756639
 
     @deprecate_attr(pairs=[("mass_def", "mdef")])
     def __getattr__(self, name):
@@ -190,22 +180,13 @@
     """
     name = "Sheth99"
 
-<<<<<<< HEAD
-    @warn_api()
-    def __init__(self, cosmo, *, mass_def=None,
+    @warn_api()
+    def __init__(self, *, mass_def=None,
                  mass_def_strict=True,
                  use_delta_c_fit=False):
         self.use_delta_c_fit = use_delta_c_fit
-        super(HaloBiasSheth99, self).__init__(cosmo,
-                                              mass_def=mass_def,
+        super(HaloBiasSheth99, self).__init__(mass_def=mass_def,
                                               mass_def_strict=mass_def_strict)
-=======
-    def __init__(self, mass_def=None, mass_def_strict=True,
-                 use_delta_c_fit=False):
-        self.use_delta_c_fit = use_delta_c_fit
-        super(HaloBiasSheth99, self).__init__(mass_def,
-                                              mass_def_strict)
->>>>>>> 64756639
 
     def _default_mass_def(self):
         self.mass_def = MassDef('fof', 'matter')
@@ -247,17 +228,10 @@
     """
     name = "Sheth01"
 
-<<<<<<< HEAD
-    @warn_api()
-    def __init__(self, cosmo, *, mass_def=None, mass_def_strict=True):
-        super(HaloBiasSheth01, self).__init__(cosmo,
-                                              mass_def=mass_def,
+    @warn_api()
+    def __init__(self, *, mass_def=None, mass_def_strict=True):
+        super(HaloBiasSheth01, self).__init__(mass_def=mass_def,
                                               mass_def_strict=mass_def_strict)
-=======
-    def __init__(self, mass_def=None, mass_def_strict=True):
-        super(HaloBiasSheth01, self).__init__(mass_def,
-                                              mass_def_strict)
->>>>>>> 64756639
 
     def _default_mass_def(self):
         self.mass_def = MassDef('fof', 'matter')
@@ -297,18 +271,11 @@
     """
     name = "Bhattacharya11"
 
-<<<<<<< HEAD
-    @warn_api()
-    def __init__(self, cosmo, *, mass_def=None, mass_def_strict=True):
+    @warn_api()
+    def __init__(self, *, mass_def=None, mass_def_strict=True):
         super(HaloBiasBhattacharya11, self).__init__(
-            cosmo,
             mass_def=mass_def,
             mass_def_strict=mass_def_strict)
-=======
-    def __init__(self, mass_def=None, mass_def_strict=True):
-        super(HaloBiasBhattacharya11, self).__init__(mass_def,
-                                                     mass_def_strict)
->>>>>>> 64756639
 
     def _default_mass_def(self):
         self.mass_def = MassDef('fof', 'matter')
@@ -346,18 +313,11 @@
     """
     name = "Tinker10"
 
-<<<<<<< HEAD
-    @warn_api()
-    def __init__(self, cosmo, *, mass_def=None, mass_def_strict=True):
+    @warn_api()
+    def __init__(self, *, mass_def=None, mass_def_strict=True):
         super(HaloBiasTinker10, self).__init__(
-            cosmo,
             mass_def=mass_def,
             mass_def_strict=mass_def_strict)
-=======
-    def __init__(self, mass_def=None, mass_def_strict=True):
-        super(HaloBiasTinker10, self).__init__(mass_def,
-                                               mass_def_strict)
->>>>>>> 64756639
 
     def _default_mass_def(self):
         self.mass_def = MassDef200m()
