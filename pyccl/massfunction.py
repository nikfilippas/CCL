--- conflicted
+++ resolved
@@ -54,13 +54,9 @@
     """
     mdef = hal.MassDef(overdensity, 'matter')
     mf_par = cosmo._config_init_kwargs['mass_function']
-<<<<<<< HEAD
-    if mf_par in ['tinker', 'tinker10']:
-=======
     if mf_par is None:
         mf_par = 'tinker10'  # patch for None default
     if mf_par == 'tinker10':
->>>>>>> 6770a093
         bf = hal.HaloBiasTinker10(mass_def=mdef)
     elif mf_par == 'shethtormen':
         bf = hal.HaloBiasSheth99()
