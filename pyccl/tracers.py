from . import ccllib as lib
from .core import check
from .background import comoving_radial_distance, growth_rate, \
<<<<<<< HEAD
    growth_factor, scale_factor_of_chi
from .pyutils import _check_array_params, NoneArr, _vectorize_fn6, warn_api
=======
    growth_factor, scale_factor_of_chi, h_over_h0
from .pyutils import _check_array_params, NoneArr, _vectorize_fn6
>>>>>>> e9317b4f
import numpy as np


def _Sig_MG(cosmo, a, k):
    """Redshift-dependent modification to Poisson equation for massless
    particles under modified gravity.

    Args:
        cosmo (:class:`~pyccl.core.Cosmology`): a Cosmology object.
        a (float or array_like): Scale factor(s), normalized to 1 today.
        k (float or array_like): Wavenumber for scale

    Returns:
        float or array_like: Modification to Poisson equation under \
            modified gravity at scale factor a. \
            Sig_MG is assumed to be proportional to Omega_Lambda(z), \
            see e.g. Abbott et al. 2018, 1810.02499, Eq. 9.
    """
    cosmo.compute_distances()
    return _vectorize_fn6(lib.Sig_MG, lib.Sig_MG_vec, cosmo, a, k)


@warn_api()
def get_density_kernel(cosmo, *, dndz):
    """This convenience function returns the radial kernel for
    galaxy-clustering-like tracers. Given an unnormalized
    redshift distribution, it returns two arrays: chi, w(chi),
    where chi is an array of radial distances in units of
    Mpc and w(chi) = p(z) * H(z), where H(z) is the expansion
    rate in units of Mpc^-1 and p(z) is the normalized
    redshift distribution.

    Args:
        cosmo (:class:`~pyccl.core.Cosmology`): cosmology object used to
            transform redshifts into distances.
        dndz (tulple of arrays): A tuple of arrays (z, N(z))
            giving the redshift distribution of the objects.
            The units are arbitrary; N(z) will be normalized
            to unity.
    """
    z_n, n = _check_array_params(dndz, 'dndz')
    # this call inits the distance splines neded by the kernel functions
    chi = comoving_radial_distance(cosmo, 1./(1.+z_n))
    status = 0
    wchi, status = lib.get_number_counts_kernel_wrapper(cosmo.cosmo,
                                                        z_n, n,
                                                        len(z_n),
                                                        status)
    check(status)
    return chi, wchi


@warn_api()
def get_lensing_kernel(cosmo, *, dndz, mag_bias=None):
    """This convenience function returns the radial kernel for
    weak-lensing-like. Given an unnormalized redshift distribution
    and an optional magnification bias function, it returns
    two arrays: chi, w(chi), where chi is an array of radial
    distances in units of Mpc and w(chi) is the lensing shear
    kernel (or the magnification one if `mag_bias` is not `None`).

    Args:
        cosmo (:class:`~pyccl.core.Cosmology`): cosmology object used to
            transform redshifts into distances.
        dndz (tulple of arrays): A tuple of arrays (z, N(z))
            giving the redshift distribution of the objects.
            The units are arbitrary; N(z) will be normalized
            to unity.
        mag_bias (tuple of arrays, optional): A tuple of arrays (z, s(z))
            giving the magnification bias as a function of redshift. If
            `None`, s=0 will be assumed
    """
    # we need the distance functions at the C layer
    cosmo.compute_distances()

    z_n, n = _check_array_params(dndz, 'dndz')
    has_magbias = mag_bias is not None
    z_s, s = _check_array_params(mag_bias, 'mag_bias')

    # Calculate number of samples in chi
    nchi = lib.get_nchi_lensing_kernel_wrapper(z_n)
    # Compute array of chis
    status = 0
    chi, status = lib.get_chis_lensing_kernel_wrapper(cosmo.cosmo, z_n[-1],
                                                      nchi, status)
    # Compute kernel
    wchi, status = lib.get_lensing_kernel_wrapper(cosmo.cosmo,
                                                  z_n, n, z_n[-1],
                                                  int(has_magbias), z_s, s,
                                                  chi, nchi, status)
    check(status)
    return chi, wchi


@warn_api()
def get_kappa_kernel(cosmo, *, z_source=1100, nsamples=100):
    """This convenience function returns the radial kernel for
    CMB-lensing-like tracers.

    Args:
        cosmo (:class:`~pyccl.core.Cosmology`): Cosmology object.
        z_source (float): Redshift of source plane for CMB lensing.
        nsamples (int): number of samples over which the kernel
            is desired. These will be equi-spaced in radial distance.
            The kernel is quite smooth, so usually O(100) samples
            is enough.
    """
    # this call inits the distance splines neded by the kernel functions
    chi_source = comoving_radial_distance(cosmo, 1./(1.+z_source))
    chi = np.linspace(0, chi_source, nsamples)

    status = 0
    wchi, status = lib.get_kappa_kernel_wrapper(cosmo.cosmo, chi_source,
                                                chi, nsamples, status)
    check(status)
    return chi, wchi


class Tracer(object):
    """Tracers contain the information necessary to describe the
    contribution of a given sky observable to its cross-power spectrum
    with any other tracer. Tracers are composed of 4 main ingredients:

    * A radial kernel: this expresses the support in redshift/distance
      over which this tracer extends.

    * A transfer function: this is a function of wavenumber and
      scale factor that describes the connection between the tracer
      and the power spectrum on different scales and at different
      cosmic times.

    * An ell-dependent prefactor: normally associated with angular
      derivatives of a given fundamental quantity.

    * The order of the derivative of the Bessel functions with which
      they enter the computation of the angular power spectrum.

    A `Tracer` object will in reality be a list of different such
    tracers that get combined linearly when computing power spectra.
    Further details can be found in Section 4.9 of the CCL note.
    """
    def __init__(self):
        """By default this `Tracer` object will contain no actual
        tracers
        """
        # Do nothing, just initialize list of tracers
        self._trc = []

    def _dndz(self, z):
        raise NotImplementedError("`get_dndz` not implemented for "
                                  "this `Tracer` type.")

    def get_dndz(self, z):
        """Get the redshift distribution for this tracer.
        Only available for some tracers (:class:`NumberCountsTracer` and
        :class:`WeakLensingTracer`).

        Args:
            z (float or array_like): redshift values.

        Returns:
            array_like: redshift distribution evaluated at the \
                input values of `z`.
        """
        return self._dndz(z)

    @warn_api()
    def get_kernel(self, *, chi):
        """Get the radial kernels for all tracers contained
        in this `Tracer`.

        Args:
            chi (float or array_like): values of the comoving
                radial distance in increasing order and in Mpc.

        Returns:
            array_like: list of radial kernels for each tracer. \
                The shape will be `(n_tracer, chi.size)`, where \
                `n_tracer` is the number of tracers. The last \
                dimension will be squeezed if the input is a \
                scalar.
        """
        if not hasattr(self, '_trc'):
            return []

        chi_use = np.atleast_1d(chi)
        kernels = []
        for t in self._trc:
            status = 0
            w, status = lib.cl_tracer_get_kernel(t, chi_use,
                                                 chi_use.size,
                                                 status)
            check(status)
            kernels.append(w)
        kernels = np.array(kernels)
        if np.ndim(chi) == 0:
            if kernels.shape != (0,):
                kernels = np.squeeze(kernels, axis=-1)
        return kernels

    def get_f_ell(self, ell):
        """Get the ell-dependent prefactors for all tracers
        contained in this `Tracer`.

        Args:
            ell (float or array_like): angular multipole values.

        Returns:
            array_like: list of prefactors for each tracer. \
                The shape will be `(n_tracer, ell.size)`, where \
                `n_tracer` is the number of tracers. The last \
                dimension will be squeezed if the input is a \
                scalar.
        """
        if not hasattr(self, '_trc'):
            return []

        ell_use = np.atleast_1d(ell)
        f_ells = []
        for t in self._trc:
            status = 0
            f, status = lib.cl_tracer_get_f_ell(t, ell_use,
                                                ell_use.size,
                                                status)
            check(status)
            f_ells.append(f)
        f_ells = np.array(f_ells)
        if np.ndim(ell) == 0:
            if f_ells.shape != (0,):
                f_ells = np.squeeze(f_ells, axis=-1)
        return f_ells

    def get_transfer(self, lk, a):
        """Get the transfer functions for all tracers contained
        in this `Tracer`.
        Args:
            lk (float or array_like): values of the natural logarithm of
                the wave number (in units of inverse Mpc) in increasing
                order.
            a (float or array_like): values of the scale factor.
        Returns:
            array_like: list of transfer functions for each tracer. \
                The shape will be `(n_tracer, lk.size, a.size)`, where \
                `n_tracer` is the number of tracers. The other \
                dimensions will be squeezed if the inputs are scalars.
        """
        if not hasattr(self, '_trc'):
            return []

        lk_use = np.atleast_1d(lk)
        a_use = np.atleast_1d(a)
        transfers = []
        for t in self._trc:
            status = 0
            t, status = lib.cl_tracer_get_transfer(t, lk_use, a_use,
                                                   lk_use.size * a_use.size,
                                                   status)
            check(status)
            transfers.append(t.reshape([lk_use.size, a_use.size]))
        transfers = np.array(transfers)
        if transfers.shape != (0,):
            if np.ndim(a) == 0:
                transfers = np.squeeze(transfers, axis=-1)
                if np.ndim(lk) == 0:
                    transfers = np.squeeze(transfers, axis=-1)
            else:
                if np.ndim(lk) == 0:
                    transfers = np.squeeze(transfers, axis=-2)
        return transfers

    def get_bessel_derivative(self):
        """Get Bessel function derivative orders for all tracers contained
        in this `Tracer`.

        Returns:
            array_like: list of Bessel derivative orders for each tracer.
        """
        if not hasattr(self, '_trc'):
            return []

        return np.array([t.der_bessel for t in self._trc])

    def _MG_add_tracer(self, cosmo, kernel, z_b, der_bessel=0, der_angles=0,
                       bias_transfer_a=None, bias_transfer_k=None):
        """ function to set mg_transfer in the right format and add MG tracers
            for different cases including different cases and biases like
            intrinsic alignements (IA) when present
        """
        # Getting MG transfer function and building a k-array
        mg_transfer = self._get_MG_transfer_function(cosmo, z_b)

        # case with no astro biases
        if ((bias_transfer_a is None) and (bias_transfer_k is None)):
            self.add_tracer(cosmo, kernel=kernel, transfer_ka=mg_transfer,
                            der_bessel=der_bessel, der_angles=der_angles)

        #  case of an astro bias depending on a and  k
        elif ((bias_transfer_a is not None) and (bias_transfer_k is not None)):
            mg_transfer_new = (mg_transfer[0], mg_transfer[1],
                               (bias_transfer_a[1] * (bias_transfer_k[1] *
                                mg_transfer[2]).T).T)
            self.add_tracer(cosmo, kernel=kernel, transfer_ka=mg_transfer_new,
                            der_bessel=der_bessel, der_angles=der_angles)

        #  case of an astro bias depending on a but not k
        elif ((bias_transfer_a is not None) and (bias_transfer_k is None)):
            mg_transfer_new = (mg_transfer[0], mg_transfer[1],
                               (bias_transfer_a[1] * mg_transfer[2].T).T)
            self.add_tracer(cosmo, kernel=kernel, transfer_ka=mg_transfer_new,
                            der_bessel=der_bessel, der_angles=der_angles)

        #  case of an astro bias depending on k but not a
        elif ((bias_transfer_a is None) and (bias_transfer_k is not None)):
            mg_transfer_new = (mg_transfer[0], mg_transfer[1],
                               (bias_transfer_k[1] * mg_transfer[2]))
            self.add_tracer(cosmo, kernel=kernel, transfer_ka=mg_transfer_new,
                            der_bessel=der_bessel, der_angles=der_angles)

    def _get_MG_transfer_function(self, cosmo, z):
        """ This function allows to obtain the function Sigma(z,k) (1 or 2D
            arrays) for an array of redshifts coming from a redshift
            distribution (defined by the user) and a single value or
            an array of k specified by the user. We obtain then Sigma(z,k) as a
            1D array for those z and k arrays and then convert it to a 2D array
            taking into consideration the given sizes of the arrays for z and k
            The MG parameter array goes then as a multiplicative factor within
            the MG transfer function. If k is not specified then only a 1D
            array for Sigma(a,k=0) is used.

        Args:
            cosmo (:class:`~pyccl.core.Cosmology`): cosmology object used to
                transform redshifts into distances.
            z (float or tuple of arrays): a single z value (e.g. for CMB)
                or a tuple of arrays (z, N(z)) giving the redshift distribution
                of the objects. The units are arbitrary; N(z) will be
                normalized to unity.
            k (float or array): a single k value or an array of k for which we
                calculate the MG parameter Sigma(a,k). For now, the k range
                should be limited to linear scales.
        """
        # Sampling scale factor from a very small (at CMB for example)
        # all the way to 1 here and today for the transfer function.
        # For a < a_single it is GR (no early MG)
        if isinstance(z, float):
            a_single = 1/(1+z)
            a = np.linspace(a_single, 1, 100)
            # a_single is for example like for the CMB surface
        else:
            if z[0] != 0.0:
                stepsize = z[1]-z[0]
                samplesize = int(z[0]/stepsize)
                z_0_to_zmin = np.linspace(0.0, z[0] - stepsize, samplesize)
                z = np.concatenate((z_0_to_zmin, z))
            a = 1./(1.+z)
        a.sort()
        # Scale-dependant MG case with an array of k
        nk = lib.get_pk_spline_nk(cosmo.cosmo)
        status = 0
        lk, status = lib.get_pk_spline_lk(cosmo.cosmo, nk, status)
        check(status)
        k = np.exp(lk)
        # computing MG factor array
        mgfac_1d = 1
        mgfac_1d += _Sig_MG(cosmo, a, k)
        # converting 1D MG factor to a 2D array, so it is compatible
        # with the transfer_ka input structure in MG_add.tracer and
        # add.tracer
        mgfac_2d = mgfac_1d.reshape(len(a), -1, order='F')
        # setting transfer_ka for this case
        mg_transfer = (a, lk, mgfac_2d)

        return mg_transfer

    @warn_api(order=["der_bessel", "der_angles", "is_logt"])
    def add_tracer(self, cosmo, *, kernel=None,
                   transfer_ka=None,
                   transfer_k=None, transfer_a=None,
                   is_logt=False,
                   der_bessel=0, der_angles=0,
                   extrap_order_lok=0, extrap_order_hik=2):
        """Adds one more tracer to the list contained in this `Tracer`.

        Args:
            cosmo (:class:`~pyccl.core.Cosmology`): cosmology object.
            kernel (tulple of arrays, optional): A tuple of arrays
                (`chi`, `w_chi`) describing the radial kernel of this
                tracer. `chi` should contain values of the comoving
                radial distance in increasing order, and `w_chi` should
                contain the values of the kernel at those values of the
                radial distance. The kernel will be assumed to be zero
                outside the range of distances covered by `chi`. If
                `kernel` is `None` a constant kernel w(chi)=1 will be
                assumed everywhere.
            transfer_ka (tuple of arrays, optional): a tuple of arrays
                (`a`,`lk`,`t_ka`) describing the most general transfer
                function for a tracer. `a` should be an array of scale
                factor values in increasing order. `lk` should be an
                array of values of the natural logarithm of the wave
                number (in units of inverse Mpc) in increasing order.
                `t_ka` should be an array of shape `(na,nk)`, where
                `na` and `nk` are the sizes of `a` and `lk` respectively.
                `t_ka` should hold the values of the transfer function at
                the corresponding values of `a` and `lk`. If your transfer
                function is factorizable (i.e. T(a,k) = A(a) * K(k)), it is
                more efficient to set this to `None` and use `transfer_k`
                and `transfer_a` to describe K and A respectively. The
                transfer function will be assumed continuous and constant
                outside the range of scale factors covered by `a`. It will
                be extrapolated using polynomials of order `extrap_order_lok`
                and `extrap_order_hik` below and above the range of
                wavenumbers covered by `lk` respectively. If this argument
                is not `None`, the values of `transfer_k` and `transfer_a`
                will be ignored.
            transfer_k (tuple of arrays, optional): a tuple of arrays
                (`lk`,`t_k`) describing the scale-dependent part of a
                factorizable transfer function. `lk` should be an
                array of values of the natural logarithm of the wave
                number (in units of inverse Mpc) in increasing order.
                `t_k ` should be an array of the same size holding the
                values of the k-dependent part of the transfer function
                at those wavenumbers. It will be extrapolated using
                polynomials of order `extrap_order_lok` and `extrap_order_hik`
                below and above the range of wavenumbers covered by `lk`
                respectively. If `None`, the k-dependent part of the transfer
                function will be set to 1 everywhere.
            transfer_a (tuple of arrays, optional): a tuple of arrays
                (`a`,`t_a`) describing the time-dependent part of a
                factorizable transfer function. `a` should be an array of
                scale factor values in increasing order. `t_a` should
                contain the time-dependent part of the transfer function
                at those values of the scale factor. The time dependence
                will be assumed continuous and constant outside the range
                covered by `a`. If `None`, the time-dependent part of the
                transfer function will be set to 1 everywhere.
            is_logt (bool): if `True`, `transfer_ka`, `transfer_k` and
                `transfer_a` will contain the natural logarithm of the
                transfer function (or their factorizable parts). Default is
                `False`.
            der_bessel (int): order of the derivative of the Bessel
                functions with which this tracer enters the calculation
                of the power spectrum. Allowed values are -1, 0, 1 and 2.
                0, 1 and 2 correspond to the raw functions, their first
                derivatives or their second derivatives. -1 corresponds to
                the raw functions divided by the square of their argument.
                We enable this special value because this type of dependence
                is ubiquitous for many common tracers (lensing, IAs), and
                makes the corresponding transfer functions more stables
                for small k or chi.
            der_angles (int): integer describing the ell-dependent prefactor
                associated with this tracer. Allowed values are 0, 1 and 2.
                0 means no prefactor. 1 means a prefactor ell*(ell+1),
                associated with the angular laplacian and used e.g. for
                lensing convergence and magnification. 2 means a prefactor
                sqrt((ell+2)!/(ell-2)!), associated with the angular
                derivatives of spin-2 fields (e.g. cosmic shear, IAs).
            extrap_order_lok (int): polynomial order used to extrapolate the
                transfer functions for low wavenumbers not covered by the
                input arrays.
            extrap_order_hik (int): polynomial order used to extrapolate the
                transfer functions for high wavenumbers not covered by the
                input arrays.
        """
        is_factorizable = transfer_ka is None
        is_k_constant = (transfer_ka is None) and (transfer_k is None)
        is_a_constant = (transfer_ka is None) and (transfer_a is None)
        is_kernel_constant = kernel is None

        chi_s, wchi_s = _check_array_params(kernel, 'kernel')
        if is_factorizable:
            a_s, ta_s = _check_array_params(transfer_a, 'transfer_a')
            lk_s, tk_s = _check_array_params(transfer_k, 'transfer_k')
            tka_s = NoneArr
            if (not is_a_constant) and (a_s.shape != ta_s.shape):
                raise ValueError("Time-dependent transfer arrays "
                                 "should have the same shape")
            if (not is_k_constant) and (lk_s.shape != tk_s.shape):
                raise ValueError("Scale-dependent transfer arrays "
                                 "should have the same shape")
        else:
            a_s, lk_s, tka_s = _check_array_params(transfer_ka, 'transer_ka',
                                                   arr3=True)
            if tka_s.shape != (len(a_s), len(lk_s)):
                raise ValueError("2D transfer array has inconsistent "
                                 "shape. Should be (na,nk)")
            tka_s = tka_s.flatten()
            ta_s = NoneArr
            tk_s = NoneArr

        status = 0
        ret = lib.cl_tracer_t_new_wrapper(cosmo.cosmo,
                                          int(der_bessel),
                                          int(der_angles),
                                          chi_s, wchi_s,
                                          a_s, lk_s,
                                          tka_s, tk_s, ta_s,
                                          int(is_logt),
                                          int(is_factorizable),
                                          int(is_k_constant),
                                          int(is_a_constant),
                                          int(is_kernel_constant),
                                          int(extrap_order_lok),
                                          int(extrap_order_hik),
                                          status)
        self._trc.append(_check_returned_tracer(ret))

    def __del__(self):
        # Sometimes lib is freed before some Tracers, in which case, this
        # doesn't work.
        # So just check that lib.cl_tracer_t_free is still a real function.
        if hasattr(self, '_trc') and lib.cl_tracer_t_free is not None:
            for t in self._trc:
                lib.cl_tracer_t_free(t)


class NumberCountsTracer(Tracer):
    """Specific `Tracer` associated to galaxy clustering with linear
    scale-independent bias, including redshift-space distortions and
    magnification.

    Args:
        cosmo (:class:`~pyccl.core.Cosmology`): Cosmology object.
        dndz (tuple of arrays): A tuple of arrays (z, N(z))
            giving the redshift distribution of the objects. The units are
            arbitrary; N(z) will be normalized to unity.
        bias (tuple of arrays): A tuple of arrays (z, b(z))
            giving the galaxy bias. If `None`, this tracer won't include
            a term proportional to the matter density contrast.
        mag_bias (tuple of arrays, optional): A tuple of arrays (z, s(z))
            giving the magnification bias as a function of redshift. If
            `None`, the tracer is assumed to not have magnification bias
            terms. Defaults to None.
        has_rsd (bool): Flag for whether the tracer has a
            redshift-space distortion term.
    """
    @warn_api(order=["has_rsd", "dndz", "bias", "mag_bias"])
    def __init__(self, cosmo, *, dndz, bias, mag_bias=None, has_rsd):
        self._trc = []

        # we need the distance functions at the C layer
        cosmo.compute_distances()

        from scipy.interpolate import interp1d
        z_n, n = _check_array_params(dndz, 'dndz')
        self._dndz = interp1d(z_n, n, bounds_error=False,
                              fill_value=0)

        kernel_d = None
        if bias is not None:  # Has density term
            # Kernel
            if kernel_d is None:
                kernel_d = get_density_kernel(cosmo, dndz=dndz)
            # Transfer
            z_b, b = _check_array_params(bias, 'bias')
            # Reverse order for increasing a
            t_a = (1./(1+z_b[::-1]), b[::-1])
            self.add_tracer(cosmo, kernel=kernel_d, transfer_a=t_a)

        if has_rsd:  # Has RSDs
            # Kernel
            if kernel_d is None:
                kernel_d = get_density_kernel(cosmo, dndz)
            # Transfer (growth rate)
            z_b, _ = _check_array_params(dndz, 'dndz')
            a_s = 1./(1+z_b[::-1])
            t_a = (a_s, -growth_rate(cosmo, a_s))
            self.add_tracer(cosmo, kernel=kernel_d,
                            transfer_a=t_a, der_bessel=2)
        if mag_bias is not None:  # Has magnification bias
            # Kernel
            chi, w = get_lensing_kernel(cosmo, dndz=dndz, mag_bias=mag_bias)
            # Multiply by -2 for magnification
            kernel_m = (chi, -2 * w)
            if (cosmo['sigma_0'] == 0):
                # GR case
                self.add_tracer(cosmo, kernel=kernel_m,
                                der_bessel=-1, der_angles=1)
            else:
                # MG case
                z_b, _ = _check_array_params(dndz, 'dndz')
                self._MG_add_tracer(cosmo, kernel_m, z_b,
                                    der_bessel=-1, der_angles=1)


class WeakLensingTracer(Tracer):
    """Specific `Tracer` associated to galaxy shape distortions including
    lensing shear and intrinsic alignments within the L-NLA model.

    Args:
        cosmo (:class:`~pyccl.core.Cosmology`): Cosmology object.
        dndz (tuple of arrays): A tuple of arrays (z, N(z))
            giving the redshift distribution of the objects. The units are
            arbitrary; N(z) will be normalized to unity.
        has_shear (bool): set to `False` if you want to omit the lensing shear
            contribution from this tracer.
        ia_bias (tuple of arrays, optional): A tuple of arrays
            (z, A_IA(z)) giving the intrinsic alignment amplitude A_IA(z).
            If `None`, the tracer is assumped to not have intrinsic
            alignments. Defaults to None.
        use_A_ia (bool): set to True to use the conventional IA
            normalization. Set to False to use the raw input amplitude,
            which will usually be 1 for use with PT IA modeling.
            Defaults to True.
    """
    @warn_api()
    def __init__(self, cosmo, *, dndz, has_shear=True,
                 ia_bias=None, use_A_ia=True):
        self._trc = []

        # we need the distance functions at the C layer
        cosmo.compute_distances()

        from scipy.interpolate import interp1d
        z_n, n = _check_array_params(dndz, 'dndz')
        self._dndz = interp1d(z_n, n, bounds_error=False,
                              fill_value=0)

        if has_shear:
            kernel_l = get_lensing_kernel(cosmo, dndz=dndz)
            if (cosmo['sigma_0'] == 0):
                # GR case
                self.add_tracer(cosmo, kernel=kernel_l,
                                der_bessel=-1, der_angles=2)
            else:
                # MG case
                self._MG_add_tracer(cosmo, kernel_l, z_n,
                                    der_bessel=-1, der_angles=2)
        if ia_bias is not None:  # Has intrinsic alignments
            z_a, tmp_a = _check_array_params(ia_bias, 'ia_bias')
            # Kernel
            kernel_i = get_density_kernel(cosmo, dndz=dndz)
            if use_A_ia:
                # Normalize so that A_IA=1
                D = growth_factor(cosmo, 1./(1+z_a))
                # Transfer
                # See Joachimi et al. (2011), arXiv: 1008.3491, Eq. 6.
                # and note that we use C_1= 5e-14 from arXiv:0705.0166
                rho_m = lib.cvar.constants.RHO_CRITICAL * cosmo['Omega_m']
                a = - tmp_a * 5e-14 * rho_m / D
            else:
                # use the raw input normalization. Normally, this will be 1
                # to allow nonlinear PT IA models, where normalization is
                # already applied to the power spectrum.
                a = tmp_a
            # Reverse order for increasing a
            t_a = (1./(1+z_a[::-1]), a[::-1])
            self.add_tracer(cosmo, kernel=kernel_i, transfer_a=t_a,
                            der_bessel=-1, der_angles=2)


class CMBLensingTracer(Tracer):
    """A Tracer for CMB lensing.

    Args:
        cosmo (:class:`~pyccl.core.Cosmology`): Cosmology object.
        z_source (float): Redshift of source plane for CMB lensing.
        nsamples (int, optional): number of samples over which the kernel
            is desired. These will be equi-spaced in radial distance.
            The kernel is quite smooth, so usually O(100) samples
            is enough.
    """
    @warn_api()
    def __init__(self, cosmo, *, z_source=1100, n_samples=100):
        self._trc = []

        # we need the distance functions at the C layer
        cosmo.compute_distances()
        kernel = get_kappa_kernel(cosmo, z_source=z_source,
                                  nsamples=n_samples)
        if (cosmo['sigma_0'] == 0):
            self.add_tracer(cosmo, kernel=kernel, der_bessel=-1, der_angles=1)
        else:
            self._MG_add_tracer(cosmo, kernel, z_source,
                                der_bessel=-1, der_angles=1)


class tSZTracer(Tracer):
    """Specific :class:`Tracer` associated with the thermal Sunyaev Zel'dovich
    Compton-y parameter. The radial kernel for this tracer is simply given by

    .. math::
       W(\\chi) = \\frac{\\sigma_T}{m_ec^2} \\frac{1}{1+z},

    where :math:`\\sigma_T` is the Thomson scattering cross section and
    :math:`m_e` is the electron mass.

    Any angular power spectra computed with this tracer, should use
    a three-dimensional power spectrum involving the electron pressure
    in physical (non-comoving) units of :math:`eV\\,{\\rm cm}^{-3}`.

    Args:
        cosmo (:class:`~pyccl.core.Cosmology`): Cosmology object.
        zmax (float): maximum redshift up to which we define the
            kernel.
        n_chi (float): number of intervals in the radial comoving
            distance on which we sample the kernel.
    """
    @warn_api()
    def __init__(self, cosmo, *, z_max=6., n_chi=1024):
        self.chi_max = comoving_radial_distance(cosmo, 1./(1+z_max))
        chi_arr = np.linspace(0, self.chi_max, n_chi)
        a_arr = scale_factor_of_chi(cosmo, chi_arr)
        # This is \sigma_T / (m_e * c^2)
        prefac = 4.01710079e-06
        w_arr = prefac * a_arr

        self._trc = []
        self.add_tracer(cosmo, kernel=(chi_arr, w_arr))


class CIBTracer(Tracer):
    """Specific :class:`Tracer` associated with the cosmic infrared
    background (CIB). The radial kernel for this tracer is simply

    .. math::
       W(\\chi) = \\frac{1}{1+z}.

    Any angular power spectra computed with this tracer, should use
    a three-dimensional power spectrum involving the CIB emissivity
    density in units of
    :math:`{\\rm Jy}\\,{\\rm Mpc}^{-1}\\,{\\rm srad}^{-1}` (or
    multiples thereof).

    Args:
        cosmo (:class:`~pyccl.core.Cosmology`): Cosmology object.
        zmin (float): minimum redshift down to which we define the
            kernel.
        zmax (float): maximum redshift up to which we define the
            kernel.
        n_chi (float): number of intervals in the radial comoving
            distance on which we sample the kernel.
    """
    def __init__(self, cosmo, z_min=0., z_max=6., n_chi=1024):
        self.chi_max = comoving_radial_distance(cosmo, 1./(1+z_max))
        self.chi_min = comoving_radial_distance(cosmo, 1./(1+z_min))
        chi_arr = np.linspace(self.chi_min, self.chi_max, n_chi)
        a_arr = scale_factor_of_chi(cosmo, chi_arr)

        self._trc = []
        self.add_tracer(cosmo, kernel=(chi_arr, a_arr))


class ISWTracer(Tracer):
    """Specific :class:`Tracer` associated with the integrated Sachs-Wolfe
    effect (ISW). Useful when cross-correlating any low-redshift probe with
    the primary CMB anisotropies. The ISW contribution to the temperature
    fluctuations is:

    .. math::
        \\Delta T_{\\rm CMB} =
        2T_{\\rm CMB} \\int_0^{\\chi_{LSS}}d\\chi a\\,\\dot{\\phi}

    Any angular power spectra computed with this tracer, should use
    a three-dimensional power spectrum involving the matter power spectrum.
    The current implementation of this tracers assumes a standard Poisson
    equation relating :math:`\\phi` and :math:`\\delta`, and linear structure
    growth. Although this should be valid in :math:`\\Lambda` CDM and on
    the large scales the ISW is sensitive to, these approximations must be
    borne in mind.

    Args:
        cosmo (:class:`~pyccl.core.Cosmology`): Cosmology object.
        zmax (float): maximum redshift up to which we define the
            kernel.
        n_chi (float): number of intervals in the radial comoving
            distance on which we sample the kernel.
    """
    def __init__(self, cosmo, z_max=6., n_chi=1024):
        self.chi_max = comoving_radial_distance(cosmo, 1./(1+z_max))
        chi = np.linspace(0, self.chi_max, n_chi)
        a_arr = scale_factor_of_chi(cosmo, chi)
        H0 = cosmo['h'] / lib.cvar.constants.CLIGHT_HMPC
        OM = cosmo['Omega_c']+cosmo['Omega_b']
        Ez = h_over_h0(cosmo, a_arr)
        fz = growth_rate(cosmo, a_arr)
        w_arr = 3*cosmo['T_CMB']*H0**3*OM*Ez*chi**2*(1-fz)

        self._trc = []
        self.add_tracer(cosmo, kernel=(chi, w_arr), der_bessel=-1)


def _check_returned_tracer(return_val):
    """Wrapper to catch exceptions when tracers are spawned from C.
    """
    if (isinstance(return_val, int)):
        check(return_val)
        tr = None
    else:
        tr, _ = return_val
    return tr<|MERGE_RESOLUTION|>--- conflicted
+++ resolved
@@ -1,13 +1,8 @@
 from . import ccllib as lib
 from .core import check
 from .background import comoving_radial_distance, growth_rate, \
-<<<<<<< HEAD
-    growth_factor, scale_factor_of_chi
+    growth_factor, scale_factor_of_chi, h_over_h0
 from .pyutils import _check_array_params, NoneArr, _vectorize_fn6, warn_api
-=======
-    growth_factor, scale_factor_of_chi, h_over_h0
-from .pyutils import _check_array_params, NoneArr, _vectorize_fn6
->>>>>>> e9317b4f
 import numpy as np
 
 
