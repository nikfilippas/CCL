--- conflicted
+++ resolved
@@ -3,13 +3,7 @@
 from . import ccllib as lib
 from ._types import error_types
 from .parameters import spline_params
-<<<<<<< HEAD
 from .errors import CCLError
-=======
-from .errors import CCLError, CCLWarning
-import functools
-import warnings
->>>>>>> 7b44b1e1
 import numpy as np
 try:
     from collections.abc import Iterable
