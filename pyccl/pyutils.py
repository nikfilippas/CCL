--- conflicted
+++ resolved
@@ -405,13 +405,8 @@
         def new_func(*args, **kwargs):
             s = "The function {} is deprecated.".format(func.__qualname__)
             if new_function:
-<<<<<<< HEAD
                 s += " Use {} instead.".format(new_function.__qualname__)
             warnings.warn(s, CCLWarning)
-=======
-                s += " Use {} instead.".format(new_function.__name__)
-            warnings.warn(s, CCLDeprecationWarning)
->>>>>>> 6770a093
             return func(*args, **kwargs)
         return new_func
     return _depr_decorator
