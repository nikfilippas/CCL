"""Utility functions to analyze status and error messages passed from CCL, as
well as wrappers to automatically vectorize functions."""
from . import ccllib as lib
from ._types import error_types
from .errors import CCLError, CCLWarning
import functools
import warnings
import numpy as np
from inspect import signature, Parameter
try:
    from collections.abc import Iterable
except ImportError:  # pragma: no cover  (for py2.7)
    from collections import Iterable

NoneArr = np.array([])

integ_types = {'qag_quad': lib.integration_qag_quad,
               'spline': lib.integration_spline}

extrap_types = {'none': lib.f1d_extrap_0,
                'constant': lib.f1d_extrap_const,
                'linx_liny': lib.f1d_extrap_linx_liny,
                'linx_logy': lib.f1d_extrap_linx_logy,
                'logx_liny': lib.f1d_extrap_logx_liny,
                'logx_logy': lib.f1d_extrap_logx_logy}


def check(status, cosmo=None):
    """Check the status returned by a ccllib function.

    Args:
        status (int or :obj:`~pyccl.core.error_types`):
            Flag or error describing the success of a function.
        cosmo (:class:`~pyccl.core.Cosmology`, optional):
            A Cosmology object.
    """
    # Check for normal status (no action required)
    if status == 0:
        return

    # Get status message from Cosmology object, if there is one
    if cosmo is not None:
        msg = cosmo.cosmo.status_message
    else:
        msg = ""

    # Check for known error status
    if status in error_types.keys():
        raise CCLError("Error %s: %s" % (error_types[status], msg))

    # Check for unknown error
    if status != 0:
        raise CCLError("Error %d: %s" % (status, msg))


def debug_mode(debug):
    """Toggle debug mode on or off. If debug mode is on, the C backend is
    forced to print error messages as soon as they are raised, even if the
    flow of the program continues. This makes it easier to track down errors.

    If debug mode is off, the C code will not print errors, and the Python
    wrapper will raise the last error that was detected. If multiple errors
    were raised, all but the last will be overwritten within the C code, so the
    user will not necessarily be informed of the root cause of the error.

    Args:
        debug (bool): Switch debug mode on (True) or off (False).

    """
    if debug:
        lib.set_debug_policy(lib.CCL_DEBUG_MODE_ON)
    else:
        lib.set_debug_policy(lib.CCL_DEBUG_MODE_OFF)


# This function is not used anymore so we don't want Coveralls to
# include it, but we keep it in case it is needed at some point.
# def _vectorize_fn_simple(fn, fn_vec, x,
#                          returns_status=True):  # pragma: no cover
#     """Generic wrapper to allow vectorized (1D array) access to CCL
#     functions with one vector argument (but no dependence on cosmology).
#
#     Args:
#         fn (callable): Function with a single argument.
#         fn_vec (callable): Function that has a vectorized implementation in
#                            a .i file.
#         x (float or array_like): Argument to fn.
#         returns_stats (bool): Indicates whether fn returns a status.
#
#     """
#     status = 0
#     if isinstance(x, int):
#         x = float(x)
#     if isinstance(x, float):
#         # Use single-value function
#         if returns_status:
#             f, status = fn(x, status)
#         else:
#             f = fn(x)
#     elif isinstance(x, np.ndarray):
#         # Use vectorised function
#         if returns_status:
#             f, status = fn_vec(x, x.size, status)
#         else:
#             f = fn_vec(x, x.size)
#     else:
#         # Use vectorised function
#         if returns_status:
#             f, status = fn_vec(x, len(x), status)
#         else:
#             f = fn_vec(x, len(x))
#
#     # Check result and return
#     check(status)
#     return f


def _vectorize_fn(fn, fn_vec, cosmo, x, returns_status=True):
    """Generic wrapper to allow vectorized (1D array) access to CCL functions with
    one vector argument, with a cosmology dependence.

    Args:
        fn (callable): Function with a single argument.
        fn_vec (callable): Function that has a vectorized implementation in
                           a .i file.
        cosmo (ccl_cosmology or Cosmology): The input cosmology which gets
                                            converted to a ccl_cosmology.
        x (float or array_like): Argument to fn.
        returns_stats (bool): Indicates whether fn returns a status.

    """

    # Access ccl_cosmology object
    cosmo_in = cosmo
    cosmo = cosmo.cosmo

    status = 0

    if isinstance(x, int):
        x = float(x)
    if isinstance(x, float):
        # Use single-value function
        if returns_status:
            f, status = fn(cosmo, x, status)
        else:
            f = fn(cosmo, x)
    elif isinstance(x, np.ndarray):
        # Use vectorised function
        if returns_status:
            f, status = fn_vec(cosmo, x, x.size, status)
        else:
            f = fn_vec(cosmo, x, x.size)
    else:
        # Use vectorised function
        if returns_status:
            f, status = fn_vec(cosmo, x, len(x), status)
        else:
            f = fn_vec(cosmo, x, len(x))

    # Check result and return
    check(status, cosmo_in)
    return f


def _vectorize_fn3(fn, fn_vec, cosmo, x, n, returns_status=True):
    """Generic wrapper to allow vectorized (1D array) access to CCL functions with
    one vector argument and one integer argument, with a cosmology dependence.

    Args:
        fn (callable): Function with a single argument.
        fn_vec (callable): Function that has a vectorized implementation in
                           a .i file.
        cosmo (ccl_cosmology or Cosmology): The input cosmology which gets
                                            converted to a ccl_cosmology.
        x (float or array_like): Argument to fn.
        n (int): Integer argument to fn.
        returns_stats (bool): Indicates whether fn returns a status.

    """
    # Access ccl_cosmology object
    cosmo_in = cosmo
    cosmo = cosmo.cosmo
    status = 0

    if isinstance(x, int):
        x = float(x)
    if isinstance(x, float):
        # Use single-value function
        if returns_status:
            f, status = fn(cosmo, x, n, status)
        else:
            f = fn(cosmo, x, n)
    elif isinstance(x, np.ndarray):
        # Use vectorised function
        if returns_status:
            f, status = fn_vec(cosmo, n, x, x.size, status)
        else:
            f = fn_vec(cosmo, n, x, x.size)
    else:
        # Use vectorised function
        if returns_status:
            f, status = fn_vec(cosmo, n, x, len(x), status)
        else:
            f = fn_vec(cosmo, n, x, len(x))

    # Check result and return
    check(status, cosmo_in)
    return f


def _vectorize_fn4(fn, fn_vec, cosmo, x, a, d, returns_status=True):
    """Generic wrapper to allow vectorized (1D array) access to CCL functions with
    one vector argument and two float arguments, with a cosmology dependence.

    Args:
        fn (callable): Function with a single argument.
        fn_vec (callable): Function that has a vectorized implementation in
                           a .i file.
        cosmo (ccl_cosmology or Cosmology): The input cosmology which gets
                                            converted to a ccl_cosmology.
        x (float or array_like): Argument to fn.
        a (float): Float argument to fn.
        d (float): Float argument to fn.
        returns_stats (bool): Indicates whether fn returns a status.

    """
    # Access ccl_cosmology object
    cosmo_in = cosmo
    cosmo = cosmo.cosmo
    status = 0

    if isinstance(x, int):
        x = float(x)
    if isinstance(x, float):
        if returns_status:
            f, status = fn(cosmo, x, a, d, status)
        else:
            f = fn(cosmo, x, a, d)
    elif isinstance(x, np.ndarray):
        # Use vectorised function
        if returns_status:
            f, status = fn_vec(cosmo, a, d, x, x.size, status)
        else:
            f = fn_vec(cosmo, a, d, x, x.size)
    else:
        # Use vectorised function
        if returns_status:
            f, status = fn_vec(cosmo, a, d, x, len(x), status)
        else:
            f = fn_vec(cosmo, a, d, x, len(x))

    # Check result and return
    check(status, cosmo_in)
    return f


def _vectorize_fn5(fn, fn_vec, cosmo, x1, x2, returns_status=True):
    """Generic wrapper to allow vectorized (1D array) access to CCL
    functions with two vector arguments of the same length,
    with a cosmology dependence.

    Args:
        fn (callable): Function with a single argument.
        fn_vec (callable): Function that has a vectorized implementation in
                           a .i file.
        cosmo (ccl_cosmology or Cosmology): The input cosmology which gets
                                            converted to a ccl_cosmology.
        x1 (float or array_like): Argument to fn.
        x2 (float or array_like): Argument to fn.
        returns_stats (bool): Indicates whether fn returns a status.

    """
    # Access ccl_cosmology object
    cosmo_in = cosmo
    cosmo = cosmo.cosmo
    status = 0

    # If a scalar was passed, convert to an array
    if isinstance(x1, int):
        x1 = float(x1)
        x2 = float(x2)
    if isinstance(x1, float):
        # Use single-value function
        if returns_status:
            f, status = fn(cosmo, x1, x2, status)
        else:
            f = fn(cosmo, x1, x2)
    elif isinstance(x1, np.ndarray):
        # Use vectorised function
        if returns_status:
            f, status = fn_vec(cosmo, x1, x2, x1.size, status)
        else:
            f = fn_vec(cosmo, x1, x2, x1.size)
    else:
        # Use vectorised function
        if returns_status:
            f, status = fn_vec(cosmo, x1, x2, len(x2), status)
        else:
            f = fn_vec(cosmo, x1, x2, len(x2))

    # Check result and return
    check(status, cosmo_in)
    return f


def _vectorize_fn6(fn, fn_vec, cosmo, x1, x2, returns_status=True):
    """Generic wrapper to allow vectorized (1D array) access to CCL
    functions with two vector arguments of the any length,
    with a cosmology dependence.

    Args:
        fn (callable): Function with a single argument.
        fn_vec (callable): Function that has a vectorized implementation in
                           a .i file.
        cosmo (ccl_cosmology or Cosmology): The input cosmology which gets
                                            converted to a ccl_cosmology.
        x1 (float or array_like): Argument to fn.
        x2 (float or array_like): Argument to fn.
        returns_stats (bool): Indicates whether fn returns a status.

    """
    # Access ccl_cosmology object
    cosmo_in = cosmo
    cosmo = cosmo.cosmo
    status = 0

    # If a scalar was passed, convert to an array
    if isinstance(x1, int):
        x1 = float(x1)
        x2 = float(x2)
    if isinstance(x1, float):
        # Use single-value function
        if returns_status:
            f, status = fn(cosmo, x1, x2, status)
        else:
            f = fn(cosmo, x1, x2)
    elif isinstance(x1, np.ndarray):
        # Use vectorised function
        if returns_status:
            f, status = fn_vec(cosmo, x1, x2, int(x1.size*x2.size), status)
        else:
            f = fn_vec(cosmo, x1, x2, int(x1.size*x2.size))
    else:
        # Use vectorised function
        if returns_status:
            f, status = fn_vec(cosmo, x1, x2, int(len(x1)*len(x2)), status)
        else:
            f = fn_vec(cosmo, x1, x2, int(len(x1)*len(x2)))

    # Check result and return
    check(status, cosmo_in)
    return f


def resample_array(x_in, y_in, x_out,
                   extrap_lo='none', extrap_hi='none',
                   fill_value_lo=0, fill_value_hi=0):
    """ Interpolates an input y array onto a set of x values.

    Args:
        x_in (array_like): input x-values.
        y_in (array_like): input y-values.
        x_out (array_like): x-values for output array.
        extrap_lo (string): type of extrapolation for x-values below the
            range of `x_in`. 'none' (for no interpolation), 'constant',
            'linx_liny' (linear in x and y), 'linx_logy', 'logx_liny' and
            'logx_logy'.
        extrap_hi (string): type of extrapolation for x-values above the
            range of `x_in`.
        fill_value_lo (float): constant value if `extrap_lo` is
            'constant'.
        fill_value_hi (float): constant value if `extrap_hi` is
            'constant'.
    Returns:
        array_like: output array.
    """

    if extrap_lo not in extrap_types.keys():
        raise ValueError("'%s' is not a valid extrapolation type. "
                         "Available options are: %s"
                         % (extrap_lo, extrap_types.keys()))
    if extrap_hi not in extrap_types.keys():
        raise ValueError("'%s' is not a valid extrapolation type. "
                         "Available options are: %s"
                         % (extrap_hi, extrap_types.keys()))

    status = 0
    y_out, status = lib.array_1d_resample(x_in, y_in, x_out,
                                          fill_value_lo, fill_value_hi,
                                          extrap_types[extrap_lo],
                                          extrap_types[extrap_hi],
                                          x_out.size, status)
    check(status)
    return y_out


def deprecated(new_function=None):
    """This is a decorator which can be used to mark functions
    as deprecated. It will result in a warning being emitted
    when the function is used. If there is a replacement function,
    pass it as `new_function`.
    """
    def _depr_decorator(func):
        @functools.wraps(func)
        def new_func(*args, **kwargs):
            s = "The function {} is deprecated.".format(func.__name__)
            if new_function:
                s += " Use {} instead.".format(new_function.__name__)
            warnings.warn(s, CCLWarning)
            return func(*args, **kwargs)
        return new_func
    return _depr_decorator


def _fftlog_transform(rs, frs,
                      dim, mu, power_law_index):
    if np.ndim(rs) != 1:
        raise ValueError("rs should be a 1D array")
    if np.ndim(frs) < 1 or np.ndim(frs) > 2:
        raise ValueError("frs should be a 1D or 2D array")
    if np.ndim(frs) == 1:
        n_transforms = 1
        n_r = len(frs)
    else:
        n_transforms, n_r = frs.shape

    if len(rs) != n_r:
        raise ValueError("rs should have %d elements" % n_r)

    status = 0
    result, status = lib.fftlog_transform(n_transforms,
                                          rs, frs.flatten(),
                                          dim, mu, power_law_index,
                                          (n_transforms + 1) * n_r,
                                          status)
    check(status)
    result = result.reshape([n_transforms + 1, n_r])
    ks = result[0]
    fks = result[1:]
    if np.ndim(frs) == 1:
        fks = fks.squeeze()

    return ks, fks


def _spline_integrate(x, ys, a, b):
    if np.ndim(x) != 1:
        raise ValueError("x should be a 1D array")
    if np.ndim(ys) < 1 or np.ndim(ys) > 2:
        raise ValueError("ys should be 1D or a 2D array")
    if np.ndim(ys) == 1:
        n_integ = 1
        n_x = len(ys)
    else:
        n_integ, n_x = ys.shape

    if len(x) != n_x:
        raise ValueError("x should have %d elements" % n_x)

    if np.ndim(a) > 0 or np.ndim(b) > 0:
        raise TypeError("Integration limits should be scalar")

    status = 0
    result, status = lib.spline_integrate(n_integ,
                                          x, ys.flatten(),
                                          a, b, n_integ,
                                          status)
    check(status)

    if np.ndim(ys) == 1:
        result = result[0]

    return result


def _check_array_params(f_arg, name=None, arr3=False):
    """Check whether an argument `f_arg` passed into the constructor of
    Tracer() is valid.

    If the argument is set to `None`, it will be replaced with a special array
    that signals to the CCL wrapper that this argument is NULL.
    """
    if f_arg is None:
        # Return empty array if argument is None
        f1 = NoneArr
        f2 = NoneArr
        f3 = NoneArr
    else:
        if ((not isinstance(f_arg, Iterable))
            or (len(f_arg) != (3 if arr3 else 2))
            or (not (isinstance(f_arg[0], Iterable)
                     and isinstance(f_arg[1], Iterable)))):
            raise ValueError("%s needs to be a tuple of two arrays." % name)

        f1 = np.atleast_1d(np.array(f_arg[0], dtype=float))
        f2 = np.atleast_1d(np.array(f_arg[1], dtype=float))
        if arr3:
            f3 = np.atleast_1d(np.array(f_arg[2], dtype=float))
    if arr3:
        return f1, f2, f3
    else:
        return f1, f2


def assert_warns(wtype, f, *args, **kwargs):
    """Check that a function call `f(*args, **kwargs)` raises a warning of
    type wtype.

    Returns the output of `f(*args, **kwargs)` unless there was no warning,
    in which case an AssertionError is raised.
    """
    import warnings
    # Check that f() raises a warning, but not an error.
    with warnings.catch_warnings(record=True) as w:
        warnings.simplefilter("always")
        res = f(*args, **kwargs)
    assert len(w) >= 1, "Expected warning was not raised."
    assert issubclass(w[0].category, wtype), \
        "Warning raised was the wrong type (got %s, expected %s)" % (
            w[0].category, wtype)
    return res


<<<<<<< HEAD
def warn_api(pairs=None, order=None):
    """ This decorator translates old API to new API for:
      - functions/methods with changed argument order;
      - functions/methods whose arguments have been renamed.

    Parameters
    ----------
    pairs : list of pairs, optional
        List of renaming pairs ``('new', 'old')``. The default is None.
    order : list, optional
        List of the **old** order of the arguments whose order
        has been changed, under their **new** name. The default is None.

    Example
    -------
    We have the legacy function

    >>> def func(a, b, c, d):
            # do something
            return a, b, c, d

    and we want to change the API to

    >>> def func(a, *, see, bee, d):
            # do the same thing
            return a, bee, see, d

    Then, adding this decorator to our function would preserve API

    >>> @warn_api(pairs=[('bee', 'b'), ('see', 'c')],
                  order=['see', 'bee'])

    Notes
    -----
    Similar implementations for more specific usecases:
      1. ``TreeCorr``: https://github.com/rmjarvis/TreeCorr/blob/main/treecorr/util.py#L932
      2. ``Matplotlib``: https://github.com/matplotlib/matplotlib/blob/master/lib/matplotlib/_api/deprecation.py#L454
      3. ``legacy-api-wrap``: https://github.com/flying-sheep/legacy-api-wrap/blob/master/legacy_api_wrap.py#L27

    """  # noqa

    def wrapper(func):
        """ This wrapper assumes that
        1. there are no positional-only arguments;
        2. the order of the positional-or-keyword arguments is unchanged.
        """
        POK = Parameter.POSITIONAL_OR_KEYWORD
        KWO = Parameter.KEYWORD_ONLY

        # extract new parameters
        params = signature(func).parameters
        pos_names = [n for n, p in params.items() if p.kind == POK]
        kwo_names = [n for n, p in params.items() if p.kind == KWO]
        names = pos_names + kwo_names
        npos = len(pos_names)

        @functools.wraps(func)
        def new_func(*args, **kwargs):
            # transform decorator input
            swap = order.copy() if order is not None else None
            rename = np.atleast_2d(pairs) if pairs is not None else None

            # rename any keyword-arguments?
            if rename is not None:
                these_kwargs = list(kwargs.keys())
                do_rename = not all([n in names for n in these_kwargs])
                if do_rename:
                    for new, old in rename:
                        if old in kwargs:
                            kwargs[new] = kwargs.pop(old)
                            if (swap is not None) and (new in swap):
                                swap.remove(new)

                    # warn about API change
                    s = "" if len(rename) == 1 else "s"
                    news, olds = np.asarray(rename).T.tolist()
                    news = news[0] if len(rename) == 1 else news
                    olds = olds[0] if len(rename) == 1 else olds
                    warnings.warn(
                        f"Use of argument{s} {olds} is deprecated "
                        f"in {func.__name__}. Pass the new name{s} of the "
                        f"argument{s} {news}, respectively.",
                        CCLWarning)

            # raise normprof warning? (1 of 2)
            if ("normprof" in names) and ("normprof" not in kwargs):
                warn_normprof = True
            else:
                warn_normprof = False

            # return if we have everything we need
            if len(args) <= npos:
                # 1. wrapper assumes positional arguments are not swapped
                # 2. not checking for new function
                if warn_normprof and ("normprof" not in kwargs):
                    # backwards-compatibility
                    kwargs["normprof"] = False
                    warnings.warn(
                        "Halo profile normalization `normprof` "
                        "has to be explicitly specified to prevent "
                        "unwanted behavior. Not specifying it "
                        "will trigger an exception in the future",
                        CCLWarning)
                return func(*args, **kwargs)

            # remove what was already added from todo list
            if swap is not None:
                for key in kwargs:
                    if key in swap:
                        swap.remove(key)

            # include new positionals to kwarg dict
            for name, value in zip(pos_names, args):
                kwargs[name] = value
            args = args[npos:]

            # deal with the remaining arguments
            extra_names = [n for n in names if n not in kwargs]
            if len(extra_names) > 0:
                if (swap is not None) and len(swap) > 0:
                    indices = [extra_names.index(n) for n in swap]
                    idx1, idx2 = min(indices), max(indices)
                    extra_names_api = extra_names[:idx1] + swap + \
                                      extra_names[idx2+1:]  # noqa
                else:
                    extra_names_api = extra_names

                for name, value in zip(extra_names_api, args):
                    kwargs[name] = value

            # warn about API change
            no_kw = names[npos : npos + len(args)]  # noqa
            s = "" if len(no_kw) == 1 else "s"
            no_kw = f"`{no_kw[0]}`" if len(no_kw) == 1 else no_kw
            warnings.warn(
                f"Use of argument{s} {no_kw} as positional is deprecated "
                f"in {func.__name__}. Pass the name{s} of the "
                f"keyword-only argument{s} explicitly.", CCLWarning)

            # raise normprof warning? (2 of 2)
            if warn_normprof and ("normprof" not in kwargs):
                # backwards-compatibility
                kwargs["normprof"] = False
                warnings.warn(
                    "Halo profile normalization `normprof` "
                    "has to be explicitly specified to prevent "
                    "unwanted behavior. Not specifying it "
                    "will trigger an exception in the future",
                    CCLWarning)

            return func(**kwargs)

        return new_func

    return wrapper


def deprecate_attr(pairs=None):
    """ This decorator can be used to deprecate any attributes of a class,
    warning the users about it and pointing them to the new attribute.

    Parameters
    ----------
    pairs : list of pairs, optional
        List of renaming pairs ``('new', 'old')``. The default is None.

    Example
    -------
    We have the legacy class attribute ``mdef`` which we want to rename
    to ``mass_def``. To achieve this we override the ``__getattr__`` method
    of the attribute class using this decorator:

    >>> @deprecate_attr([('mass_def', 'mdef')])
        def __getattr__(self, name):
            return getattr(self, name)

    Now, every time the attribute is called via its old name, the user will
    be warned about the renaming, and the attribute value will be returned.

    """

    def wrapper(getter):

        new_names, old_names = np.asarray(pairs).T.tolist()

        @functools.wraps(getter)
        def new_getter(cls, this_name):

            # an attribute may not exist because
            # it has been renamed...
            if this_name in old_names:
                idx = old_names.index(this_name)
                new_name = new_names[idx]
                class_name = cls.__class__.__name__

                warnings.warn(
                    f"Attribute {this_name} is deprecated in {class_name}. "
                    f"Pass the new name {new_name}.", CCLWarning)

                this_name = new_name

            # ...or because it simply does not exist
            try:
                attr = cls.__getattribute__(this_name)
                return attr
            except AttributeError:
                return None

            return getter(cls, this_name)
        return new_getter
    return wrapper
=======
def _get_spline1d_arrays(gsl_spline):
    """Get array data from a 1D GSL spline.

    Args:
        gsl_spline: `SWIGObject` of gsl_spline
            The SWIG object of the GSL spline.

    Returns:
        xarr: array_like
            The x array of the spline.
        yarr: array_like
            The y array of the spline.
    """
    status = 0
    size, status = lib.get_spline1d_array_size(gsl_spline, status)
    check(status)

    xarr, yarr, status = lib.get_spline1d_arrays(gsl_spline, size, size,
                                                 status)
    check(status)

    return xarr, yarr


def _get_spline2d_arrays(gsl_spline):
    """Get array data from a 2D GSL spline.

    Args:
        gsl_spline: `SWIGObject` of gsl_spline2d
            The SWIG object of the 2D GSL spline.

    Returns:
        yarr: array_like
            The y array of the spline.
        xarr: array_like
            The x array of the spline.
        zarr: array_like
            The z array of the spline. The shape is (yarr.size, xarr.size).
    """
    status = 0
    x_size, y_size, status = lib.get_spline2d_array_sizes(gsl_spline, status)
    check(status)

    z_size = x_size*y_size
    xarr, yarr, zarr, status = lib.get_spline2d_arrays(gsl_spline,
                                                       x_size, y_size, z_size,
                                                       status)
    check(status)

    return yarr, xarr, zarr.reshape(y_size, x_size)
>>>>>>> 86b14cd1
<|MERGE_RESOLUTION|>--- conflicted
+++ resolved
@@ -521,7 +521,6 @@
     return res
 
 
-<<<<<<< HEAD
 def warn_api(pairs=None, order=None):
     """ This decorator translates old API to new API for:
       - functions/methods with changed argument order;
@@ -733,7 +732,8 @@
             return getter(cls, this_name)
         return new_getter
     return wrapper
-=======
+
+
 def _get_spline1d_arrays(gsl_spline):
     """Get array data from a 1D GSL spline.
 
@@ -784,4 +784,4 @@
     check(status)
 
     return yarr, xarr, zarr.reshape(y_size, x_size)
->>>>>>> 86b14cd1
+  