import numpy as np
import pytest
import pyccl as ccl


COSMO = ccl.Cosmology(
    Omega_c=0.27, Omega_b=0.045, h=0.67, sigma8=0.8, n_s=0.96,
    transfer_function='bbks', matter_power_spectrum='linear')
M200 = ccl.halos.MassDef200c()
M500c = ccl.halos.MassDef(500, 'critical')


def one_f(cosmo, M, a=None, mass_def=None):
    if np.ndim(M) == 0:
        return 1
    else:
        return np.ones(M.size)


def smoke_assert_prof_real(profile, method='_real'):
    sizes = [(0, 0),
             (2, 0),
             (0, 2),
             (2, 3),
             (1, 3),
             (3, 1)]
    shapes = [(),
              (2,),
              (2,),
              (2, 3),
              (1, 3),
              (3, 1)]
    for (sm, sr), sh in zip(sizes, shapes):
        if sr == 0:
            r = 0.5
        else:
            # Don't include 0 to avoid 1/0 at origin.
            r = np.linspace(0.001, 1., sr)
        if sm == 0:
            m = 1E12
        else:
            m = np.geomspace(1E10, 1E14, sm)
        p = getattr(profile, method)(COSMO, r, m, 1., M200)
        assert np.shape(p) == sh


def test_defaults():
    p = ccl.halos.HaloProfile()
    with pytest.raises(NotImplementedError):
        p.real(None, None, None, None)
    with pytest.raises(NotImplementedError):
        p.fourier(None, None, None, None)


def test_profiles_equal():
    M200m = ccl.halos.MassDef200m()
<<<<<<< HEAD
    cm = ccl.halos.ConcentrationDuffy08(mass_def=M200m)
    p1 = ccl.halos.HaloProfileHOD(c_m_relation=cm, lMmin_0=12.)

    # different profile types
    p2 = ccl.halos.HaloProfile()
    assert not p1.__eq__(p2)

    # equal profiles
    p2 = p1
    assert p1.__eq__(p2)

    # equivalent profiles
    cm2 = ccl.halos.ConcentrationDuffy08(mass_def=M200m)
    p2 = ccl.halos.HaloProfileHOD(c_m_relation=cm2, lMmin_0=12.)
    assert p1.__eq__(p2)

    # different parameters
    p2 = ccl.halos.HaloProfileHOD(c_m_relation=cm, lMmin_0=11.)
    assert not p1.__eq__(p2)

    # different mass-concentration
    cm2 = ccl.halos.ConcentrationConstant()
    p2 = ccl.halos.HaloProfileHOD(c_m_relation=cm2, lMmin_0=12.)
    assert not p1.__eq__(p2)

    # different mass-concentration mass definition
    M200c = ccl.halos.MassDef200c()
    cm2 = ccl.halos.ConcentrationDuffy08(mass_def=M200c)
    p2 = ccl.halos.HaloProfileHOD(c_m_relation=cm2, lMmin_0=12.)
    assert not p1.__eq__(p2)

    # different FFTLog
    p2 = ccl.halos.HaloProfileHOD(c_m_relation=cm, lMmin_0=12.)
    p2.update_precision_fftlog(**{"plaw_fourier": -2.0})
    assert not p1.__eq__(p2)

    # something else
    p2 = ccl.halos.HaloProfileHOD(c_m_relation=cm, lMmin_0=12.)
    assert p1.__eq__(p2)
    p2.hello_here = 0.
    assert not p1.__eq__(p2)
=======
    cm = ccl.halos.ConcentrationDuffy08(mdef=M200m)
    p1 = ccl.halos.HaloProfileHOD(c_M_relation=cm, lMmin_0=12.)

    # different profile types
    p2 = ccl.halos.HaloProfile()
    assert p1 != p2

    # equal profiles
    p2 = p1
    assert p1 == p2

    # equivalent profiles
    cm2 = ccl.halos.ConcentrationDuffy08(mdef=M200m)
    p2 = ccl.halos.HaloProfileHOD(c_M_relation=cm2, lMmin_0=12.)
    assert p1 == p2

    # different parameters
    p2 = ccl.halos.HaloProfileHOD(c_M_relation=cm, lMmin_0=11.)
    assert p1 != p2

    # different mass-concentration
    cm2 = ccl.halos.ConcentrationConstant()
    p2 = ccl.halos.HaloProfileHOD(c_M_relation=cm2, lMmin_0=12.)
    assert p1 != p2

    # different mass-concentration mass definition
    M200c = ccl.halos.MassDef200c()
    cm2 = ccl.halos.ConcentrationDuffy08(mdef=M200c)
    p2 = ccl.halos.HaloProfileHOD(c_M_relation=cm2, lMmin_0=12.)
    assert p1 != p2

    # different FFTLog
    p2 = ccl.halos.HaloProfileHOD(c_M_relation=cm, lMmin_0=12.)
    p2.update_precision_fftlog(**{"plaw_fourier": -2.0})
    assert p1 != p2

    # something else
    p2 = ccl.halos.HaloProfileHOD(c_M_relation=cm, lMmin_0=12.)
    assert p1 == p2
    p2.hello_there = 0.
    assert p1 != p2
>>>>>>> 6a5d95d6


@pytest.mark.parametrize('prof_class',
                         [ccl.halos.HaloProfileNFW,
                          ccl.halos.HaloProfileHernquist,
                          ccl.halos.HaloProfileEinasto])
def test_empirical_smoke(prof_class):
    c = ccl.halos.ConcentrationDuffy08(mass_def=M200)
    with pytest.raises(TypeError):
        p = prof_class(c_m_relation=None)

    if prof_class == ccl.halos.HaloProfileNFW:
        with pytest.raises(ValueError):
            p = prof_class(c_m_relation=c,
                           projected_analytic=True,
                           truncated=True)

    p = prof_class(c_m_relation=c)
    smoke_assert_prof_real(p)


def test_empirical_smoke_CIB():
    with pytest.raises(TypeError):
        ccl.halos.HaloProfileCIBShang12(None, nu_GHz=417)


def test_cib_smoke():
    c = ccl.halos.ConcentrationDuffy08(mass_def=M200)
    p = ccl.halos.HaloProfileCIBShang12(c_m_relation=c, nu_GHz=217)
    beta_old = p.beta
    smoke_assert_prof_real(p, method='_real')
    smoke_assert_prof_real(p, method='_fourier')
    smoke_assert_prof_real(p, method='_fourier_variance')
    p.update_parameters(alpha=1.24, T0=20.0)
    assert p.alpha == 1.24
    assert p.T0 == 20.0
    assert p.beta == beta_old
    for n in ['alpha', 'T0', 'beta', 'gamma',
              's_z', 'Mmin', 'L0', 'sigLM']:
        p.update_parameters(**{n: 1234.})
        assert getattr(p, n) == 1234.


def test_cib_raises():
    with pytest.raises(TypeError):
        ccl.halos.HaloProfileCIBShang12(c_m_relation="my_conc", nu_GHz=217)


def test_cib_2pt_raises():
    c = ccl.halos.ConcentrationDuffy08(mass_def=M200)
    p_cib = ccl.halos.HaloProfileCIBShang12(c_m_relation=c, nu_GHz=217)
    p_tSZ = ccl.halos.HaloProfilePressureGNFW()
    p2pt = ccl.halos.Profile2ptCIB()
    with pytest.raises(TypeError):
        p2pt.fourier_2pt(COSMO, 0.1, 1E13, 1., p_tSZ,
                         mass_def=M200)
    with pytest.raises(TypeError):
        p2pt.fourier_2pt(COSMO, 0.1, 1E13, 1., p_cib,
                         prof2=p_tSZ, mass_def=M200)


def test_gnfw_smoke():
    p = ccl.halos.HaloProfilePressureGNFW()
    beta_old = p.beta
    smoke_assert_prof_real(p)
    p.update_parameters(mass_bias=0.7,
                        alpha=1.24)
    assert p.alpha == 1.24
    assert p.mass_bias == 0.7
    assert p.beta == beta_old
    for n in ['P0', 'P0_hexp', 'alpha',
              'beta', 'gamma', 'alpha_P',
              'c500', 'mass_bias', 'x_out']:
        p.update_parameters(**{n: 1234.})
        assert getattr(p, n) == 1234.


def test_gnfw_refourier():
    p = ccl.halos.HaloProfilePressureGNFW()
    # Create Fourier template
    p._integ_interp()
    p_f1 = p.fourier(COSMO, 1., 1E13, 1., mass_def=M500c)
    # Check the Fourier profile gets recalculated
    p.update_parameters(alpha=1.32)
    p_f2 = p.fourier(COSMO, 1., 1E13, 1., mass_def=M500c)
    assert p_f1 != p_f2


def test_hod_smoke():
    prof_class = ccl.halos.HaloProfileHOD
    c = ccl.halos.ConcentrationDuffy08(mass_def=M200)

    with pytest.raises(TypeError):
        p = prof_class(c_m_relation=None)

    p = prof_class(c_m_relation=c)
    smoke_assert_prof_real(p)
    smoke_assert_prof_real(p, method='_usat_real')
    smoke_assert_prof_real(p, method='_usat_fourier')
    smoke_assert_prof_real(p, method='_fourier')
    smoke_assert_prof_real(p, method='_fourier_variance')
    for n in ['lMmin_0', 'lMmin_p', 'lM0_0', 'lM0_p',
              'lM1_0', 'lM1_p', 'siglM_0', 'siglM_p',
              'fc_0', 'fc_p', 'alpha_0', 'alpha_p',
              'bg_0', 'bg_p', 'bmax_0', 'bmax_p',
              'a_pivot']:
        p.update_parameters(**{n: 1234.})
        assert getattr(p, n) == 1234.


@pytest.mark.parametrize('real_prof', [True, False])
def test_hod_ns_independent(real_prof):
    def func(prof):
        return prof._real if real_prof else prof._fourier

    c = ccl.halos.ConcentrationDuffy08(mass_def=M200)
    hmd = c.mass_def
    p1 = ccl.halos.HaloProfileHOD(c_m_relation=c,
                                  lMmin_0=12.,
                                  ns_independent=False)
    p2 = ccl.halos.HaloProfileHOD(c_m_relation=c,
                                  lMmin_0=12.,
                                  ns_independent=True)
    # M < Mmin
    f1 = func(p1)(COSMO, 0.01, 1e10, 1., mass_def=hmd)
    assert np.all(f1 == 0)
    f2 = func(p2)(COSMO, 0.01, 1e10, 1., mass_def=hmd)
    assert np.all(f2 > 0)
    # M > Mmin
    f1 = func(p1)(COSMO, 0.01, 1e14, 1., mass_def=hmd)
    f2 = func(p2)(COSMO, 0.01, 1e14, 1., mass_def=hmd)
    assert np.allclose(f1, f2, rtol=0)
    # M == Mmin
    f1 = func(p1)(COSMO, 0.01, 1e12, 1., mass_def=hmd)
    f2 = func(p2)(COSMO, 0.01, 1e12, 1., mass_def=hmd)
    assert np.allclose(2*f1, f2+0.5, rtol=0)

    if not real_prof:
        f1 = p1._fourier_variance(COSMO, 0.01, 1e10, 1., mass_def=hmd)
        f2 = p2._fourier_variance(COSMO, 0.01, 1e10, 1., mass_def=hmd)
        assert f2 > f1 == 0

    p1.update_parameters(ns_independent=True)
    assert p1.ns_independent is True


def test_hod_2pt():
    pbad = ccl.halos.HaloProfilePressureGNFW()
<<<<<<< HEAD
    c = ccl.halos.ConcentrationDuffy08(mass_def=M200)
    pgood = ccl.halos.HaloProfileHOD(c_m_relation=c)
    pgood_b = ccl.halos.HaloProfileHOD(c_m_relation=c)
=======
    c = ccl.halos.ConcentrationDuffy08(M200)
    pgood = ccl.halos.HaloProfileHOD(c_M_relation=c, lM0_0=11.)
    pgood_b = ccl.halos.HaloProfileHOD(c_M_relation=c, lM0_0=11.)
>>>>>>> 6a5d95d6
    p2 = ccl.halos.Profile2ptHOD()
    F0 = p2.fourier_2pt(pgood, COSMO, 1., 1e13, 1.,
                        prof2=pgood,
                        mass_def=M200)
    assert np.allclose(p2.fourier_2pt(pgood, COSMO, 1., 1e13, 1.,
                                      prof2=None, mass_def=M200),
                       F0, rtol=0)

    with pytest.raises(TypeError):
        p2.fourier_2pt(COSMO, 1., 1E13, 1., pbad,
                       mass_def=M200)

    with pytest.raises(TypeError):
        p2.fourier_2pt(pgood, COSMO, 1., 1e13, 1.,
                       prof2=pbad,
                       mass_def=M200)

    # doesn't raise because profiles are equivalent
    p2.fourier_2pt(pgood, COSMO, 1., 1E13, 1.,
                   prof2=pgood, mass_def=M200)

    p2.fourier_2pt(pgood, COSMO, 1., 1E13, 1.,
                   prof2=pgood_b, mass_def=M200)

    with pytest.raises(ValueError):
        pgood_b.update_parameters(lM0_0=10.)
        p2.fourier_2pt(pgood, COSMO, 1., 1E13, 1.,
                       prof2=pgood_b, mass_def=M200)


def test_2pt_rcorr_smoke():
    c = ccl.halos.ConcentrationDuffy08(mass_def=M200)
    p = ccl.halos.HaloProfileNFW(c_m_relation=c)
    F0 = ccl.halos.Profile2pt().fourier_2pt(COSMO, 1., 1e13, 1., p,
                                            mass_def=M200)
    p2pt = ccl.halos.Profile2pt(r_corr=0)
    F1 = p2pt.fourier_2pt(COSMO, 1., 1e13, 1., p, mass_def=M200)
    assert F0 == F1
    F2 = p2pt.fourier_2pt(COSMO, 1., 1e13, 1., p, prof2=p, mass_def=M200)
    assert F1 == F2

    p2pt.update_parameters(r_corr=-1.)
    assert p2pt.r_corr == -1.
    F3 = p2pt.fourier_2pt(COSMO, 1., 1e13, 1., p, mass_def=M200)
    assert F3 == 0

    # Errors
    with pytest.raises(TypeError):
        p2pt.fourier_2pt(COSMO, 1., 1e13, 1., None, mass_def=M200)
    with pytest.raises(TypeError):
        p2pt.fourier_2pt(COSMO, 1., 1e13, 1., p, prof2=0, mass_def=M200)


@pytest.mark.parametrize('prof_class',
                         [ccl.halos.HaloProfileGaussian,
                          ccl.halos.HaloProfilePowerLaw])
def test_simple_smoke(prof_class):
    def r_s(cosmo, M, a, mass_def):
        return mass_def.get_radius(cosmo, M, a)

    if prof_class == ccl.halos.HaloProfileGaussian:
        p = prof_class(r_scale=r_s, rho0=one_f)
    else:
        p = prof_class(r_scale=r_s, tilt=one_f)
    smoke_assert_prof_real(p)


def test_gaussian_accuracy():
    def fk(k):
        return np.pi**1.5 * np.exp(-k**2 / 4)

    p = ccl.halos.HaloProfileGaussian(r_scale=one_f, rho0=one_f)

    k_arr = np.logspace(-3, 2, 1024)
    fk_arr = p.fourier(COSMO, k_arr, 1., 1.)
    fk_arr_pred = fk(k_arr)
    res = np.fabs(fk_arr - fk_arr_pred)
    assert np.all(res < 5E-3)


@pytest.mark.parametrize('alpha', [-1.2, -2., -2.8])
def test_projected_plaw_accuracy(alpha):
    from scipy.special import gamma

    prefac = (np.pi**0.5 * gamma(-(alpha + 1) / 2) /
              gamma(-alpha / 2))

    def s_r_t(rt):
        return prefac * rt**(1 + alpha)

    def alpha_f(cosmo, a):
        return alpha

    p = ccl.halos.HaloProfilePowerLaw(r_scale=one_f, tilt=alpha_f)
    p.update_precision_fftlog(plaw_fourier=alpha)

    rt_arr = np.logspace(-3, 2, 1024)
    srt_arr = p.projected(COSMO, rt_arr, 1., 1.)
    srt_arr_pred = s_r_t(rt_arr)
    res = np.fabs(srt_arr / srt_arr_pred - 1)
    assert np.all(res < 5E-3)


@pytest.mark.parametrize('alpha', [-1.2, -2., -2.8])
def test_plaw_accuracy(alpha):
    from scipy.special import gamma

    prefac = (2.**(3+alpha) * np.pi**1.5 *
              gamma((3 + alpha) / 2) /
              gamma(-alpha / 2))

    def fk(k):
        return prefac / k**(3 + alpha)

    def alpha_f(cosmo, a):
        return alpha

    p = ccl.halos.HaloProfilePowerLaw(r_scale=one_f, tilt=alpha_f)
    p.update_precision_fftlog(plaw_fourier=alpha)

    k_arr = np.logspace(-3, 2, 1024)
    fk_arr = p.fourier(COSMO, k_arr, 1., 1.)
    fk_arr_pred = fk(k_arr)
    res = np.fabs(fk_arr / fk_arr_pred - 1)
    assert np.all(res < 5E-3)


@pytest.mark.parametrize("use_analytic", [True, False])
def test_nfw_accuracy(use_analytic):
    from scipy.special import sici

    tol = 1E-10 if use_analytic else 5E-3
    cM = ccl.halos.ConcentrationDuffy08(mass_def=M200)
    p = ccl.halos.HaloProfileNFW(c_m_relation=cM,
                                 fourier_analytic=use_analytic)
    M = 1E14
    a = 0.5
    c = cM.get_concentration(COSMO, M, a)
    r_Delta = M200.get_radius(COSMO, M, a) / a
    r_s = r_Delta / c

    def fk(k):
        x = k * r_s
        Si1, Ci1 = sici((1 + c) * x)
        Si2, Ci2 = sici(x)
        P1 = 1 / (np.log(1+c) - c / (1 + c))
        P2 = np.sin(x) * (Si1 - Si2) + np.cos(x) * (Ci1 - Ci2)
        P3 = np.sin(c * x)/((1 + c) * x)
        return M * P1 * (P2 - P3)

    k_arr = np.logspace(-2, 2, 256) / r_Delta
    fk_arr = p.fourier(COSMO, k_arr, M, a, mass_def=M200)
    fk_arr_pred = fk(k_arr)
    # Normalize to  1 at low k
    res = np.fabs((fk_arr - fk_arr_pred) / M)
    assert np.all(res < tol)


def test_f2r():
    cM = ccl.halos.ConcentrationDuffy08(mass_def=M200)
    p1 = ccl.halos.HaloProfileNFW(c_m_relation=cM)
    # We force p2 to compute the real-space profile
    # by FFT-ing the Fourier-space one.
    p2 = ccl.halos.HaloProfileNFW(c_m_relation=cM, fourier_analytic=True)
    p2._real = None
    p2.update_precision_fftlog(padding_hi_fftlog=1E3)

    M = 1E14
    a = 0.5
    r_Delta = M200.get_radius(COSMO, M, a) / a

    r_arr = np.logspace(-2, 1, ) * r_Delta
    pr_1 = p1.real(COSMO, r_arr, M, a, mass_def=M200)
    pr_2 = p2.real(COSMO, r_arr, M, a, mass_def=M200)

    id_good = r_arr < r_Delta  # Profile is 0 otherwise
    res = np.fabs(pr_2[id_good] / pr_1[id_good] - 1)
    assert np.all(res < 0.01)


@pytest.mark.parametrize('fourier_analytic', [True, False])
def test_nfw_projected_accuracy(fourier_analytic):
    cM = ccl.halos.ConcentrationDuffy08(mass_def=M200)
    # Analytic projected profile
    p1 = ccl.halos.HaloProfileNFW(c_m_relation=cM, truncated=False,
                                  projected_analytic=True)
    # FFTLog
    p2 = ccl.halos.HaloProfileNFW(c_m_relation=cM, truncated=False,
                                  fourier_analytic=fourier_analytic)

    M = 1E14
    a = 0.5
    rt = np.logspace(-3, 2, 1024)
    srt1 = p1.projected(COSMO, rt, M, a, mass_def=M200)
    srt2 = p2.projected(COSMO, rt, M, a, mass_def=M200)

    res2 = np.fabs(srt2/srt1-1)
    assert np.all(res2 < 5E-3)


@pytest.mark.parametrize('fourier_analytic', [True, False])
def test_nfw_cumul2d_accuracy(fourier_analytic):
    cM = ccl.halos.ConcentrationDuffy08(mass_def=M200)
    # Analytic cumul2d profile
    p1 = ccl.halos.HaloProfileNFW(c_m_relation=cM, truncated=False,
                                  cumul2d_analytic=True)
    # FFTLog
    p2 = ccl.halos.HaloProfileNFW(c_m_relation=cM, truncated=False,
                                  fourier_analytic=fourier_analytic)

    M = 1E14
    a = 1.0
    rt = np.logspace(-3, 2, 1024)
    srt1 = p1.cumul2d(COSMO, rt, M, a, mass_def=M200)
    srt2 = p2.cumul2d(COSMO, rt, M, a, mass_def=M200)

    res2 = np.fabs(srt2/srt1-1)
    assert np.all(res2 < 5E-3)


def test_upd_fftlog_raises():
    prof = ccl.halos.HaloProfilePressureGNFW()
    new_params = {"hello_there": 0.}
    with pytest.raises(KeyError):
        prof.update_precision_fftlog(**new_params)<|MERGE_RESOLUTION|>--- conflicted
+++ resolved
@@ -54,51 +54,8 @@
 
 def test_profiles_equal():
     M200m = ccl.halos.MassDef200m()
-<<<<<<< HEAD
     cm = ccl.halos.ConcentrationDuffy08(mass_def=M200m)
     p1 = ccl.halos.HaloProfileHOD(c_m_relation=cm, lMmin_0=12.)
-
-    # different profile types
-    p2 = ccl.halos.HaloProfile()
-    assert not p1.__eq__(p2)
-
-    # equal profiles
-    p2 = p1
-    assert p1.__eq__(p2)
-
-    # equivalent profiles
-    cm2 = ccl.halos.ConcentrationDuffy08(mass_def=M200m)
-    p2 = ccl.halos.HaloProfileHOD(c_m_relation=cm2, lMmin_0=12.)
-    assert p1.__eq__(p2)
-
-    # different parameters
-    p2 = ccl.halos.HaloProfileHOD(c_m_relation=cm, lMmin_0=11.)
-    assert not p1.__eq__(p2)
-
-    # different mass-concentration
-    cm2 = ccl.halos.ConcentrationConstant()
-    p2 = ccl.halos.HaloProfileHOD(c_m_relation=cm2, lMmin_0=12.)
-    assert not p1.__eq__(p2)
-
-    # different mass-concentration mass definition
-    M200c = ccl.halos.MassDef200c()
-    cm2 = ccl.halos.ConcentrationDuffy08(mass_def=M200c)
-    p2 = ccl.halos.HaloProfileHOD(c_m_relation=cm2, lMmin_0=12.)
-    assert not p1.__eq__(p2)
-
-    # different FFTLog
-    p2 = ccl.halos.HaloProfileHOD(c_m_relation=cm, lMmin_0=12.)
-    p2.update_precision_fftlog(**{"plaw_fourier": -2.0})
-    assert not p1.__eq__(p2)
-
-    # something else
-    p2 = ccl.halos.HaloProfileHOD(c_m_relation=cm, lMmin_0=12.)
-    assert p1.__eq__(p2)
-    p2.hello_here = 0.
-    assert not p1.__eq__(p2)
-=======
-    cm = ccl.halos.ConcentrationDuffy08(mdef=M200m)
-    p1 = ccl.halos.HaloProfileHOD(c_M_relation=cm, lMmin_0=12.)
 
     # different profile types
     p2 = ccl.halos.HaloProfile()
@@ -129,7 +86,7 @@
     assert p1 != p2
 
     # different FFTLog
-    p2 = ccl.halos.HaloProfileHOD(c_M_relation=cm, lMmin_0=12.)
+    p2 = ccl.halos.HaloProfileHOD(c_m_relation=cm, lMmin_0=12.)
     p2.update_precision_fftlog(**{"plaw_fourier": -2.0})
     assert p1 != p2
 
@@ -138,7 +95,6 @@
     assert p1 == p2
     p2.hello_there = 0.
     assert p1 != p2
->>>>>>> 6a5d95d6
 
 
 @pytest.mark.parametrize('prof_class',
@@ -287,15 +243,9 @@
 
 def test_hod_2pt():
     pbad = ccl.halos.HaloProfilePressureGNFW()
-<<<<<<< HEAD
     c = ccl.halos.ConcentrationDuffy08(mass_def=M200)
     pgood = ccl.halos.HaloProfileHOD(c_m_relation=c)
     pgood_b = ccl.halos.HaloProfileHOD(c_m_relation=c)
-=======
-    c = ccl.halos.ConcentrationDuffy08(M200)
-    pgood = ccl.halos.HaloProfileHOD(c_M_relation=c, lM0_0=11.)
-    pgood_b = ccl.halos.HaloProfileHOD(c_M_relation=c, lM0_0=11.)
->>>>>>> 6a5d95d6
     p2 = ccl.halos.Profile2ptHOD()
     F0 = p2.fourier_2pt(pgood, COSMO, 1., 1e13, 1.,
                         prof2=pgood,
