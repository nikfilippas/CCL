--- conflicted
+++ resolved
@@ -248,7 +248,6 @@
         p2.fourier_2pt(COSMO, 1., 1E13, 1., pbad,
                        mass_def=M200)
 
-<<<<<<< HEAD
     with pytest.raises(TypeError):
         p2.fourier_2pt(pgood, COSMO, 1., 1e13, 1.,
                        prof2=pbad,
@@ -256,13 +255,6 @@
 
     # doesn't raise because profiles are equivalent
     p2.fourier_2pt(pgood, COSMO, 1., 1E13, 1.,
-=======
-    with pytest.raises(ValueError):
-        p2.fourier_2pt(COSMO, 1., 1E13, 1., pgood,
-                       prof2=pgood_b, mass_def=M200)
-
-    p2.fourier_2pt(COSMO, 1., 1E13, 1., pgood,
->>>>>>> b6291563
                    prof2=pgood, mass_def=M200)
 
     p2.fourier_2pt(pgood, COSMO, 1., 1E13, 1.,
