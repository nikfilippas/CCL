import numpy as np
import pytest

import pyccl as ccl
from pyccl import CCLError, CCLWarning, CCLDeprecationWarning


COSMO = ccl.Cosmology(
    Omega_c=0.27, Omega_b=0.045, h=0.67, sigma8=0.8, n_s=0.96,
    transfer_function='bbks', matter_power_spectrum='halofit')
with pytest.warns(CCLDeprecationWarning):
    COSMO_HM = ccl.Cosmology(
        Omega_c=0.27, Omega_b=0.045, h=0.67, sigma8=0.8, n_s=0.96,
        transfer_function='bbks', matter_power_spectrum='halo_model',
        mass_function='shethtormen')


def test_halomod_f2d_copy():
<<<<<<< HEAD
    from pyccl.pyutils import assert_warns
    mdef = ccl.halos.MassDef('vir', 'matter')
    hmf = ccl.halos.MassFuncSheth99(mass_def=mdef,
                                    mass_def_strict=False,
                                    use_delta_c_fit=True)
    hbf = ccl.halos.HaloBiasSheth99(mass_def=mdef,
                                    mass_def_strict=False)
=======
    mdef = ccl.halos.MassDef(200, 'matter')
    hmf = ccl.halos.MassFuncSheth99(mass_def=mdef,
                                    mass_def_strict=False,
                                    use_delta_c_fit=True)
    hbf = ccl.halos.HaloBiasSheth99(mass_def=mdef, mass_def_strict=False)
>>>>>>> 6770a093
    cc = ccl.halos.ConcentrationDuffy08(mass_def=mdef)
    prf = ccl.halos.HaloProfileNFW(c_m_relation=cc)
    hmc = ccl.halos.HMCalculator(mass_function=hmf, halo_bias=hbf,
                                 mass_def=mdef)
    pk2d = ccl.halos.halomod_Pk2D(COSMO_HM, hmc, prf, normprof=True)
    psp_new = pk2d.psp
    # This just triggers the internal calculation
    with pytest.warns(CCLWarning):
        pk_old = ccl.nonlin_matter_power(COSMO_HM, 1., 0.8)
    pk_new = pk2d.eval(1., 0.8, COSMO_HM)
    psp_old = COSMO_HM.get_nonlin_power().psp
    assert psp_new.lkmin == psp_old.lkmin
    assert psp_new.lkmax == psp_old.lkmax
    assert psp_new.amin == psp_old.amin
    assert psp_new.amax == psp_old.amax
    assert psp_new.is_factorizable == psp_old.is_factorizable
    assert psp_new.is_k_constant == psp_old.is_k_constant
    assert psp_new.is_a_constant == psp_old.is_a_constant
    assert psp_new.is_log == psp_old.is_log
    assert psp_new.growth_factor_0 == psp_old.growth_factor_0
    assert psp_new.growth_exponent == psp_old.growth_exponent
    assert psp_new.extrap_order_lok == psp_old.extrap_order_lok
    assert psp_new.extrap_order_hik == psp_old.extrap_order_hik
    assert pk_old == pk_new


@pytest.mark.parametrize('k', [
    1,
    1.0,
    [0.3, 0.5, 10],
    np.array([0.3, 0.5, 10])
])
def test_nonlin_matter_power_halomod(k):
    a = 0.8
    pk = ccl.nonlin_matter_power(COSMO_HM, k, a)

    # New implementation
<<<<<<< HEAD
    mdef = ccl.halos.MassDef('vir', 'matter')
    hmf = ccl.halos.MassFuncSheth99(mass_def=mdef,
                                    mass_def_strict=False,
                                    use_delta_c_fit=True)
    hbf = ccl.halos.HaloBiasSheth99(mass_def=mdef,
                                    mass_def_strict=False)
    cc = ccl.halos.ConcentrationDuffy08(mass_def=mdef)
    prf = ccl.halos.HaloProfileNFW(c_m_relation=cc)
    hmc = ccl.halos.HMCalculator(mass_function=hmf,
                                 halo_bias=hbf, mass_def=mdef)
=======
    mdef = ccl.halos.MassDef(200, 'matter')
    hmf = ccl.halos.MassFuncSheth99(mass_def=mdef,
                                    mass_def_strict=False,
                                    use_delta_c_fit=True)
    hbf = ccl.halos.HaloBiasSheth99(mass_def=mdef, mass_def_strict=False)
    cc = ccl.halos.ConcentrationDuffy08(mass_def=mdef)
    prf = ccl.halos.HaloProfileNFW(c_m_relation=cc)
    hmc = ccl.halos.HMCalculator(mass_function=hmf, halo_bias=hbf,
                                 mass_def=mdef)
>>>>>>> 6770a093
    pkb = ccl.halos.halomod_power_spectrum(COSMO_HM, hmc, k, a,
                                           prf, normprof=True)

    assert np.allclose(pk, pkb)
    assert np.all(np.isfinite(pk))
    assert np.shape(pk) == np.shape(k)


@pytest.mark.parametrize('k', [
    1,
    1.0,
    [0.3, 0.5, 10],
    np.array([0.3, 0.5, 10])])
def test_linear_matter_power_smoke(k):
    a = 0.8
    pk = ccl.linear_matter_power(COSMO, k, a)
    assert np.all(np.isfinite(pk))
    assert np.shape(pk) == np.shape(k)


def test_linear_matter_power_raises():
    cosmo = ccl.CosmologyVanillaLCDM(transfer_function=None)
    with pytest.raises(ccl.CCLError):
        ccl.linear_matter_power(cosmo, 1., 1.)


def test_nonlin_matter_power_raises():
    cosmo = ccl.CosmologyVanillaLCDM(matter_power_spectrum=None)
    with pytest.raises(ccl.CCLError):
        ccl.nonlin_matter_power(cosmo, 1., 1.)


def test_linear_power_raises():
    cosmo = ccl.CosmologyVanillaLCDM(transfer_function='bbks')
    with pytest.raises(KeyError):
        ccl.linear_power(cosmo, 1., 1., p_of_k_a='a:b')


def test_nonlin_power_raises():
    cosmo = ccl.CosmologyVanillaLCDM(transfer_function='bbks')
    with pytest.raises(KeyError):
        ccl.nonlin_power(cosmo, 1., 1., p_of_k_a='a:b')


@pytest.mark.parametrize('k', [
    1,
    1.0,
    [0.3, 0.5, 10],
    np.array([0.3, 0.5, 10])])
def test_nonlin_matter_power_smoke(k):
    a = 0.8
    pk = ccl.nonlin_matter_power(COSMO, k, a)
    assert np.all(np.isfinite(pk))
    assert np.shape(pk) == np.shape(k)


@pytest.mark.parametrize('r', [
    1,
    1.0,
    [0.3, 0.5, 10],
    np.array([0.3, 0.5, 10])])
def test_sigmaR_smoke(r):
    a = 0.8
    sig = ccl.sigmaR(COSMO, r, a)
    assert np.all(np.isfinite(sig))
    assert np.shape(sig) == np.shape(r)


@pytest.mark.parametrize('r', [
    1,
    1.0,
    [0.3, 0.5, 10],
    np.array([0.3, 0.5, 10])])
def test_sigmaV_smoke(r):
    a = 0.8
    sig = ccl.sigmaV(COSMO, r, a)
    assert np.all(np.isfinite(sig))
    assert np.shape(sig) == np.shape(r)


def test_sigma8_consistent():
    assert np.allclose(ccl.sigma8(COSMO), COSMO['sigma8'])
    assert np.allclose(ccl.sigmaR(COSMO, 8 / COSMO['h'], 1), COSMO['sigma8'])


@pytest.mark.parametrize('A', [
    1,
    1.0,
    [0.3, 0.5, 1],
    np.array([0.3, 0.5, 1])])
def test_kNL(A):
    knl = ccl.kNL(COSMO, A)
    assert np.all(np.isfinite(knl))
    assert np.shape(knl) == np.shape(A)


@pytest.mark.parametrize('tf,pk,m_nu', [
    # ('boltzmann_class', 'emu', 0.06), - this case is slow and not needed
    (None, 'emu', 0.06),
    ('bbks', 'emu', 0.06),
    ('eisenstein_hu', 'emu', 0.06),
])
def test_transfer_matter_power_nu_raises(tf, pk, m_nu):
    cosmo = ccl.Cosmology(
        Omega_c=0.27, Omega_b=0.045, h=0.67, sigma8=0.8, n_s=0.96,
        transfer_function=tf, matter_power_spectrum=pk, m_nu=m_nu)

    if tf is not None:
        with pytest.warns(CCLWarning):
            ccl.linear_matter_power(cosmo, 1, 1)

    with pytest.raises(CCLError):
        ccl.nonlin_matter_power(cosmo, 1, 1)


@pytest.mark.parametrize('tf', [
    'boltzmann_class', 'boltzmann_camb', 'boltzmann_isitgr'])
def test_power_sigma8norm_norms_consistent(tf):
    # make a cosmo with A_s
    cosmo = ccl.Cosmology(
        Omega_c=0.27, Omega_b=0.045, h=0.67, A_s=2e-9, n_s=0.96,
        transfer_function=tf)
    sigma8 = ccl.sigma8(cosmo)

    # remake same but now give sigma8
    cosmo_s8 = ccl.Cosmology(
        Omega_c=0.27, Omega_b=0.045, h=0.67, sigma8=sigma8, n_s=0.96,
        transfer_function=tf)

    # make sure they come out the same-ish
    assert np.allclose(ccl.sigma8(cosmo), ccl.sigma8(cosmo_s8))

    # and that the power spectra look right
    a = 0.8
    gfac = (
        ccl.growth_factor(cosmo, a) / ccl.growth_factor(cosmo_s8, a))**2
    pk_rat = (
        ccl.linear_matter_power(cosmo, 1e-4, a) /
        ccl.linear_matter_power(cosmo_s8, 1e-4, a))
    assert np.allclose(pk_rat, gfac)


def test_input_lin_power_spectrum():
    # Setup
    cosmo = ccl.Cosmology(Omega_c=0.27, Omega_b=0.05, h=0.7, n_s=0.965,
                          A_s=2e-9)
    a_arr = np.linspace(0.1, 1.0, 50)
    chi_from_ccl = ccl.background.comoving_radial_distance(cosmo, a_arr)
    hoh0_from_ccl = ccl.background.h_over_h0(cosmo, a_arr)
    growth_from_ccl = ccl.background.growth_factor_unnorm(cosmo, a_arr)
    fgrowth_from_ccl = ccl.background.growth_rate(cosmo, a_arr)
    k_arr = np.logspace(np.log10(2e-4), np.log10(1), 1000)
    pk_arr = np.empty(shape=(len(a_arr), len(k_arr)))
    for i, a in enumerate(a_arr):
        pk_arr[i] = ccl.power.linear_matter_power(cosmo, k_arr, a)

    cosmo_input = ccl.CosmologyCalculator(
        Omega_c=0.27, Omega_b=0.05, h=0.7,
        n_s=0.965, A_s=2e-9,
        background={'a': a_arr,
                    'chi': chi_from_ccl,
                    'h_over_h0': hoh0_from_ccl},
        growth={'a': a_arr,
                'growth_factor': growth_from_ccl,
                'growth_rate': fgrowth_from_ccl},
        pk_linear={'a': a_arr, 'k': k_arr,
                   'delta_matter:delta_matter': pk_arr})

    pk_CCL_input = ccl.power.linear_matter_power(cosmo_input, k_arr, 0.5)
    pk_CCL = ccl.power.linear_matter_power(cosmo, k_arr, 0.5)

    assert np.allclose(pk_CCL_input, pk_CCL, atol=0., rtol=1e-5)

    # Test again with negative power spectrum (so it's not logscaled)
    cosmo_input = ccl.CosmologyCalculator(
        Omega_c=0.27, Omega_b=0.05, h=0.7,
        n_s=0.965, A_s=2e-9,
        background={'a': a_arr,
                    'chi': chi_from_ccl,
                    'h_over_h0': hoh0_from_ccl},
        growth={'a': a_arr,
                'growth_factor': growth_from_ccl,
                'growth_rate': fgrowth_from_ccl},
        pk_linear={'a': a_arr, 'k': k_arr,
                   'delta_matter:delta_matter': -pk_arr})

    pk_CCL_input = -ccl.power.linear_matter_power(cosmo_input, k_arr, 0.5)

    assert np.allclose(pk_CCL_input, pk_CCL, atol=0., rtol=1e-5)

    # Via `linear_power`
    cosmo_input = ccl.CosmologyCalculator(
        Omega_c=0.27, Omega_b=0.05, h=0.7,
        n_s=0.965, A_s=2e-9,
        background={'a': a_arr,
                    'chi': chi_from_ccl,
                    'h_over_h0': hoh0_from_ccl},
        growth={'a': a_arr,
                'growth_factor': growth_from_ccl,
                'growth_rate': fgrowth_from_ccl},
        pk_linear={'a': a_arr, 'k': k_arr,
                   'delta_matter:delta_matter': pk_arr,
                   'a:b': pk_arr})
    pk_CCL_input = ccl.power.linear_power(cosmo_input, k_arr, 0.5,
                                          p_of_k_a='a:b')
    assert np.allclose(pk_CCL_input, pk_CCL, atol=0., rtol=1e-5)


def test_input_linpower_raises():
    cosmo = ccl.Cosmology(Omega_c=0.27, Omega_b=0.05, h=0.7,
                          n_s=0.965, sigma8=0.8,
                          transfer_function='bbks')
    a_arr = np.linspace(0.1, 1.0, 50)
    k_arr = np.logspace(np.log10(2e-4), np.log10(1), 1000)
    pk_arr = np.array([ccl.power.linear_matter_power(cosmo, k_arr, a)
                       for a in a_arr])

    # Not a dictionary
    with pytest.raises(TypeError):
        ccl.CosmologyCalculator(
            Omega_c=0.27, Omega_b=0.05, h=0.7,
            n_s=0.965, sigma8=0.8,
            pk_linear=np.pi)

    # a not increasing
    with pytest.raises(ValueError):
        ccl.CosmologyCalculator(
            Omega_c=0.27, Omega_b=0.05, h=0.7,
            n_s=0.965, sigma8=0.8,
            pk_linear={'a': a_arr[::-1], 'k': k_arr,
                       'delta_matter:delta_matter': pk_arr})

    # Dm x Dm not present
    with pytest.raises(ValueError):
        ccl.CosmologyCalculator(
            Omega_c=0.27, Omega_b=0.05, h=0.7,
            n_s=0.965, sigma8=0.8,
            pk_linear={'a': a_arr, 'k': k_arr,
                       'delta_matter;delta_matter': pk_arr})

    # Non-parsable power spectrum
    with pytest.raises(ValueError):
        ccl.CosmologyCalculator(
            Omega_c=0.27, Omega_b=0.05, h=0.7,
            n_s=0.965, sigma8=0.8,
            pk_linear={'a': a_arr, 'k': k_arr,
                       'delta_matter:delta_matter': pk_arr,
                       'a;b': pk_arr})

    # Wrong shape
    with pytest.raises(ValueError):
        ccl.CosmologyCalculator(
            Omega_c=0.27, Omega_b=0.05, h=0.7,
            n_s=0.965, sigma8=0.8,
            pk_linear={'a': a_arr, 'k': k_arr,
                       'delta_matter:delta_matter': pk_arr,
                       'a:b': pk_arr[0]})

    # Check new power spectrum is stored
    cosmo_input = ccl.CosmologyCalculator(
        Omega_c=0.27, Omega_b=0.05, h=0.7,
        n_s=0.965, sigma8=0.8,
        pk_linear={'a': a_arr, 'k': k_arr,
                   'delta_matter:delta_matter': pk_arr,
                   'a:b': pk_arr})
    assert 'a:b' in cosmo_input._pk_lin
    assert cosmo_input.has_linear_power


def test_input_nonlinear_model():
    cosmo = ccl.Cosmology(Omega_c=0.27, Omega_b=0.05, h=0.7, n_s=0.965,
                          A_s=2e-9, transfer_function='boltzmann_class')
    a_arr = np.linspace(0.1, 1.0, 50)
    k_arr = np.logspace(np.log10(2e-4), np.log10(1), 1000)
    pk_arr = np.empty(shape=(len(a_arr), len(k_arr)))
    for i, a in enumerate(a_arr):
        pk_arr[i] = ccl.power.nonlin_matter_power(cosmo, k_arr, a)

    pk_CCL = ccl.power.nonlin_matter_power(cosmo, k_arr, 0.5)

    # Test again passing only linear Pk, but letting HALOFIT do its thing
    kl_arr = np.logspace(-4, 1, 1000)
    pkl_arr = np.array([ccl.power.linear_matter_power(cosmo, kl_arr, a)
                        for a in a_arr])
    cosmo_input = ccl.CosmologyCalculator(
        Omega_c=0.27, Omega_b=0.05, h=0.7,
        n_s=0.965, A_s=2e-9,
        pk_linear={'a': a_arr, 'k': kl_arr,
                   'delta_matter:delta_matter': pkl_arr},
        nonlinear_model='halofit')

    pk_CCL_input = ccl.power.nonlin_matter_power(cosmo_input, k_arr, 0.5)

    assert np.allclose(pk_CCL_input, pk_CCL, atol=0., rtol=1e-5)

    # Test extra power spectrum
    kl_arr = np.logspace(-4, 1, 1000)
    pkl_arr = np.array([ccl.power.linear_matter_power(cosmo, kl_arr, a)
                        for a in a_arr])
    cosmo_input = ccl.CosmologyCalculator(
        Omega_c=0.27, Omega_b=0.05, h=0.7,
        n_s=0.965, A_s=2e-9,
        pk_linear={'a': a_arr, 'k': kl_arr,
                   'delta_matter:delta_matter': pkl_arr,
                   'a:b': pkl_arr},
        pk_nonlin={'a': a_arr, 'k': k_arr,
                   'delta_matter:delta_matter': -pk_arr},
        nonlinear_model='halofit')

    pk_CCL_input = cosmo_input.get_nonlin_power('a:b').eval(k_arr,
                                                            0.5,
                                                            cosmo_input)
    assert np.allclose(pk_CCL_input, pk_CCL, atol=0., rtol=1e-5)

    # Via `nonlin_power`
    pk_CCL_input = ccl.power.nonlin_power(cosmo_input, k_arr, 0.5,
                                          p_of_k_a='a:b')
    assert np.allclose(pk_CCL_input, pk_CCL, atol=0., rtol=1e-5)

    # Use dictionary
    cosmo_input = ccl.CosmologyCalculator(
        Omega_c=0.27, Omega_b=0.05, h=0.7,
        n_s=0.965, A_s=2e-9,
        pk_linear={'a': a_arr, 'k': kl_arr,
                   'delta_matter:delta_matter': pkl_arr,
                   'a:b': pkl_arr, 'c:d': pkl_arr},
        pk_nonlin={'a': a_arr, 'k': k_arr,
                   'delta_matter:delta_matter': -pk_arr},
        nonlinear_model={'a:b': 'halofit',
                         'c:d': None})
    pk_CCL_input = ccl.power.nonlin_power(cosmo_input, k_arr, 0.5,
                                          p_of_k_a='a:b')
    assert np.allclose(pk_CCL_input, pk_CCL, atol=0., rtol=1e-5)
    assert 'c:d' not in cosmo_input._pk_nl


def test_input_nonlin_power_spectrum():
    cosmo = ccl.Cosmology(Omega_c=0.27, Omega_b=0.05, h=0.7, n_s=0.965,
                          A_s=2e-9, transfer_function='boltzmann_class')
    a_arr = np.linspace(0.1, 1.0, 50)
    chi_from_ccl = ccl.background.comoving_radial_distance(cosmo, a_arr)
    hoh0_from_ccl = ccl.background.h_over_h0(cosmo, a_arr)
    growth_from_ccl = ccl.background.growth_factor_unnorm(cosmo, a_arr)
    fgrowth_from_ccl = ccl.background.growth_rate(cosmo, a_arr)
    k_arr = np.logspace(np.log10(2e-4), np.log10(1), 1000)
    pk_arr = np.empty(shape=(len(a_arr), len(k_arr)))
    for i, a in enumerate(a_arr):
        pk_arr[i] = ccl.power.nonlin_matter_power(cosmo, k_arr, a)

    cosmo_input = ccl.CosmologyCalculator(
        Omega_c=0.27, Omega_b=0.05, h=0.7,
        n_s=0.965, A_s=2e-9,
        background={'a': a_arr,
                    'chi': chi_from_ccl,
                    'h_over_h0': hoh0_from_ccl},
        growth={'a': a_arr,
                'growth_factor': growth_from_ccl,
                'growth_rate': fgrowth_from_ccl},
        pk_nonlin={'a': a_arr, 'k': k_arr,
                   'delta_matter:delta_matter': pk_arr})

    pk_CCL_input = ccl.power.nonlin_matter_power(cosmo_input, k_arr, 0.5)
    pk_CCL = ccl.power.nonlin_matter_power(cosmo, k_arr, 0.5)

    assert np.allclose(pk_CCL_input, pk_CCL, atol=0., rtol=1e-5)

    # Test again with negative power spectrum (so it's not logscaled)
    cosmo_input = ccl.CosmologyCalculator(
        Omega_c=0.27, Omega_b=0.05, h=0.7,
        n_s=0.965, A_s=2e-9,
        background={'a': a_arr,
                    'chi': chi_from_ccl,
                    'h_over_h0': hoh0_from_ccl},
        growth={'a': a_arr,
                'growth_factor': growth_from_ccl,
                'growth_rate': fgrowth_from_ccl},
        pk_nonlin={'a': a_arr, 'k': k_arr,
                   'delta_matter:delta_matter': -pk_arr})

    pk_CCL_input = -ccl.power.nonlin_matter_power(cosmo_input, k_arr, 0.5)

    assert np.allclose(pk_CCL_input, pk_CCL, atol=0., rtol=1e-5)


def test_input_nonlinear_model_raises():
    cosmo = ccl.Cosmology(Omega_c=0.27, Omega_b=0.05, h=0.7,
                          n_s=0.965, sigma8=0.8,
                          transfer_function='bbks')
    a_arr = np.linspace(0.1, 1.0, 50)
    k_arr = np.logspace(np.log10(2e-4), np.log10(1), 1000)
    pkl_arr = np.array([ccl.power.linear_matter_power(cosmo, k_arr, a)
                        for a in a_arr])

    # If no non-linear model provided, delta_matter:delta_matter
    # should be there.
    with pytest.raises(ValueError):
        ccl.CosmologyCalculator(
            Omega_c=0.27, Omega_b=0.05, h=0.7,
            n_s=0.965, sigma8=0.8,
            pk_nonlin={'a': a_arr, 'k': k_arr,
                       'a:b': pkl_arr})

    with pytest.raises(TypeError):
        ccl.CosmologyCalculator(
            Omega_c=0.27, Omega_b=0.05, h=0.7,
            n_s=0.965, sigma8=0.8,
            pk_linear={'a': a_arr, 'k': k_arr,
                       'delta_matter:delta_matter': pkl_arr},
            nonlinear_model=np.pi)

    with pytest.raises(ValueError):
        ccl.CosmologyCalculator(
            Omega_c=0.27, Omega_b=0.05, h=0.7,
            n_s=0.965, sigma8=0.8,
            nonlinear_model='halofit')

    with pytest.raises(KeyError):
        ccl.CosmologyCalculator(
            Omega_c=0.27, Omega_b=0.05, h=0.7,
            n_s=0.965, sigma8=0.8,
            pk_linear={'a': a_arr, 'k': k_arr,
                       'delta_matter:delta_matter': pkl_arr},
            nonlinear_model={'y:z': 'halofit'})

    with pytest.raises(ValueError):
        ccl.CosmologyCalculator(
            Omega_c=0.27, Omega_b=0.05, h=0.7,
            n_s=0.965, sigma8=0.8,
            pk_linear={'a': a_arr, 'k': k_arr,
                       'delta_matter:delta_matter': pkl_arr},
            nonlinear_model={'delta_matter:delta_matter': None})

    with pytest.raises(KeyError):
        ccl.CosmologyCalculator(
            Omega_c=0.27, Omega_b=0.05, h=0.7,
            n_s=0.965, sigma8=0.8,
            pk_linear={'a': a_arr, 'k': k_arr,
                       'delta_matter:delta_matter': pkl_arr},
            nonlinear_model={'delta_matter:delta_matter': 'hmcode'})


def test_input_nonlin_raises():
    cosmo = ccl.Cosmology(Omega_c=0.27, Omega_b=0.05, h=0.7,
                          n_s=0.965, sigma8=0.8,
                          transfer_function='bbks')
    a_arr = np.linspace(0.1, 1.0, 50)
    k_arr = np.logspace(np.log10(2e-4), np.log10(1), 1000)
    pkl_arr = np.array([ccl.power.linear_matter_power(cosmo, k_arr, a)
                        for a in a_arr])
    pk_arr = np.array([ccl.power.nonlin_matter_power(cosmo, k_arr, a)
                       for a in a_arr])

    # Not a dictionary
    with pytest.raises(TypeError):
        ccl.CosmologyCalculator(
            Omega_c=0.27, Omega_b=0.05, h=0.7,
            n_s=0.965, sigma8=0.8,
            pk_nonlin=np.pi)

    # k not present
    with pytest.raises(ValueError):
        ccl.CosmologyCalculator(
            Omega_c=0.27, Omega_b=0.05, h=0.7,
            n_s=0.965, sigma8=0.8,
            pk_nonlin={'a': a_arr, 'kk': k_arr,
                       'delta_matter;delta_matter': pk_arr})

    # a not increasing
    with pytest.raises(ValueError):
        ccl.CosmologyCalculator(
            Omega_c=0.27, Omega_b=0.05, h=0.7,
            n_s=0.965, sigma8=0.8,
            pk_nonlin={'a': a_arr[::-1], 'k': k_arr,
                       'delta_matter:delta_matter': pk_arr})

    # delta_matter:delta_matter not present
    with pytest.raises(ValueError):
        ccl.CosmologyCalculator(
            Omega_c=0.27, Omega_b=0.05, h=0.7,
            n_s=0.965, sigma8=0.8,
            pk_nonlin={'a': a_arr, 'k': k_arr,
                       'delta_matter;delta_matter': pk_arr})

    # Non-parsable power spectrum
    with pytest.raises(ValueError):
        ccl.CosmologyCalculator(
            Omega_c=0.27, Omega_b=0.05, h=0.7,
            n_s=0.965, sigma8=0.8,
            pk_nonlin={'a': a_arr, 'k': k_arr,
                       'delta_matter:delta_matter': pk_arr,
                       'a;b': pk_arr})

    # Wrong shape
    with pytest.raises(ValueError):
        ccl.CosmologyCalculator(
            Omega_c=0.27, Omega_b=0.05, h=0.7,
            n_s=0.965, sigma8=0.8,
            pk_nonlin={'a': a_arr, 'k': k_arr,
                       'delta_matter:delta_matter': pk_arr,
                       'a:b': pk_arr[0]})

    # Linear Pk not set for halofit
    with pytest.raises(ValueError):
        ccl.CosmologyCalculator(
            Omega_c=0.27, Omega_b=0.05, h=0.7,
            n_s=0.965, sigma8=0.8,
            nonlinear_model='halofit')

    # Check new power spectrum is stored
    cosmo_input = ccl.CosmologyCalculator(
        Omega_c=0.27, Omega_b=0.05, h=0.7,
        n_s=0.965, sigma8=0.8,
        pk_linear={'a': a_arr, 'k': k_arr,
                   'delta_matter:delta_matter': pkl_arr,
                   'a:b': pkl_arr},
        pk_nonlin={'a': a_arr, 'k': k_arr,
                   'delta_matter:delta_matter': pk_arr},
        nonlinear_model='halofit')
    assert 'a:b' in cosmo_input._pk_nl
    assert cosmo_input.has_nonlin_power


def test_camb_de_model():
    """Check that the dark energy model for CAMB has been properly defined."""
    with pytest.raises(ValueError):
        cosmo = ccl.CosmologyVanillaLCDM(
            transfer_function='boltzmann_camb',
            extra_parameters={"camb": {"dark_energy_model": "pf"}})
        ccl.linear_matter_power(cosmo, 1, 1)

    """Check that w is not less than -1, if the chosen dark energy model for
    CAMB is fluid."""
    with pytest.raises(ValueError):
        cosmo = ccl.CosmologyVanillaLCDM(
            transfer_function='boltzmann_camb', w0=-1, wa=-1)
        ccl.linear_matter_power(cosmo, 1, 1)

    """Check that ppf is running smoothly."""
    cosmo = ccl.CosmologyVanillaLCDM(
        transfer_function='boltzmann_camb', w0=-1, wa=-1,
        extra_parameters={"camb": {"dark_energy_model": "ppf"}})
    assert np.isfinite(ccl.linear_matter_power(cosmo, 1, 1))<|MERGE_RESOLUTION|>--- conflicted
+++ resolved
@@ -16,21 +16,11 @@
 
 
 def test_halomod_f2d_copy():
-<<<<<<< HEAD
-    from pyccl.pyutils import assert_warns
-    mdef = ccl.halos.MassDef('vir', 'matter')
-    hmf = ccl.halos.MassFuncSheth99(mass_def=mdef,
-                                    mass_def_strict=False,
-                                    use_delta_c_fit=True)
-    hbf = ccl.halos.HaloBiasSheth99(mass_def=mdef,
-                                    mass_def_strict=False)
-=======
     mdef = ccl.halos.MassDef(200, 'matter')
     hmf = ccl.halos.MassFuncSheth99(mass_def=mdef,
                                     mass_def_strict=False,
                                     use_delta_c_fit=True)
     hbf = ccl.halos.HaloBiasSheth99(mass_def=mdef, mass_def_strict=False)
->>>>>>> 6770a093
     cc = ccl.halos.ConcentrationDuffy08(mass_def=mdef)
     prf = ccl.halos.HaloProfileNFW(c_m_relation=cc)
     hmc = ccl.halos.HMCalculator(mass_function=hmf, halo_bias=hbf,
@@ -68,18 +58,6 @@
     pk = ccl.nonlin_matter_power(COSMO_HM, k, a)
 
     # New implementation
-<<<<<<< HEAD
-    mdef = ccl.halos.MassDef('vir', 'matter')
-    hmf = ccl.halos.MassFuncSheth99(mass_def=mdef,
-                                    mass_def_strict=False,
-                                    use_delta_c_fit=True)
-    hbf = ccl.halos.HaloBiasSheth99(mass_def=mdef,
-                                    mass_def_strict=False)
-    cc = ccl.halos.ConcentrationDuffy08(mass_def=mdef)
-    prf = ccl.halos.HaloProfileNFW(c_m_relation=cc)
-    hmc = ccl.halos.HMCalculator(mass_function=hmf,
-                                 halo_bias=hbf, mass_def=mdef)
-=======
     mdef = ccl.halos.MassDef(200, 'matter')
     hmf = ccl.halos.MassFuncSheth99(mass_def=mdef,
                                     mass_def_strict=False,
@@ -89,7 +67,6 @@
     prf = ccl.halos.HaloProfileNFW(c_m_relation=cc)
     hmc = ccl.halos.HMCalculator(mass_function=hmf, halo_bias=hbf,
                                  mass_def=mdef)
->>>>>>> 6770a093
     pkb = ccl.halos.halomod_power_spectrum(COSMO_HM, hmc, k, a,
                                            prf, normprof=True)
 
