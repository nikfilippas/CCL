import numpy as np
import pytest

import pyccl as ccl
from pyccl import CCLError, CCLWarning


COSMO = ccl.Cosmology(
    Omega_c=0.27, Omega_b=0.045, h=0.67, sigma8=0.8, n_s=0.96,
    transfer_function='bbks', matter_power_spectrum='halofit')
COSMO_HM = ccl.Cosmology(
    Omega_c=0.27, Omega_b=0.045, h=0.67, sigma8=0.8, n_s=0.96,
    transfer_function='bbks', matter_power_spectrum='halo_model',
    mass_function='shethtormen')


def test_halomod_f2d_copy():
    from pyccl.pyutils import assert_warns
    mdef = ccl.halos.MassDef('vir', 'matter')
<<<<<<< HEAD
    hmf = ccl.halos.MassFuncSheth99(COSMO_HM, mass_def=mdef,
=======
    hmf = ccl.halos.MassFuncSheth99(mdef,
>>>>>>> 64756639
                                    mass_def_strict=False,
                                    use_delta_c_fit=True)
    hbf = ccl.halos.HaloBiasSheth99(mass_def=mdef,
                                    mass_def_strict=False)
<<<<<<< HEAD
    cc = ccl.halos.ConcentrationDuffy08(mass_def=mdef)
    prf = ccl.halos.HaloProfileNFW(c_m_relation=cc)
    hmc = ccl.halos.HMCalculator(COSMO_HM, mass_function=hmf,
                                 halo_bias=hbf, mass_def=mdef)
    pk2d = ccl.halos.halomod_Pk2D(COSMO_HM, hmc, prf, normprof=True)
=======
    cc = ccl.halos.ConcentrationDuffy08(mdef)
    prf = ccl.halos.HaloProfileNFW(cc)
    hmc = ccl.halos.HMCalculator(hmf, hbf, mdef)
    pk2d = ccl.halos.halomod_Pk2D(COSMO_HM, hmc, prf, normprof1=True)
>>>>>>> 64756639
    psp_new = pk2d.psp
    # This just triggers the internal calculation
    pk_old = assert_warns(
        ccl.CCLWarning,
        ccl.nonlin_matter_power, COSMO_HM, 1., 0.8)
    pk_new = pk2d.eval(1., 0.8, COSMO_HM)
    psp_old = COSMO_HM.get_nonlin_power().psp
    assert psp_new.lkmin == psp_old.lkmin
    assert psp_new.lkmax == psp_old.lkmax
    assert psp_new.amin == psp_old.amin
    assert psp_new.amax == psp_old.amax
    assert psp_new.is_factorizable == psp_old.is_factorizable
    assert psp_new.is_k_constant == psp_old.is_k_constant
    assert psp_new.is_a_constant == psp_old.is_a_constant
    assert psp_new.is_log == psp_old.is_log
    assert psp_new.growth_factor_0 == psp_old.growth_factor_0
    assert psp_new.growth_exponent == psp_old.growth_exponent
    assert psp_new.extrap_order_lok == psp_old.extrap_order_lok
    assert psp_new.extrap_order_hik == psp_old.extrap_order_hik
    assert pk_old == pk_new


@pytest.mark.parametrize('k', [
    1,
    1.0,
    [0.3, 0.5, 10],
    np.array([0.3, 0.5, 10])
])
def test_nonlin_matter_power_halomod(k):
    a = 0.8
    pk = ccl.nonlin_matter_power(COSMO_HM, k, a)

    # New implementation
    mdef = ccl.halos.MassDef('vir', 'matter')
<<<<<<< HEAD
    hmf = ccl.halos.MassFuncSheth99(COSMO_HM, mass_def=mdef,
=======
    hmf = ccl.halos.MassFuncSheth99(mdef,
>>>>>>> 64756639
                                    mass_def_strict=False,
                                    use_delta_c_fit=True)
    hbf = ccl.halos.HaloBiasSheth99(mass_def=mdef,
                                    mass_def_strict=False)
<<<<<<< HEAD
    cc = ccl.halos.ConcentrationDuffy08(mass_def=mdef)
    prf = ccl.halos.HaloProfileNFW(c_m_relation=cc)
    hmc = ccl.halos.HMCalculator(COSMO_HM, mass_function=hmf,
                                 halo_bias=hbf, mass_def=mdef)
=======
    cc = ccl.halos.ConcentrationDuffy08(mdef)
    prf = ccl.halos.HaloProfileNFW(cc)
    hmc = ccl.halos.HMCalculator(hmf, hbf, mdef)
>>>>>>> 64756639
    pkb = ccl.halos.halomod_power_spectrum(COSMO_HM, hmc, k, a,
                                           prf, normprof=True)

    assert np.allclose(pk, pkb)
    assert np.all(np.isfinite(pk))
    assert np.shape(pk) == np.shape(k)


@pytest.mark.parametrize('k', [
    1,
    1.0,
    [0.3, 0.5, 10],
    np.array([0.3, 0.5, 10])])
def test_linear_matter_power_smoke(k):
    a = 0.8
    pk = ccl.linear_matter_power(COSMO, k, a)
    assert np.all(np.isfinite(pk))
    assert np.shape(pk) == np.shape(k)


def test_linear_matter_power_raises():
    cosmo = ccl.CosmologyVanillaLCDM(transfer_function=None)
    with pytest.raises(ccl.CCLError):
        ccl.linear_matter_power(cosmo, 1., 1.)


def test_nonlin_matter_power_raises():
    cosmo = ccl.CosmologyVanillaLCDM(matter_power_spectrum=None)
    with pytest.raises(ccl.CCLError):
        ccl.nonlin_matter_power(cosmo, 1., 1.)


def test_linear_power_raises():
    cosmo = ccl.CosmologyVanillaLCDM(transfer_function='bbks')
    with pytest.raises(KeyError):
        ccl.linear_power(cosmo, 1., 1., p_of_k_a='a:b')


def test_nonlin_power_raises():
    cosmo = ccl.CosmologyVanillaLCDM(transfer_function='bbks')
    with pytest.raises(KeyError):
        ccl.nonlin_power(cosmo, 1., 1., p_of_k_a='a:b')


@pytest.mark.parametrize('k', [
    1,
    1.0,
    [0.3, 0.5, 10],
    np.array([0.3, 0.5, 10])])
def test_nonlin_matter_power_smoke(k):
    a = 0.8
    pk = ccl.nonlin_matter_power(COSMO, k, a)
    assert np.all(np.isfinite(pk))
    assert np.shape(pk) == np.shape(k)


@pytest.mark.parametrize('r', [
    1,
    1.0,
    [0.3, 0.5, 10],
    np.array([0.3, 0.5, 10])])
def test_sigmaR_smoke(r):
    a = 0.8
    sig = ccl.sigmaR(COSMO, r, a)
    assert np.all(np.isfinite(sig))
    assert np.shape(sig) == np.shape(r)


@pytest.mark.parametrize('r', [
    1,
    1.0,
    [0.3, 0.5, 10],
    np.array([0.3, 0.5, 10])])
def test_sigmaV_smoke(r):
    a = 0.8
    sig = ccl.sigmaV(COSMO, r, a)
    assert np.all(np.isfinite(sig))
    assert np.shape(sig) == np.shape(r)


def test_sigma8_consistent():
    assert np.allclose(ccl.sigma8(COSMO), COSMO['sigma8'])
    assert np.allclose(ccl.sigmaR(COSMO, 8 / COSMO['h'], 1), COSMO['sigma8'])


@pytest.mark.parametrize('A', [
    1,
    1.0,
    [0.3, 0.5, 1],
    np.array([0.3, 0.5, 1])])
def test_kNL(A):
    knl = ccl.kNL(COSMO, A)
    assert np.all(np.isfinite(knl))
    assert np.shape(knl) == np.shape(A)


@pytest.mark.parametrize('tf,pk,m_nu', [
    # ('boltzmann_class', 'emu', 0.06), - this case is slow and not needed
    (None, 'emu', 0.06),
    ('bbks', 'emu', 0.06),
    ('eisenstein_hu', 'emu', 0.06),
])
def test_transfer_matter_power_nu_raises(tf, pk, m_nu):
    cosmo = ccl.Cosmology(
        Omega_c=0.27, Omega_b=0.045, h=0.67, sigma8=0.8, n_s=0.96,
        transfer_function=tf, matter_power_spectrum=pk, m_nu=m_nu)

    if tf is not None:
        with pytest.warns(CCLWarning):
            ccl.linear_matter_power(cosmo, 1, 1)

    with pytest.raises(CCLError):
        ccl.nonlin_matter_power(cosmo, 1, 1)


@pytest.mark.parametrize('tf', [
    'boltzmann_class', 'boltzmann_camb', 'boltzmann_isitgr'])
def test_power_sigma8norm_norms_consistent(tf):
    # make a cosmo with A_s
    cosmo = ccl.Cosmology(
        Omega_c=0.27, Omega_b=0.045, h=0.67, A_s=2e-9, n_s=0.96,
        transfer_function=tf)
    sigma8 = ccl.sigma8(cosmo)

    # remake same but now give sigma8
    cosmo_s8 = ccl.Cosmology(
        Omega_c=0.27, Omega_b=0.045, h=0.67, sigma8=sigma8, n_s=0.96,
        transfer_function=tf)

    # make sure they come out the same-ish
    assert np.allclose(ccl.sigma8(cosmo), ccl.sigma8(cosmo_s8))

    # and that the power spectra look right
    a = 0.8
    gfac = (
        ccl.growth_factor(cosmo, a) / ccl.growth_factor(cosmo_s8, a))**2
    pk_rat = (
        ccl.linear_matter_power(cosmo, 1e-4, a) /
        ccl.linear_matter_power(cosmo_s8, 1e-4, a))
    assert np.allclose(pk_rat, gfac)


def test_input_lin_power_spectrum():
    # Setup
    cosmo = ccl.Cosmology(Omega_c=0.27, Omega_b=0.05, h=0.7, n_s=0.965,
                          A_s=2e-9)
    a_arr = np.linspace(0.1, 1.0, 50)
    chi_from_ccl = ccl.background.comoving_radial_distance(cosmo, a_arr)
    hoh0_from_ccl = ccl.background.h_over_h0(cosmo, a_arr)
    growth_from_ccl = ccl.background.growth_factor_unnorm(cosmo, a_arr)
    fgrowth_from_ccl = ccl.background.growth_rate(cosmo, a_arr)
    k_arr = np.logspace(np.log10(2e-4), np.log10(1), 1000)
    pk_arr = np.empty(shape=(len(a_arr), len(k_arr)))
    for i, a in enumerate(a_arr):
        pk_arr[i] = ccl.power.linear_matter_power(cosmo, k_arr, a)

    cosmo_input = ccl.CosmologyCalculator(
        Omega_c=0.27, Omega_b=0.05, h=0.7,
        n_s=0.965, A_s=2e-9,
        background={'a': a_arr,
                    'chi': chi_from_ccl,
                    'h_over_h0': hoh0_from_ccl},
        growth={'a': a_arr,
                'growth_factor': growth_from_ccl,
                'growth_rate': fgrowth_from_ccl},
        pk_linear={'a': a_arr, 'k': k_arr,
                   'delta_matter:delta_matter': pk_arr})

    pk_CCL_input = ccl.power.linear_matter_power(cosmo_input, k_arr, 0.5)
    pk_CCL = ccl.power.linear_matter_power(cosmo, k_arr, 0.5)

    assert np.allclose(pk_CCL_input, pk_CCL, atol=0., rtol=1e-5)

    # Test again with negative power spectrum (so it's not logscaled)
    cosmo_input = ccl.CosmologyCalculator(
        Omega_c=0.27, Omega_b=0.05, h=0.7,
        n_s=0.965, A_s=2e-9,
        background={'a': a_arr,
                    'chi': chi_from_ccl,
                    'h_over_h0': hoh0_from_ccl},
        growth={'a': a_arr,
                'growth_factor': growth_from_ccl,
                'growth_rate': fgrowth_from_ccl},
        pk_linear={'a': a_arr, 'k': k_arr,
                   'delta_matter:delta_matter': -pk_arr})

    pk_CCL_input = -ccl.power.linear_matter_power(cosmo_input, k_arr, 0.5)

    assert np.allclose(pk_CCL_input, pk_CCL, atol=0., rtol=1e-5)

    # Via `linear_power`
    cosmo_input = ccl.CosmologyCalculator(
        Omega_c=0.27, Omega_b=0.05, h=0.7,
        n_s=0.965, A_s=2e-9,
        background={'a': a_arr,
                    'chi': chi_from_ccl,
                    'h_over_h0': hoh0_from_ccl},
        growth={'a': a_arr,
                'growth_factor': growth_from_ccl,
                'growth_rate': fgrowth_from_ccl},
        pk_linear={'a': a_arr, 'k': k_arr,
                   'delta_matter:delta_matter': pk_arr,
                   'a:b': pk_arr})
    pk_CCL_input = ccl.power.linear_power(cosmo_input, k_arr, 0.5,
                                          p_of_k_a='a:b')
    assert np.allclose(pk_CCL_input, pk_CCL, atol=0., rtol=1e-5)


def test_input_linpower_raises():
    cosmo = ccl.Cosmology(Omega_c=0.27, Omega_b=0.05, h=0.7,
                          n_s=0.965, sigma8=0.8,
                          transfer_function='bbks')
    a_arr = np.linspace(0.1, 1.0, 50)
    k_arr = np.logspace(np.log10(2e-4), np.log10(1), 1000)
    pk_arr = np.array([ccl.power.linear_matter_power(cosmo, k_arr, a)
                       for a in a_arr])

    # Not a dictionary
    with pytest.raises(TypeError):
        ccl.CosmologyCalculator(
            Omega_c=0.27, Omega_b=0.05, h=0.7,
            n_s=0.965, sigma8=0.8,
            pk_linear=np.pi)

    # a not increasing
    with pytest.raises(ValueError):
        ccl.CosmologyCalculator(
            Omega_c=0.27, Omega_b=0.05, h=0.7,
            n_s=0.965, sigma8=0.8,
            pk_linear={'a': a_arr[::-1], 'k': k_arr,
                       'delta_matter:delta_matter': pk_arr})

    # Dm x Dm not present
    with pytest.raises(ValueError):
        ccl.CosmologyCalculator(
            Omega_c=0.27, Omega_b=0.05, h=0.7,
            n_s=0.965, sigma8=0.8,
            pk_linear={'a': a_arr, 'k': k_arr,
                       'delta_matter;delta_matter': pk_arr})

    # Non-parsable power spectrum
    with pytest.raises(ValueError):
        ccl.CosmologyCalculator(
            Omega_c=0.27, Omega_b=0.05, h=0.7,
            n_s=0.965, sigma8=0.8,
            pk_linear={'a': a_arr, 'k': k_arr,
                       'delta_matter:delta_matter': pk_arr,
                       'a;b': pk_arr})

    # Wrong shape
    with pytest.raises(ValueError):
        ccl.CosmologyCalculator(
            Omega_c=0.27, Omega_b=0.05, h=0.7,
            n_s=0.965, sigma8=0.8,
            pk_linear={'a': a_arr, 'k': k_arr,
                       'delta_matter:delta_matter': pk_arr,
                       'a:b': pk_arr[0]})

    # Check new power spectrum is stored
    cosmo_input = ccl.CosmologyCalculator(
        Omega_c=0.27, Omega_b=0.05, h=0.7,
        n_s=0.965, sigma8=0.8,
        pk_linear={'a': a_arr, 'k': k_arr,
                   'delta_matter:delta_matter': pk_arr,
                   'a:b': pk_arr})
    assert 'a:b' in cosmo_input._pk_lin
    assert cosmo_input.has_linear_power


def test_input_nonlinear_model():
    cosmo = ccl.Cosmology(Omega_c=0.27, Omega_b=0.05, h=0.7, n_s=0.965,
                          A_s=2e-9, transfer_function='boltzmann_class')
    a_arr = np.linspace(0.1, 1.0, 50)
    k_arr = np.logspace(np.log10(2e-4), np.log10(1), 1000)
    pk_arr = np.empty(shape=(len(a_arr), len(k_arr)))
    for i, a in enumerate(a_arr):
        pk_arr[i] = ccl.power.nonlin_matter_power(cosmo, k_arr, a)

    pk_CCL = ccl.power.nonlin_matter_power(cosmo, k_arr, 0.5)

    # Test again passing only linear Pk, but letting HALOFIT do its thing
    kl_arr = np.logspace(-4, 1, 1000)
    pkl_arr = np.array([ccl.power.linear_matter_power(cosmo, kl_arr, a)
                        for a in a_arr])
    cosmo_input = ccl.CosmologyCalculator(
        Omega_c=0.27, Omega_b=0.05, h=0.7,
        n_s=0.965, A_s=2e-9,
        pk_linear={'a': a_arr, 'k': kl_arr,
                   'delta_matter:delta_matter': pkl_arr},
        nonlinear_model='halofit')

    pk_CCL_input = ccl.power.nonlin_matter_power(cosmo_input, k_arr, 0.5)

    assert np.allclose(pk_CCL_input, pk_CCL, atol=0., rtol=1e-5)

    # Test extra power spectrum
    kl_arr = np.logspace(-4, 1, 1000)
    pkl_arr = np.array([ccl.power.linear_matter_power(cosmo, kl_arr, a)
                        for a in a_arr])
    cosmo_input = ccl.CosmologyCalculator(
        Omega_c=0.27, Omega_b=0.05, h=0.7,
        n_s=0.965, A_s=2e-9,
        pk_linear={'a': a_arr, 'k': kl_arr,
                   'delta_matter:delta_matter': pkl_arr,
                   'a:b': pkl_arr},
        pk_nonlin={'a': a_arr, 'k': k_arr,
                   'delta_matter:delta_matter': -pk_arr},
        nonlinear_model='halofit')

    pk_CCL_input = cosmo_input.get_nonlin_power('a:b').eval(k_arr,
                                                            0.5,
                                                            cosmo_input)
    assert np.allclose(pk_CCL_input, pk_CCL, atol=0., rtol=1e-5)

    # Via `nonlin_power`
    pk_CCL_input = ccl.power.nonlin_power(cosmo_input, k_arr, 0.5,
                                          p_of_k_a='a:b')
    assert np.allclose(pk_CCL_input, pk_CCL, atol=0., rtol=1e-5)

    # Use dictionary
    cosmo_input = ccl.CosmologyCalculator(
        Omega_c=0.27, Omega_b=0.05, h=0.7,
        n_s=0.965, A_s=2e-9,
        pk_linear={'a': a_arr, 'k': kl_arr,
                   'delta_matter:delta_matter': pkl_arr,
                   'a:b': pkl_arr, 'c:d': pkl_arr},
        pk_nonlin={'a': a_arr, 'k': k_arr,
                   'delta_matter:delta_matter': -pk_arr},
        nonlinear_model={'a:b': 'halofit',
                         'c:d': None})
    pk_CCL_input = ccl.power.nonlin_power(cosmo_input, k_arr, 0.5,
                                          p_of_k_a='a:b')
    assert np.allclose(pk_CCL_input, pk_CCL, atol=0., rtol=1e-5)
    assert 'c:d' not in cosmo_input._pk_nl


def test_input_nonlin_power_spectrum():
    cosmo = ccl.Cosmology(Omega_c=0.27, Omega_b=0.05, h=0.7, n_s=0.965,
                          A_s=2e-9, transfer_function='boltzmann_class')
    a_arr = np.linspace(0.1, 1.0, 50)
    chi_from_ccl = ccl.background.comoving_radial_distance(cosmo, a_arr)
    hoh0_from_ccl = ccl.background.h_over_h0(cosmo, a_arr)
    growth_from_ccl = ccl.background.growth_factor_unnorm(cosmo, a_arr)
    fgrowth_from_ccl = ccl.background.growth_rate(cosmo, a_arr)
    k_arr = np.logspace(np.log10(2e-4), np.log10(1), 1000)
    pk_arr = np.empty(shape=(len(a_arr), len(k_arr)))
    for i, a in enumerate(a_arr):
        pk_arr[i] = ccl.power.nonlin_matter_power(cosmo, k_arr, a)

    cosmo_input = ccl.CosmologyCalculator(
        Omega_c=0.27, Omega_b=0.05, h=0.7,
        n_s=0.965, A_s=2e-9,
        background={'a': a_arr,
                    'chi': chi_from_ccl,
                    'h_over_h0': hoh0_from_ccl},
        growth={'a': a_arr,
                'growth_factor': growth_from_ccl,
                'growth_rate': fgrowth_from_ccl},
        pk_nonlin={'a': a_arr, 'k': k_arr,
                   'delta_matter:delta_matter': pk_arr})

    pk_CCL_input = ccl.power.nonlin_matter_power(cosmo_input, k_arr, 0.5)
    pk_CCL = ccl.power.nonlin_matter_power(cosmo, k_arr, 0.5)

    assert np.allclose(pk_CCL_input, pk_CCL, atol=0., rtol=1e-5)

    # Test again with negative power spectrum (so it's not logscaled)
    cosmo_input = ccl.CosmologyCalculator(
        Omega_c=0.27, Omega_b=0.05, h=0.7,
        n_s=0.965, A_s=2e-9,
        background={'a': a_arr,
                    'chi': chi_from_ccl,
                    'h_over_h0': hoh0_from_ccl},
        growth={'a': a_arr,
                'growth_factor': growth_from_ccl,
                'growth_rate': fgrowth_from_ccl},
        pk_nonlin={'a': a_arr, 'k': k_arr,
                   'delta_matter:delta_matter': -pk_arr})

    pk_CCL_input = -ccl.power.nonlin_matter_power(cosmo_input, k_arr, 0.5)

    assert np.allclose(pk_CCL_input, pk_CCL, atol=0., rtol=1e-5)


def test_input_nonlinear_model_raises():
    cosmo = ccl.Cosmology(Omega_c=0.27, Omega_b=0.05, h=0.7,
                          n_s=0.965, sigma8=0.8,
                          transfer_function='bbks')
    a_arr = np.linspace(0.1, 1.0, 50)
    k_arr = np.logspace(np.log10(2e-4), np.log10(1), 1000)
    pkl_arr = np.array([ccl.power.linear_matter_power(cosmo, k_arr, a)
                        for a in a_arr])

    # If no non-linear model provided, delta_matter:delta_matter
    # should be there.
    with pytest.raises(ValueError):
        ccl.CosmologyCalculator(
            Omega_c=0.27, Omega_b=0.05, h=0.7,
            n_s=0.965, sigma8=0.8,
            pk_nonlin={'a': a_arr, 'k': k_arr,
                       'a:b': pkl_arr})

    with pytest.raises(TypeError):
        ccl.CosmologyCalculator(
            Omega_c=0.27, Omega_b=0.05, h=0.7,
            n_s=0.965, sigma8=0.8,
            pk_linear={'a': a_arr, 'k': k_arr,
                       'delta_matter:delta_matter': pkl_arr},
            nonlinear_model=np.pi)

    with pytest.raises(ValueError):
        ccl.CosmologyCalculator(
            Omega_c=0.27, Omega_b=0.05, h=0.7,
            n_s=0.965, sigma8=0.8,
            nonlinear_model='halofit')

    with pytest.raises(KeyError):
        ccl.CosmologyCalculator(
            Omega_c=0.27, Omega_b=0.05, h=0.7,
            n_s=0.965, sigma8=0.8,
            pk_linear={'a': a_arr, 'k': k_arr,
                       'delta_matter:delta_matter': pkl_arr},
            nonlinear_model={'y:z': 'halofit'})

    with pytest.raises(ValueError):
        ccl.CosmologyCalculator(
            Omega_c=0.27, Omega_b=0.05, h=0.7,
            n_s=0.965, sigma8=0.8,
            pk_linear={'a': a_arr, 'k': k_arr,
                       'delta_matter:delta_matter': pkl_arr},
            nonlinear_model={'delta_matter:delta_matter': None})

    with pytest.raises(KeyError):
        ccl.CosmologyCalculator(
            Omega_c=0.27, Omega_b=0.05, h=0.7,
            n_s=0.965, sigma8=0.8,
            pk_linear={'a': a_arr, 'k': k_arr,
                       'delta_matter:delta_matter': pkl_arr},
            nonlinear_model={'delta_matter:delta_matter': 'hmcode'})


def test_input_nonlin_raises():
    cosmo = ccl.Cosmology(Omega_c=0.27, Omega_b=0.05, h=0.7,
                          n_s=0.965, sigma8=0.8,
                          transfer_function='bbks')
    a_arr = np.linspace(0.1, 1.0, 50)
    k_arr = np.logspace(np.log10(2e-4), np.log10(1), 1000)
    pkl_arr = np.array([ccl.power.linear_matter_power(cosmo, k_arr, a)
                        for a in a_arr])
    pk_arr = np.array([ccl.power.nonlin_matter_power(cosmo, k_arr, a)
                       for a in a_arr])

    # Not a dictionary
    with pytest.raises(TypeError):
        ccl.CosmologyCalculator(
            Omega_c=0.27, Omega_b=0.05, h=0.7,
            n_s=0.965, sigma8=0.8,
            pk_nonlin=np.pi)

    # k not present
    with pytest.raises(ValueError):
        ccl.CosmologyCalculator(
            Omega_c=0.27, Omega_b=0.05, h=0.7,
            n_s=0.965, sigma8=0.8,
            pk_nonlin={'a': a_arr, 'kk': k_arr,
                       'delta_matter;delta_matter': pk_arr})

    # a not increasing
    with pytest.raises(ValueError):
        ccl.CosmologyCalculator(
            Omega_c=0.27, Omega_b=0.05, h=0.7,
            n_s=0.965, sigma8=0.8,
            pk_nonlin={'a': a_arr[::-1], 'k': k_arr,
                       'delta_matter:delta_matter': pk_arr})

    # delta_matter:delta_matter not present
    with pytest.raises(ValueError):
        ccl.CosmologyCalculator(
            Omega_c=0.27, Omega_b=0.05, h=0.7,
            n_s=0.965, sigma8=0.8,
            pk_nonlin={'a': a_arr, 'k': k_arr,
                       'delta_matter;delta_matter': pk_arr})

    # Non-parsable power spectrum
    with pytest.raises(ValueError):
        ccl.CosmologyCalculator(
            Omega_c=0.27, Omega_b=0.05, h=0.7,
            n_s=0.965, sigma8=0.8,
            pk_nonlin={'a': a_arr, 'k': k_arr,
                       'delta_matter:delta_matter': pk_arr,
                       'a;b': pk_arr})

    # Wrong shape
    with pytest.raises(ValueError):
        ccl.CosmologyCalculator(
            Omega_c=0.27, Omega_b=0.05, h=0.7,
            n_s=0.965, sigma8=0.8,
            pk_nonlin={'a': a_arr, 'k': k_arr,
                       'delta_matter:delta_matter': pk_arr,
                       'a:b': pk_arr[0]})

    # Linear Pk not set for halofit
    with pytest.raises(ValueError):
        ccl.CosmologyCalculator(
            Omega_c=0.27, Omega_b=0.05, h=0.7,
            n_s=0.965, sigma8=0.8,
            nonlinear_model='halofit')

    # Check new power spectrum is stored
    cosmo_input = ccl.CosmologyCalculator(
        Omega_c=0.27, Omega_b=0.05, h=0.7,
        n_s=0.965, sigma8=0.8,
        pk_linear={'a': a_arr, 'k': k_arr,
                   'delta_matter:delta_matter': pkl_arr,
                   'a:b': pkl_arr},
        pk_nonlin={'a': a_arr, 'k': k_arr,
                   'delta_matter:delta_matter': pk_arr},
        nonlinear_model='halofit')
    assert 'a:b' in cosmo_input._pk_nl
    assert cosmo_input.has_nonlin_power


def test_camb_de_model():
    """Check that the dark energy model for CAMB has been properly defined."""
    with pytest.raises(ValueError):
        cosmo = ccl.CosmologyVanillaLCDM(
            transfer_function='boltzmann_camb',
            extra_parameters={"camb": {"dark_energy_model": "pf"}})
        ccl.linear_matter_power(cosmo, 1, 1)

    """Check that w is not less than -1, if the chosen dark energy model for
    CAMB is fluid."""
    with pytest.raises(ValueError):
        cosmo = ccl.CosmologyVanillaLCDM(
            transfer_function='boltzmann_camb', w0=-1, wa=-1)
        ccl.linear_matter_power(cosmo, 1, 1)

    """Check that ppf is running smoothly."""
    cosmo = ccl.CosmologyVanillaLCDM(
        transfer_function='boltzmann_camb', w0=-1, wa=-1,
        extra_parameters={"camb": {"dark_energy_model": "ppf"}})
    assert np.isfinite(ccl.linear_matter_power(cosmo, 1, 1))<|MERGE_RESOLUTION|>--- conflicted
+++ resolved
@@ -17,27 +17,16 @@
 def test_halomod_f2d_copy():
     from pyccl.pyutils import assert_warns
     mdef = ccl.halos.MassDef('vir', 'matter')
-<<<<<<< HEAD
-    hmf = ccl.halos.MassFuncSheth99(COSMO_HM, mass_def=mdef,
-=======
-    hmf = ccl.halos.MassFuncSheth99(mdef,
->>>>>>> 64756639
+    hmf = ccl.halos.MassFuncSheth99(mass_def=mdef,
                                     mass_def_strict=False,
                                     use_delta_c_fit=True)
     hbf = ccl.halos.HaloBiasSheth99(mass_def=mdef,
                                     mass_def_strict=False)
-<<<<<<< HEAD
     cc = ccl.halos.ConcentrationDuffy08(mass_def=mdef)
     prf = ccl.halos.HaloProfileNFW(c_m_relation=cc)
-    hmc = ccl.halos.HMCalculator(COSMO_HM, mass_function=hmf,
-                                 halo_bias=hbf, mass_def=mdef)
+    hmc = ccl.halos.HMCalculator(mass_function=hmf, halo_bias=hbf,
+                                 mass_def=mdef)
     pk2d = ccl.halos.halomod_Pk2D(COSMO_HM, hmc, prf, normprof=True)
-=======
-    cc = ccl.halos.ConcentrationDuffy08(mdef)
-    prf = ccl.halos.HaloProfileNFW(cc)
-    hmc = ccl.halos.HMCalculator(hmf, hbf, mdef)
-    pk2d = ccl.halos.halomod_Pk2D(COSMO_HM, hmc, prf, normprof1=True)
->>>>>>> 64756639
     psp_new = pk2d.psp
     # This just triggers the internal calculation
     pk_old = assert_warns(
@@ -72,25 +61,15 @@
 
     # New implementation
     mdef = ccl.halos.MassDef('vir', 'matter')
-<<<<<<< HEAD
-    hmf = ccl.halos.MassFuncSheth99(COSMO_HM, mass_def=mdef,
-=======
-    hmf = ccl.halos.MassFuncSheth99(mdef,
->>>>>>> 64756639
+    hmf = ccl.halos.MassFuncSheth99(mass_def=mdef,
                                     mass_def_strict=False,
                                     use_delta_c_fit=True)
     hbf = ccl.halos.HaloBiasSheth99(mass_def=mdef,
                                     mass_def_strict=False)
-<<<<<<< HEAD
     cc = ccl.halos.ConcentrationDuffy08(mass_def=mdef)
     prf = ccl.halos.HaloProfileNFW(c_m_relation=cc)
-    hmc = ccl.halos.HMCalculator(COSMO_HM, mass_function=hmf,
+    hmc = ccl.halos.HMCalculator(mass_function=hmf,
                                  halo_bias=hbf, mass_def=mdef)
-=======
-    cc = ccl.halos.ConcentrationDuffy08(mdef)
-    prf = ccl.halos.HaloProfileNFW(cc)
-    hmc = ccl.halos.HMCalculator(hmf, hbf, mdef)
->>>>>>> 64756639
     pkb = ccl.halos.halomod_power_spectrum(COSMO_HM, hmc, k, a,
                                            prf, normprof=True)
 
