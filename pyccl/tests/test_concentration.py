--- conflicted
+++ resolved
@@ -22,14 +22,8 @@
 
 def test_cM_default_mass_def():
     cM = ccl.halos.Concentration()
-<<<<<<< HEAD
-    assert cM.mass_def == MDEF
-    assert not cM._check_mass_def(MDEF)
-    assert MDEF == cM.mass_def
-=======
     assert cM.mdef == MDEF
     assert not cM._check_mdef(MDEF)
->>>>>>> 6a5d95d6
 
 
 @pytest.mark.parametrize('cM_class', CONCS)
