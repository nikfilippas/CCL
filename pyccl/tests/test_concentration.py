import numpy as np
import pytest
import pyccl as ccl
from pyccl.pyutils import CCLWarning


COSMO = ccl.Cosmology(
    Omega_c=0.27, Omega_b=0.045, h=0.67, sigma8=0.8, n_s=0.96,
    transfer_function='bbks', matter_power_spectrum='linear')
CONCS = [ccl.halos.ConcentrationDiemer15,
         ccl.halos.ConcentrationBhattacharya13,
         ccl.halos.ConcentrationPrada12,
         ccl.halos.ConcentrationKlypin11,
         ccl.halos.ConcentrationDuffy08,
         ccl.halos.ConcentrationIshiyama21,
         ccl.halos.ConcentrationConstant]
MS = [1E13, [1E12, 1E15], np.array([1E12, 1E15])]
# None of our concentration-mass relations
# are defined for FoF halos, or 400 critical.
MDEF = ccl.halos.MassDef('fof', 'matter')
M400 = ccl.halos.MassDef(400, 'critical')


def test_cM_default_mass_def():
    cM = ccl.halos.Concentration()
    assert cM.mass_def == MDEF
    assert not cM._check_mass_def(MDEF)
<<<<<<< HEAD
    assert MDEF == cM.mass_def
=======
    assert MDEF.__eq__(cM.mass_def)
>>>>>>> 6770a093


@pytest.mark.parametrize('cM_class', CONCS)
def test_cM_subclasses_smoke(cM_class):
    cM = cM_class()
    for m in MS:
        c = cM.get_concentration(COSMO, m, 0.9)
        assert np.all(np.isfinite(c))
        assert np.shape(c) == np.shape(m)


def test_cM_duffy_smoke():
    md = ccl.halos.MassDef('vir', 'critical')
    cM = ccl.halos.ConcentrationDuffy08(mass_def=md)
    for m in MS:
        c = cM.get_concentration(COSMO, m, 0.9)
        assert np.all(np.isfinite(c))
        assert np.shape(c) == np.shape(m)


@pytest.mark.parametrize('cM_class', CONCS[:-1])
def test_cM_mdef_raises(cM_class):
    # testing strings
    with pytest.raises(ValueError):
        cM_class(mass_def=MDEF)
    # testing numbers
    with pytest.raises(ValueError):
        cM_class(mass_def=M400)

    if cM_class.name == "Ishiyama21":
        with pytest.raises(ValueError):
            M500 = ccl.halos.MassDef500c()
            cM_class(mass_def=M500, Vmax=True)

        with pytest.raises(ValueError):
            M200 = ccl.halos.MassDef200m()
            cM_class(mass_def=M200)


@pytest.mark.parametrize('name', ['Duffy08', 'Diemer15'])
def test_cM_from_string(name):
    cM_class = ccl.halos.Concentration.from_name(name)
    cM = cM_class()
    for m in MS:
        c = cM.get_concentration(COSMO, m, 0.9)
        assert np.all(np.isfinite(c))
        assert np.shape(c) == np.shape(m)


def test_cM_from_string_raises():
    with pytest.raises(ValueError):
        ccl.halos.Concentration.from_name('Duffy09')


<<<<<<< HEAD
def test_from_name_depr():
    with pytest.warns(CCLWarning):
        c_1 = ccl.halos.concentration_from_name("Duffy08")()
    c_2 = ccl.halos.Concentration.from_name("Duffy08")()
    assert c_1.name == c_2.name
=======
def test_func_deprecated():
    with pytest.warns(ccl.CCLDeprecationWarning):
        c1 = ccl.halos.concentration_from_name("Duffy08")
    c2 = ccl.halos.Concentration.from_name("Duffy08")
    assert c1 == c2
>>>>>>> 6770a093
<|MERGE_RESOLUTION|>--- conflicted
+++ resolved
@@ -1,7 +1,6 @@
 import numpy as np
 import pytest
 import pyccl as ccl
-from pyccl.pyutils import CCLWarning
 
 
 COSMO = ccl.Cosmology(
@@ -25,11 +24,7 @@
     cM = ccl.halos.Concentration()
     assert cM.mass_def == MDEF
     assert not cM._check_mass_def(MDEF)
-<<<<<<< HEAD
     assert MDEF == cM.mass_def
-=======
-    assert MDEF.__eq__(cM.mass_def)
->>>>>>> 6770a093
 
 
 @pytest.mark.parametrize('cM_class', CONCS)
@@ -84,16 +79,8 @@
         ccl.halos.Concentration.from_name('Duffy09')
 
 
-<<<<<<< HEAD
-def test_from_name_depr():
-    with pytest.warns(CCLWarning):
-        c_1 = ccl.halos.concentration_from_name("Duffy08")()
-    c_2 = ccl.halos.Concentration.from_name("Duffy08")()
-    assert c_1.name == c_2.name
-=======
 def test_func_deprecated():
     with pytest.warns(ccl.CCLDeprecationWarning):
         c1 = ccl.halos.concentration_from_name("Duffy08")
     c2 = ccl.halos.Concentration.from_name("Duffy08")
-    assert c1 == c2
->>>>>>> 6770a093
+    assert c1 == c2