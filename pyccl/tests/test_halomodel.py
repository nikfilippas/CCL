import numpy as np
import pytest

import pyccl as ccl

with pytest.warns(ccl.CCLDeprecationWarning):
    COSMO = ccl.Cosmology(
        Omega_c=0.27, Omega_b=0.045, h=0.67, sigma8=0.8, n_s=0.96,
        transfer_function='bbks', matter_power_spectrum='linear',
        mass_function='shethtormen')


@pytest.mark.parametrize('k', [
    1,
    1.0,
    [0.3, 0.5, 10],
    np.array([0.3, 0.5, 10])])
@pytest.mark.parametrize('kind', ['one', 'two', 'total'])
def test_halomodel_power(k, kind):
    a = 0.8

    if kind == 'one':
        func = ccl.onehalo_matter_power
    elif kind == 'two':
        func = ccl.twohalo_matter_power
    else:
        func = ccl.halomodel_matter_power

    with pytest.warns(ccl.CCLDeprecationWarning):
        pk = func(COSMO, k, a)
    assert np.all(np.isfinite(pk))
    assert np.shape(k) == np.shape(pk)


@pytest.mark.parametrize('m', [
    1e14,
    int(1e14),
    [1e14, 1e15],
    np.array([1e14, 1e15])])
def test_halo_concentration(m):
    a = 0.8
    # Deprecated.
    with pytest.warns(ccl.CCLDeprecationWarning):
        c = ccl.halo_concentration(COSMO, m, a)
    assert np.all(np.isfinite(c))
    assert np.shape(c) == np.shape(m)


def get_pk_new(mf, c, cosmo, a, k, get_1h, get_2h):
    mdef = ccl.halos.MassDef('vir', 'matter')
    if mf == 'shethtormen':
<<<<<<< HEAD
        hmf = ccl.halos.MassFuncSheth99(mass_def=mdef,
                                        mass_def_strict=False,
                                        use_delta_c_fit=True)
        hbf = ccl.halos.HaloBiasSheth99(mass_def=mdef,
                                        mass_def_strict=False)
    elif mf == 'tinker10':
        hmf = ccl.halos.MassFuncTinker10(mass_def=mdef,
                                         mass_def_strict=False)
        hbf = ccl.halos.HaloBiasTinker10(mass_def=mdef,
                                         mass_def_strict=False)
=======
        hmf = ccl.halos.MassFuncSheth99(
            mass_def=mdef, mass_def_strict=False, use_delta_c_fit=True)
        hbf = ccl.halos.HaloBiasSheth99(mass_def=mdef, mass_def_strict=False)
    elif mf == 'tinker10':
        hmf = ccl.halos.MassFuncTinker10(mass_def=mdef, mass_def_strict=False)
        hbf = ccl.halos.HaloBiasTinker10(mass_def=mdef, mass_def_strict=False)
>>>>>>> 6770a093

    if c == 'constant_concentration':
        cc = ccl.halos.ConcentrationConstant(4., mass_def=mdef)
    elif c == 'duffy2008':
        cc = ccl.halos.ConcentrationDuffy08(mass_def=mdef)
    elif c == 'bhattacharya2011':
        cc = ccl.halos.ConcentrationBhattacharya13(mass_def=mdef)
    prf = ccl.halos.HaloProfileNFW(c_m_relation=cc)
    hmc = ccl.halos.HMCalculator(mass_function=hmf, halo_bias=hbf,
                                 mass_def=mdef)
    p = ccl.halos.halomod_power_spectrum(cosmo, hmc, k, a,
                                         prf, normprof=True,
                                         get_1h=get_1h,
                                         get_2h=get_2h)
    return p


@pytest.mark.parametrize('mf_c', [['shethtormen', 'bhattacharya2011'],
                                  ['shethtormen', 'duffy2008'],
                                  ['shethtormen', 'constant_concentration'],
                                  ['tinker10', 'constant_concentration']])
def test_halomodel_choices_smoke(mf_c):
    mf, c = mf_c
    with pytest.warns(ccl.CCLDeprecationWarning):
        cosmo = ccl.Cosmology(
            Omega_c=0.27, Omega_b=0.045, h=0.67, sigma8=0.8, n_s=0.96,
            transfer_function='bbks', matter_power_spectrum='linear',
            mass_function=mf, halo_concentration=c)
    a = 0.8
    k = np.geomspace(1E-2, 1, 10)
    # Deprecated
    # TODO: Convert this and other places to using the non-deprecated syntax
    # Or, since this wasn't already done, maybe this is a useful convenience
    # function?
    with pytest.warns(ccl.CCLDeprecationWarning):
        p = ccl.twohalo_matter_power(cosmo, k, a)
    pb = get_pk_new(mf, c, cosmo, a, k, False, True)

    assert np.all(np.isfinite(p))
    assert np.allclose(p, pb)


def test_halomodel_choices_raises():
    with pytest.warns(ccl.CCLDeprecationWarning):
        cosmo = ccl.Cosmology(
            Omega_c=0.27, Omega_b=0.045, h=0.67, sigma8=0.8, n_s=0.96,
            transfer_function='bbks', matter_power_spectrum='linear',
            mass_function='tinker')
    a = 0.8
    k = np.geomspace(1E-2, 1, 10)

    with pytest.raises(ValueError):
        with pytest.warns(ccl.CCLDeprecationWarning):
            ccl.twohalo_matter_power(cosmo, k, a)


def test_halomodel_power_consistent():
    a = 0.8
    k = np.logspace(-1, 1, 10)
    # These are all deprecated.
    with pytest.warns(ccl.CCLDeprecationWarning):
        tot = ccl.halomodel_matter_power(COSMO, k, a)
    with pytest.warns(ccl.CCLDeprecationWarning):
        one = ccl.onehalo_matter_power(COSMO, k, a)
    with pytest.warns(ccl.CCLDeprecationWarning):
        two = ccl.twohalo_matter_power(COSMO, k, a)

    assert np.allclose(one + two, tot)<|MERGE_RESOLUTION|>--- conflicted
+++ resolved
@@ -49,25 +49,12 @@
 def get_pk_new(mf, c, cosmo, a, k, get_1h, get_2h):
     mdef = ccl.halos.MassDef('vir', 'matter')
     if mf == 'shethtormen':
-<<<<<<< HEAD
-        hmf = ccl.halos.MassFuncSheth99(mass_def=mdef,
-                                        mass_def_strict=False,
-                                        use_delta_c_fit=True)
-        hbf = ccl.halos.HaloBiasSheth99(mass_def=mdef,
-                                        mass_def_strict=False)
-    elif mf == 'tinker10':
-        hmf = ccl.halos.MassFuncTinker10(mass_def=mdef,
-                                         mass_def_strict=False)
-        hbf = ccl.halos.HaloBiasTinker10(mass_def=mdef,
-                                         mass_def_strict=False)
-=======
         hmf = ccl.halos.MassFuncSheth99(
             mass_def=mdef, mass_def_strict=False, use_delta_c_fit=True)
         hbf = ccl.halos.HaloBiasSheth99(mass_def=mdef, mass_def_strict=False)
     elif mf == 'tinker10':
         hmf = ccl.halos.MassFuncTinker10(mass_def=mdef, mass_def_strict=False)
         hbf = ccl.halos.HaloBiasTinker10(mass_def=mdef, mass_def_strict=False)
->>>>>>> 6770a093
 
     if c == 'constant_concentration':
         cc = ccl.halos.ConcentrationConstant(4., mass_def=mdef)
