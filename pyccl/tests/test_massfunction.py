import numpy as np
import pytest
import pyccl as ccl
from pyccl.pyutils import CCLWarning


COSMO = ccl.Cosmology(
    Omega_c=0.27, Omega_b=0.045, h=0.67, sigma8=0.8, n_s=0.96,
    transfer_function='bbks', matter_power_spectrum='halofit')
MS = [1E13, [1E12, 1E15], np.array([1E12, 1E15])]
MF_EQUIV = {'tinker10': 'Tinker10',
            'tinker': 'Tinker08',
            'watson': 'Watson13',
            'shethtormen': 'Sheth99',
            'angulo': 'Angulo12'}
MF_TYPES = sorted(list(MF_EQUIV.keys()))


@pytest.mark.parametrize('mf_type', MF_TYPES)
def test_massfunc_models_smoke(mf_type):
<<<<<<< HEAD
    from pyccl.pyutils import assert_warns
    cosmo = ccl.Cosmology(
        Omega_c=0.27, Omega_b=0.045, h=0.67, sigma8=0.8, n_s=0.96,
        transfer_function='bbks', matter_power_spectrum='linear',
        mass_function=mf_type)
=======
    with pytest.warns(ccl.CCLDeprecationWarning):
        cosmo = ccl.Cosmology(
            Omega_c=0.27, Omega_b=0.045, h=0.67, sigma8=0.8, n_s=0.96,
            transfer_function='bbks', matter_power_spectrum='linear',
            mass_function=mf_type)
>>>>>>> 6770a093
    hmf_cls = ccl.halos.MassFunc.from_name(MF_EQUIV[mf_type])
    hmf = hmf_cls()
    for m in MS:
        # Deprecated
        with pytest.warns(ccl.CCLDeprecationWarning):
            nm_old = ccl.massfunc(cosmo, m, 1.)
        nm_new = hmf.get_mass_function(cosmo, m, 1.)
        assert np.all(np.isfinite(nm_old))
        assert np.shape(nm_old) == np.shape(m)
        assert np.all(np.array(nm_old) ==
                      np.array(nm_new))


@pytest.mark.parametrize('mf_type', ['tinker10', 'shethtormen'])
def test_halo_bias_models_smoke(mf_type):
<<<<<<< HEAD
    from pyccl.pyutils import assert_warns
    cosmo = ccl.Cosmology(
        Omega_c=0.27, Omega_b=0.045, h=0.67, sigma8=0.8, n_s=0.96,
        transfer_function='bbks', matter_power_spectrum='linear',
        mass_function=mf_type)
=======
    with pytest.warns(ccl.CCLDeprecationWarning):
        cosmo = ccl.Cosmology(
            Omega_c=0.27, Omega_b=0.045, h=0.67, sigma8=0.8, n_s=0.96,
            transfer_function='bbks', matter_power_spectrum='linear',
            mass_function=mf_type)
>>>>>>> 6770a093
    hbf_cls = ccl.halos.HaloBias.from_name(MF_EQUIV[mf_type])
    hbf = hbf_cls()
    for m in MS:
        # Deprecated
        with pytest.warns(ccl.CCLDeprecationWarning):
            bm_old = ccl.halo_bias(cosmo, m, 1.)
        bm_new = hbf.get_halo_bias(cosmo, m, 1.)
        assert np.all(np.isfinite(bm_old))
        assert np.shape(bm_old) == np.shape(m)
        assert np.all(np.array(bm_old) ==
                      np.array(bm_new))


@pytest.mark.parametrize('m', [
    1e14,
    int(1e14),
    [1e14, 1e15],
    np.array([1e14, 1e15])])
def test_massfunc_smoke(m):
    a = 0.8
    mf = ccl.halos.MassFuncTinker10().get_mass_function(COSMO, m, a)
    assert np.all(np.isfinite(mf))
    assert np.shape(mf) == np.shape(m)


@pytest.mark.parametrize('m', [
    1e14,
    int(1e14),
    [1e14, 1e15],
    np.array([1e14, 1e15])])
def test_massfunc_m2r_smoke(m):
    # Deprecated
    # TODO: switch to mass2radius_lagrangian
    with pytest.warns(ccl.CCLDeprecationWarning):
        r = ccl.massfunc_m2r(COSMO, m)
    assert np.all(np.isfinite(r))
    assert np.shape(r) == np.shape(m)


@pytest.mark.parametrize('m', [
    1e14,
    int(1e14),
    [1e14, 1e15],
    np.array([1e14, 1e15])])
def test_sigmaM_smoke(m):
    a = 0.8
    s = ccl.sigmaM(COSMO, m, a)
    assert np.all(np.isfinite(s))
    assert np.shape(s) == np.shape(m)


@pytest.mark.parametrize('m', [
    1e14,
    int(1e14),
    [1e14, 1e15],
    np.array([1e14, 1e15])])
def test_halo_bias_smoke(m):
    a = 0.8
    # Deprecated
    # TODO: switch to HaloBias
    with pytest.warns(ccl.CCLDeprecationWarning):
        b = ccl.halo_bias(COSMO, m, a)
    assert np.all(np.isfinite(b))
    assert np.shape(b) == np.shape(m)


def test_from_name_depr():
    with pytest.warns(CCLWarning):
        mf_1 = ccl.halos.mass_function_from_name("Tinker08")()
    mf_2 = ccl.halos.MassFunc.from_name("Tinker08")()
    assert mf_1.name == mf_2.name<|MERGE_RESOLUTION|>--- conflicted
+++ resolved
@@ -18,19 +18,11 @@
 
 @pytest.mark.parametrize('mf_type', MF_TYPES)
 def test_massfunc_models_smoke(mf_type):
-<<<<<<< HEAD
-    from pyccl.pyutils import assert_warns
-    cosmo = ccl.Cosmology(
-        Omega_c=0.27, Omega_b=0.045, h=0.67, sigma8=0.8, n_s=0.96,
-        transfer_function='bbks', matter_power_spectrum='linear',
-        mass_function=mf_type)
-=======
     with pytest.warns(ccl.CCLDeprecationWarning):
         cosmo = ccl.Cosmology(
             Omega_c=0.27, Omega_b=0.045, h=0.67, sigma8=0.8, n_s=0.96,
             transfer_function='bbks', matter_power_spectrum='linear',
             mass_function=mf_type)
->>>>>>> 6770a093
     hmf_cls = ccl.halos.MassFunc.from_name(MF_EQUIV[mf_type])
     hmf = hmf_cls()
     for m in MS:
@@ -46,19 +38,11 @@
 
 @pytest.mark.parametrize('mf_type', ['tinker10', 'shethtormen'])
 def test_halo_bias_models_smoke(mf_type):
-<<<<<<< HEAD
-    from pyccl.pyutils import assert_warns
-    cosmo = ccl.Cosmology(
-        Omega_c=0.27, Omega_b=0.045, h=0.67, sigma8=0.8, n_s=0.96,
-        transfer_function='bbks', matter_power_spectrum='linear',
-        mass_function=mf_type)
-=======
     with pytest.warns(ccl.CCLDeprecationWarning):
         cosmo = ccl.Cosmology(
             Omega_c=0.27, Omega_b=0.045, h=0.67, sigma8=0.8, n_s=0.96,
             transfer_function='bbks', matter_power_spectrum='linear',
             mass_function=mf_type)
->>>>>>> 6770a093
     hbf_cls = ccl.halos.HaloBias.from_name(MF_EQUIV[mf_type])
     hbf = hbf_cls()
     for m in MS:
