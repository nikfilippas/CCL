--- conflicted
+++ resolved
@@ -7,19 +7,11 @@
     Omega_c=0.27, Omega_b=0.045, h=0.67, sigma8=0.8, n_s=0.96,
     transfer_function='bbks', matter_power_spectrum='linear')
 M200 = ccl.halos.MassDef200m()
-<<<<<<< HEAD
-HMF = ccl.halos.MassFuncTinker10(COSMO, mass_def=M200)
-HBF = ccl.halos.HaloBiasTinker10(COSMO, mass_def=M200)
+HMF = ccl.halos.MassFuncTinker10(mass_def=M200)
+HBF = ccl.halos.HaloBiasTinker10(mass_def=M200)
 CONC = ccl.halos.ConcentrationDuffy08(mass_def=M200)
 P1 = ccl.halos.HaloProfileNFW(c_m_relation=CONC, fourier_analytic=True)
 P2 = ccl.halos.HaloProfileHOD(c_m_relation=CONC)
-=======
-HMF = ccl.halos.MassFuncTinker10(mass_def=M200)
-HBF = ccl.halos.HaloBiasTinker10(mass_def=M200)
-P1 = ccl.halos.HaloProfileNFW(ccl.halos.ConcentrationDuffy08(M200),
-                              fourier_analytic=True)
-P2 = ccl.halos.HaloProfileHOD(ccl.halos.ConcentrationDuffy08(M200))
->>>>>>> 64756639
 P3 = ccl.halos.HaloProfilePressureGNFW()
 P4 = P1
 Pneg = ccl.halos.HaloProfilePressureGNFW(P0=-1)
@@ -83,14 +75,9 @@
                            'p3': P3, 'p4': P4, 'cv34': PKC,
                            'norm': True}],)
 def test_tkk1h_smoke(pars):
-<<<<<<< HEAD
-    hmc = ccl.halos.HMCalculator(COSMO, mass_function=HMF,
+    hmc = ccl.halos.HMCalculator(mass_function=HMF,
                                  halo_bias=HBF, mass_def=M200,
                                  nlM=2)
-=======
-    hmc = ccl.halos.HMCalculator(HMF, HBF, mass_def=M200,
-                                 nlog10M=2)
->>>>>>> 64756639
 
     def f(k, a):
         return ccl.halos.halomod_trispectrum_1h(COSMO, hmc, k, a,
@@ -108,12 +95,8 @@
 
 
 def test_tkk1h_tk3d():
-<<<<<<< HEAD
-    hmc = ccl.halos.HMCalculator(COSMO, mass_function=HMF,
+    hmc = ccl.halos.HMCalculator(mass_function=HMF,
                                  halo_bias=HBF, mass_def=M200)
-=======
-    hmc = ccl.halos.HMCalculator(HMF, HBF, mass_def=M200)
->>>>>>> 64756639
     k_arr = KK
     a_arr = np.array([0.1, 0.4, 0.7, 1.0])
     tkk_arr = ccl.halos.halomod_trispectrum_1h(COSMO, hmc, k_arr, a_arr,
@@ -163,12 +146,8 @@
 def test_tkk1h_errors():
     from pyccl.pyutils import assert_warns
 
-<<<<<<< HEAD
-    hmc = ccl.halos.HMCalculator(COSMO, mass_function=HMF,
+    hmc = ccl.halos.HMCalculator(mass_function=HMF,
                                  halo_bias=HBF, mass_def=M200)
-=======
-    hmc = ccl.halos.HMCalculator(HMF, HBF, mass_def=M200)
->>>>>>> 64756639
     k_arr = KK
     a_arr = np.array([0.1, 0.4, 0.7, 1.0])
 
