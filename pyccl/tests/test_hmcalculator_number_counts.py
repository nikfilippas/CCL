--- conflicted
+++ resolved
@@ -125,13 +125,7 @@
     mmax = 1e15
 
     hmc = ccl.halos.HMCalculator(
-<<<<<<< HEAD
-        mass_function=hmf,
-        halo_bias=hbf,
-        mass_def=mdef,
-=======
         mass_function=hmf, halo_bias=hbf, mass_def=mdef,
->>>>>>> 6770a093
         lM_min=np.log10(mmin),
         lM_max=np.log10(mmax),
         integration_method_M='spline')
