import numpy as np
import pytest
from numpy.testing import assert_raises
import pyccl as ccl


NCHI = 100
CHIMIN = 100.
CHIMAX = 1000.
COSMO = ccl.CosmologyVanillaLCDM(transfer_function='bbks')


def tkkaf(k1, k2, a, alpha=1., beta=1.):
    return 1./(k1**alpha*k2**beta)


def get_tk3d(alpha=1, beta=1):
    a_arr = np.linspace(0.1, 1., 10)
    k_arr = np.geomspace(1E-4, 1E3, 10)
    tkka_arr = np.array([tkkaf(k_arr[None, :],
                               k_arr[:, None], a,
                               alpha, beta)
                         for a in a_arr])
    return ccl.Tk3D(a_arr=a_arr, lk_arr=np.log(k_arr),
                    tkk_arr=np.log(tkka_arr),
                    is_logt=True)


def pred_covar(l1, l2, alpha=1., beta=1.,
               prefac=1./(4*np.pi), chi_power=6):
    lfac = 1/((l1+0.5)**alpha*(l2+0.5)**beta)
    xpn = alpha+beta-chi_power+1
    chifac = (CHIMAX**xpn-CHIMIN**xpn)/xpn
    return lfac*chifac*prefac


def get_tracer():
    chis = np.linspace(CHIMIN, CHIMAX, NCHI)
    ws = np.ones(NCHI)
    t = ccl.Tracer()
    t.add_tracer(COSMO, kernel=(chis, ws))
    return t


@pytest.mark.parametrize("alpha,beta,typ", [(3., 3., 'SSC'),
                                            (3., 2., 'SSC'),
                                            (2., 3., 'SSC'),
                                            (2., 2., 'SSC'),
                                            (3., 3., 'cNG'),
                                            (2., 2., 'cNG'),
                                            (1., 2., 'cNG'),
                                            (2., 1., 'cNG')])
def test_cov_NG_sanity(alpha, beta, typ):
    # Compares covariance against analytical prediction
    tsp = get_tk3d(alpha, beta)
    tr = get_tracer()
    ls = np.array([2., 20., 200.])

    if typ == 'cNG':
        cov_p = pred_covar(ls[None, :], ls[:, None], alpha, beta)

<<<<<<< HEAD
    cov = ccl.angular_cl_cov_cNG(COSMO, tr, tr, ell=ls, t_of_kk_a=tsp)
    assert np.all(np.fabs(cov/cov_p-1).flatten() < 1E-5)

    # Spline integration (fast but inaccurate)
    cov = ccl.angular_cl_cov_cNG(COSMO, tr, tr, ell=ls, t_of_kk_a=tsp,
                                 integration_method='spline')
    assert np.all(np.fabs(cov/cov_p-1).flatten() < 4E-2)

    # Different tracers
    cov = ccl.angular_cl_cov_cNG(COSMO, tr, tr, ell=ls, t_of_kk_a=tsp,
                                 tracer3=tr, tracer4=tr)
    assert np.all(np.fabs(cov/cov_p-1).flatten() < 1E-5)

    # Different ells
    cov = np.array([ccl.angular_cl_cov_cNG(COSMO, tr, tr, ell=ls,
                                           t_of_kk_a=tsp, ell2=l)
=======
        def cov_f(ll, **kwargs):
            return ccl.angular_cl_cov_cNG(COSMO, tr, tr, ll, tsp, **kwargs)
    elif typ == 'SSC':
        a_s = np.linspace(0.1, 1., 1024)
        s2b = np.ones_like(a_s)
        cov_p = pred_covar(ls[None, :], ls[:, None], alpha, beta,
                           prefac=1., chi_power=4)

        def cov_f(ll, **kwargs):
            return ccl.angular_cl_cov_SSC(COSMO, tr, tr, ll, tsp,
                                          sigma2_B=(a_s, s2b), **kwargs)

    cov = cov_f(ls)
    assert np.all(np.fabs(cov/cov_p-1).flatten() < 1E-5)

    # Spline integration (fast but inaccurate)
    cov = cov_f(ls, integration_method='spline')
    assert np.all(np.fabs(cov/cov_p-1).flatten() < 4E-2)

    # Different tracers
    cov = cov_f(ls, cltracer3=tr, cltracer4=tr)
    assert np.all(np.fabs(cov/cov_p-1).flatten() < 1E-5)

    # Different ells
    cov = np.array([cov_f(ls, ell2=l)
>>>>>>> e2873731
                    for l in ls])
    assert np.all(np.fabs(cov/cov_p-1).flatten() < 1E-5)

    # Different ells (transpose)
<<<<<<< HEAD
    cov = np.array([ccl.angular_cl_cov_cNG(COSMO, tr, tr, ell=l,
                                           t_of_kk_a=tsp, ell2=ls)
=======
    cov = np.array([cov_f(l, ell2=ls)
>>>>>>> e2873731
                    for l in ls]).T
    assert np.all(np.fabs(cov/cov_p-1).flatten() < 1E-5)

    # All scalars
<<<<<<< HEAD
    cov = np.array([[ccl.angular_cl_cov_cNG(COSMO, tr, tr, ell=l1,
                                            t_of_kk_a=tsp, ell2=l2)
=======
    cov = np.array([[cov_f(l1, ell2=l2)
>>>>>>> e2873731
                     for l1 in ls]
                    for l2 in ls])
    assert np.all(np.fabs(cov/cov_p-1).flatten() < 1E-5)


@pytest.mark.parametrize("typ", ['cNG', 'SSC'])
def test_cov_NG_errors(typ):
    if typ == 'cNG':
        cov_f = ccl.angular_cl_cov_cNG
    elif typ == 'SSC':
        cov_f = ccl.angular_cl_cov_SSC

    tsp = get_tk3d(1, 1)
    tr = get_tracer()
    ls = np.array([2., 20., 200.])

<<<<<<< HEAD
    assert_raises(ValueError, ccl.angular_cl_cov_cNG,
                  COSMO, tr, tr, ell=ls, t_of_kk_a=tsp,
                  integration_method='cag_cuad')

    assert_raises(TypeError, ccl.angular_cl_cov_cNG,
                  COSMO, tr, tr, ell=ls, tracer3=tr)

    assert_raises(TypeError, ccl.angular_cl_cov_cNG,
                  COSMO, tr, tr, ell=ls, t_of_kk_a=None)
=======
    assert_raises(ValueError, cov_f,
                  COSMO, tr, tr, ls, tsp,
                  integration_method='cag_cuad')

    assert_raises(ValueError, cov_f,
                  COSMO, tr, tr, ls, tr)


def test_Sigma2B():
    # Check projected variance calculation against
    # explicit integration
    from scipy.special import jv
    from scipy.integrate import simps

    fsky = 0.1
    # Default sampling
    a, s2b_a = ccl.sigma2_B_disc(COSMO, fsky=fsky)
    idx = (a > 0.5) & (a < 1)

    a_use = a[idx]
    # Input sampling
    s2b_b = ccl.sigma2_B_disc(COSMO, a=a_use, fsky=fsky)
    # Scalar input sampling
    s2b_c = np.array([ccl.sigma2_B_disc(COSMO, a=a, fsky=fsky)
                      for a in a_use])

    # Alternative calculation
    chis = ccl.comoving_radial_distance(COSMO, a_use)
    Rs = np.arccos(1-2*fsky)*chis

    def integrand(lk, a, R):
        k = np.exp(lk)
        x = k*R
        w = 2*jv(1, x)/x
        pk = ccl.linear_matter_power(COSMO, k, a)
        return w*w*k*k*pk/(2*np.pi)

    lk_arr = np.log(np.geomspace(1E-4, 1E1, 1024))
    s2b_d = np.array([simps(integrand(lk_arr, a, R), x=lk_arr)
                      for a, R in zip(a_use, Rs)])

    assert np.all(np.fabs(s2b_b/s2b_a[idx]-1) < 1E-10)
    assert np.all(np.fabs(s2b_c/s2b_a[idx]-1) < 1E-10)
    assert np.all(np.fabs(s2b_d/s2b_a[idx]-1) < 1E-3)

    # Check calculation based on mask Cls against the disc calculation
    ell = np.arange(1000)
    theta = np.arccos(1-2*fsky)
    kR = (ell+0.5)*theta
    mask_wl = (ell+0.5)/(2*np.pi) * (2*jv(1, kR)/(kR))**2

    a_use = np.array([0.2, 0.5, 1.0])
    s2b_e = ccl.sigma2_B_from_mask(COSMO, a=a_use, mask_wl=mask_wl)
    s2b_f = ccl.sigma2_B_disc(COSMO, a=a_use, fsky=fsky)
    assert np.all(np.fabs(s2b_e/s2b_f-1) < 1E-3)
>>>>>>> e2873731
<|MERGE_RESOLUTION|>--- conflicted
+++ resolved
@@ -59,26 +59,9 @@
     if typ == 'cNG':
         cov_p = pred_covar(ls[None, :], ls[:, None], alpha, beta)
 
-<<<<<<< HEAD
-    cov = ccl.angular_cl_cov_cNG(COSMO, tr, tr, ell=ls, t_of_kk_a=tsp)
-    assert np.all(np.fabs(cov/cov_p-1).flatten() < 1E-5)
-
-    # Spline integration (fast but inaccurate)
-    cov = ccl.angular_cl_cov_cNG(COSMO, tr, tr, ell=ls, t_of_kk_a=tsp,
-                                 integration_method='spline')
-    assert np.all(np.fabs(cov/cov_p-1).flatten() < 4E-2)
-
-    # Different tracers
-    cov = ccl.angular_cl_cov_cNG(COSMO, tr, tr, ell=ls, t_of_kk_a=tsp,
-                                 tracer3=tr, tracer4=tr)
-    assert np.all(np.fabs(cov/cov_p-1).flatten() < 1E-5)
-
-    # Different ells
-    cov = np.array([ccl.angular_cl_cov_cNG(COSMO, tr, tr, ell=ls,
-                                           t_of_kk_a=tsp, ell2=l)
-=======
         def cov_f(ll, **kwargs):
-            return ccl.angular_cl_cov_cNG(COSMO, tr, tr, ll, tsp, **kwargs)
+            return ccl.angular_cl_cov_cNG(COSMO, tr, tr, ell=ll,
+                                          t_of_kk_a=tsp, **kwargs)
     elif typ == 'SSC':
         a_s = np.linspace(0.1, 1., 1024)
         s2b = np.ones_like(a_s)
@@ -102,27 +85,16 @@
 
     # Different ells
     cov = np.array([cov_f(ls, ell2=l)
->>>>>>> e2873731
                     for l in ls])
     assert np.all(np.fabs(cov/cov_p-1).flatten() < 1E-5)
 
     # Different ells (transpose)
-<<<<<<< HEAD
-    cov = np.array([ccl.angular_cl_cov_cNG(COSMO, tr, tr, ell=l,
-                                           t_of_kk_a=tsp, ell2=ls)
-=======
     cov = np.array([cov_f(l, ell2=ls)
->>>>>>> e2873731
                     for l in ls]).T
     assert np.all(np.fabs(cov/cov_p-1).flatten() < 1E-5)
 
     # All scalars
-<<<<<<< HEAD
-    cov = np.array([[ccl.angular_cl_cov_cNG(COSMO, tr, tr, ell=l1,
-                                            t_of_kk_a=tsp, ell2=l2)
-=======
     cov = np.array([[cov_f(l1, ell2=l2)
->>>>>>> e2873731
                      for l1 in ls]
                     for l2 in ls])
     assert np.all(np.fabs(cov/cov_p-1).flatten() < 1E-5)
@@ -139,23 +111,15 @@
     tr = get_tracer()
     ls = np.array([2., 20., 200.])
 
-<<<<<<< HEAD
-    assert_raises(ValueError, ccl.angular_cl_cov_cNG,
+    assert_raises(ValueError, cov_f,
                   COSMO, tr, tr, ell=ls, t_of_kk_a=tsp,
                   integration_method='cag_cuad')
 
-    assert_raises(TypeError, ccl.angular_cl_cov_cNG,
+    assert_raises(TypeError, cov_f,
                   COSMO, tr, tr, ell=ls, tracer3=tr)
 
-    assert_raises(TypeError, ccl.angular_cl_cov_cNG,
+    assert_raises(TypeError, cov_f,
                   COSMO, tr, tr, ell=ls, t_of_kk_a=None)
-=======
-    assert_raises(ValueError, cov_f,
-                  COSMO, tr, tr, ls, tsp,
-                  integration_method='cag_cuad')
-
-    assert_raises(ValueError, cov_f,
-                  COSMO, tr, tr, ls, tr)
 
 
 def test_Sigma2B():
@@ -204,5 +168,4 @@
     a_use = np.array([0.2, 0.5, 1.0])
     s2b_e = ccl.sigma2_B_from_mask(COSMO, a=a_use, mask_wl=mask_wl)
     s2b_f = ccl.sigma2_B_disc(COSMO, a=a_use, fsky=fsky)
-    assert np.all(np.fabs(s2b_e/s2b_f-1) < 1E-3)
->>>>>>> e2873731
+    assert np.all(np.fabs(s2b_e/s2b_f-1) < 1E-3)