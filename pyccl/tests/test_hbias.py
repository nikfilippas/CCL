import numpy as np
import pytest
import pyccl as ccl


COSMO = ccl.Cosmology(
    Omega_c=0.27, Omega_b=0.045, h=0.67, sigma8=0.8, n_s=0.96,
    transfer_function='bbks', matter_power_spectrum='linear')
HBFS = [ccl.halos.HaloBiasSheth99,
        ccl.halos.HaloBiasSheth01,
        ccl.halos.HaloBiasTinker10,
        ccl.halos.HaloBiasBhattacharya11]
MS = [1E13, [1E12, 1E15], np.array([1E12, 1E15])]
MFOF = ccl.halos.MassDef('fof', 'matter')
MVIR = ccl.halos.MassDef('vir', 'critical')
MDFS = [MVIR, MVIR, MFOF, MVIR]


@pytest.mark.parametrize('bM_class', HBFS)
def test_bM_subclasses_smoke(bM_class):
    bM = bM_class()
    for m in MS:
        b = bM.get_halo_bias(COSMO, m, 0.9)
        assert np.all(np.isfinite(b))
        assert np.shape(b) == np.shape(m)


@pytest.mark.parametrize('bM_pair', zip(HBFS, MDFS))
def test_bM_mdef_raises(bM_pair):
    bM_class, mdef = bM_pair
    with pytest.raises(ValueError):
<<<<<<< HEAD
        bM_class(COSMO, mass_def=mdef)


def test_bM_SO_allgood():
    bM = ccl.halos.HaloBiasTinker10(COSMO, mass_def=MVIR)
=======
        bM_class(mdef)


def test_bM_SO_allgood():
    bM = ccl.halos.HaloBiasTinker10(MVIR)
>>>>>>> 64756639
    for m in MS:
        b = bM.get_halo_bias(COSMO, m, 0.9)
        assert np.all(np.isfinite(b))
        assert np.shape(b) == np.shape(m)


@pytest.mark.parametrize('name', ['Tinker10', 'Sheth99'])
def test_bM_from_string(name):
    bM_class = ccl.halos.halo_bias_from_name(name)
    bM = bM_class()
    for m in MS:
        b = bM.get_halo_bias(COSMO, m, 0.9)
        assert np.all(np.isfinite(b))
        assert np.shape(b) == np.shape(m)


def test_bM_from_string_raises():
    with pytest.raises(ValueError):
        ccl.halos.halo_bias_from_name('Tinker11')


def test_bM_default():
    bM = ccl.halos.HaloBias()
    with pytest.raises(NotImplementedError):
        bM._get_bsigma(COSMO, 1., 1.)

    M_in = 1E12
    lM_out = bM._get_consistent_mass(COSMO,
                                     M_in, 1., bM.mass_def)
    assert np.fabs(np.log10(M_in) - lM_out) < 1E-10<|MERGE_RESOLUTION|>--- conflicted
+++ resolved
@@ -29,19 +29,11 @@
 def test_bM_mdef_raises(bM_pair):
     bM_class, mdef = bM_pair
     with pytest.raises(ValueError):
-<<<<<<< HEAD
-        bM_class(COSMO, mass_def=mdef)
+        bM_class(mass_def=mdef)
 
 
 def test_bM_SO_allgood():
-    bM = ccl.halos.HaloBiasTinker10(COSMO, mass_def=MVIR)
-=======
-        bM_class(mdef)
-
-
-def test_bM_SO_allgood():
-    bM = ccl.halos.HaloBiasTinker10(MVIR)
->>>>>>> 64756639
+    bM = ccl.halos.HaloBiasTinker10(mass_def=MVIR)
     for m in MS:
         b = bM.get_halo_bias(COSMO, m, 0.9)
         assert np.all(np.isfinite(b))
