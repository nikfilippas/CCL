import numpy as np
import pytest
import pyccl as ccl


COSMO = ccl.Cosmology(
    Omega_c=0.27, Omega_b=0.045, h=0.67, sigma8=0.8, n_s=0.96,
    transfer_function='bbks', matter_power_spectrum='linear')
M200 = ccl.halos.MassDef200m()
<<<<<<< HEAD
HMF = ccl.halos.MassFuncTinker10(COSMO, mass_def=M200)
HBF = ccl.halos.HaloBiasTinker10(COSMO, mass_def=M200)
CON = ccl.halos.ConcentrationDuffy08(mass_def=M200)
P1 = ccl.halos.HaloProfileNFW(c_m_relation=CON, fourier_analytic=True)
=======
HMF = ccl.halos.MassFuncTinker10(mass_def=M200)
HBF = ccl.halos.HaloBiasTinker10(mass_def=M200)
P1 = ccl.halos.HaloProfileNFW(ccl.halos.ConcentrationDuffy08(M200),
                              fourier_analytic=True)
>>>>>>> 64756639
P2 = P1
PKC = ccl.halos.Profile2pt()
KK = np.geomspace(1E-3, 10, 32)
MM = np.geomspace(1E11, 1E15, 16)
AA = 1.0
PK2D = ccl.Pk2D(cosmo=COSMO, pkfunc=lambda k, a: a / k)


def test_hmc_from_string_smoke():
    hmc0 = ccl.halos.HMCalculator(massfunc=HMF,
                                  hbias=HBF,
                                  mass_def=M200)
    # all strings
    hmc1 = ccl.halos.HMCalculator(massfunc="Tinker10",
                                  hbias="Tinker10",
                                  mass_def="200m")
    # no quality assurance of the following lines, because we
    # require an explicit type check, not an instance check (E721)
    assert type(hmc1._massfunc) == type(hmc0._massfunc)  # noqa
    assert type(hmc1._hbias) == type(hmc0._hbias)        # noqa
    assert type(hmc1._mdef) == type(hmc0._mdef)          # noqa

    # some strings
    hmc2 = ccl.halos.HMCalculator(massfunc=HMF,
                                  hbias="Tinker10",
                                  mass_def="vir")
    assert isinstance(hmc2._mdef, ccl.halos.MassDefVir)


def test_hmc_raises():
    with pytest.raises(TypeError):
        ccl.halos.HMCalculator(massfunc=None, hbias=HBF, mass_def=M200)
    with pytest.raises(TypeError):
        ccl.halos.HMCalculator(massfunc=HMF, hbias=None, mass_def=M200)
    with pytest.raises(TypeError):
        ccl.halos.HMCalculator(massfunc=HMF, hbias=HBF, mass_def=None)


def test_prof2pt_smoke():
    uk_NFW = P1.fourier(COSMO, KK, MM, AA,
                        mass_def=M200)
    uk_EIN = P2.fourier(COSMO, KK, MM, AA,
                        mass_def=M200)
    # Variance
    cv_NN = PKC.fourier_2pt(COSMO, KK, MM, AA, P1,
                            mass_def=M200)
    assert np.all(np.fabs((cv_NN - uk_NFW**2)) < 1E-10)

    # 2-point
    cv_NE = PKC.fourier_2pt(COSMO, KK, MM, AA, P1,
                            prof2=P2, mass_def=M200)
    assert np.all(np.fabs((cv_NE - uk_NFW * uk_EIN)) < 1E-10)


def test_prof2pt_errors():
    # Wrong first profile
    with pytest.raises(TypeError):
        PKC.fourier_2pt(COSMO, KK, MM, AA, None,
                        prof2=None, mass_def=M200)

    # Wrong second profile
    with pytest.raises(TypeError):
        PKC.fourier_2pt(COSMO, KK, MM, AA, P1,
                        prof2=M200, mass_def=M200)


def smoke_assert_pkhm_real(func):
    sizes = [(0, 0),
             (2, 0),
             (0, 2),
             (2, 3),
             (1, 3),
             (3, 1)]
    shapes = [(),
              (2,),
              (2,),
              (2, 3),
              (1, 3),
              (3, 1)]
    for (sa, sk), sh in zip(sizes, shapes):
        if sk == 0:
            k = 0.1
        else:
            k = np.logspace(-2., 0., sk)
        if sa == 0:
            a = 1.
        else:
            a = np.linspace(0.5, 1., sa)
        p = func(k, a)
        assert np.shape(p) == sh
        assert np.all(np.isfinite(p))


@pytest.mark.parametrize('norm', [True, False])
def test_pkhm_mean_profile_smoke(norm):
<<<<<<< HEAD
    hmc = ccl.halos.HMCalculator(COSMO, mass_function=HMF,
                                 halo_bias=HBF, mass_def=M200,
                                 nlM=2)
=======
    hmc = ccl.halos.HMCalculator(HMF, HBF, mass_def=M200,
                                 nlog10M=2)
>>>>>>> 64756639

    def f(k, a):
        return ccl.halos.halomod_mean_profile_1pt(COSMO, hmc, k, a,
                                                  P1, normprof=norm)
    smoke_assert_pkhm_real(f)


@pytest.mark.parametrize('norm', [True, False])
def test_pkhm_bias_smoke(norm):
<<<<<<< HEAD
    hmc = ccl.halos.HMCalculator(COSMO, mass_function=HMF,
                                 halo_bias=HBF, mass_def=M200,
                                 nlM=2)
=======
    hmc = ccl.halos.HMCalculator(HMF, HBF, mass_def=M200,
                                 nlog10M=2)
>>>>>>> 64756639

    def f(k, a):
        return ccl.halos.halomod_bias_1pt(COSMO, hmc, k, a,
                                          P1, normprof=norm)
    smoke_assert_pkhm_real(f)


@pytest.mark.parametrize('pars',
                         [{'cv': None, 'norm': True,
                           'pk': 'linear', 'h1': True,
                           'h2': True, 'itg': 'simpson',
                           'p2': None},
                          {'cv': PKC, 'norm': True,
                           'pk': 'linear', 'h1': True,
                           'h2': True, 'itg': 'simpson',
                           'p2': None},
                          {'cv': None, 'norm': False,
                           'pk': 'linear', 'h1': True,
                           'h2': True, 'itg': 'simpson',
                           'p2': None},
                          {'cv': None, 'norm': True,
                           'pk': 'nonlinear', 'h1': True,
                           'h2': True, 'itg': 'simpson',
                           'p2': None},
                          {'cv': None, 'norm': True,
                           'pk': PK2D, 'h1': True,
                           'h2': True, 'itg': 'simpson',
                           'p2': None},
                          {'cv': None, 'norm': True,
                           'pk': None, 'h1': True,
                           'h2': True, 'itg': 'simpson',
                           'p2': None},
                          {'cv': None, 'norm': True,
                           'pk': 'linear', 'h1': False,
                           'h2': True, 'itg': 'simpson',
                           'p2': None},
                          {'cv': None, 'norm': True,
                           'pk': 'linear', 'h1': True,
                           'h2': False, 'itg': 'simpson',
                           'p2': None},
                          {'cv': None, 'norm': True,
                           'pk': 'linear', 'h1': False,
                           'h2': False, 'itg': 'simpson',
                           'p2': None},
                          {'cv': None, 'norm': True,
                           'pk': 'linear', 'h1': True,
                           'h2': True, 'itg': 'spline',
                           'p2': None},
                          {'cv': None, 'norm': True,
                           'pk': 'linear', 'h1': True,
                           'h2': True, 'itg': 'simpson',
                           'p2': P2},
                          {'cv': None, 'norm': False,
                           'pk': 'linear', 'h1': True,
                           'h2': True, 'itg': 'simpson',
                           'p2': P2}])
def test_pkhm_pk_smoke(pars):
<<<<<<< HEAD
    hmc = ccl.halos.HMCalculator(COSMO, mass_function=HMF,
                                 halo_bias=HBF, mass_def=M200,
                                 nlM=2)
=======
    hmc = ccl.halos.HMCalculator(HMF, HBF, mass_def=M200,
                                 nlog10M=2)
>>>>>>> 64756639

    def f(k, a):
        return ccl.halos.halomod_power_spectrum(COSMO, hmc, k, a, P1,
                                                prof_2pt=pars['cv'],
                                                normprof=pars['norm'],
                                                normprof2=pars['norm'],
                                                p_of_k_a=pars['pk'],
                                                prof2=pars['p2'],
                                                get_1h=pars['h1'],
                                                get_2h=pars['h2'])
    smoke_assert_pkhm_real(f)


def test_pkhm_pk2d():
<<<<<<< HEAD
    hmc = ccl.halos.HMCalculator(COSMO, mass_function=HMF,
                                 halo_bias=HBF, mass_def=M200)
=======
    hmc = ccl.halos.HMCalculator(HMF, HBF, mass_def=M200)
>>>>>>> 64756639
    k_arr = KK
    a_arr = np.linspace(0.3, 1, 10)
    pk_arr = ccl.halos.halomod_power_spectrum(COSMO, hmc, k_arr, a_arr,
                                              P1, normprof=True,
                                              normprof2=True)

    # Input sampling
    pk2d = ccl.halos.halomod_Pk2D(COSMO, hmc, P1,
                                  lk_arr=np.log(k_arr),
                                  a_arr=a_arr, normprof=True)
    pk_arr_2 = np.array([pk2d.eval(k_arr, a, COSMO)
                         for a in a_arr])
    assert np.all(np.fabs((pk_arr / pk_arr_2 - 1)).flatten()
                  < 1E-4)

    # Standard sampling
    pk2d = ccl.halos.halomod_Pk2D(COSMO, hmc, P1,
                                  normprof=True)
    pk_arr_2 = np.array([pk2d.eval(k_arr, a, COSMO)
                         for a in a_arr])
    assert np.all(np.fabs((pk_arr / pk_arr_2 - 1)).flatten()
                  < 1E-4)

    # 1h/2h transition
    def alpha0(a):  # no smoothing
        return 1.

    def alpha1(a):
        return 0.7

    pk0 = ccl.halos.halomod_power_spectrum(COSMO, hmc, k_arr, a_arr, P1,
                                           normprof=True, normprof2=True,
                                           smooth_transition=None)
    pk1 = ccl.halos.halomod_power_spectrum(COSMO, hmc, k_arr, a_arr, P1,
                                           normprof=True, normprof2=True,
                                           smooth_transition=alpha0)
    assert np.allclose(pk0, pk1, rtol=0)
    pk2 = ccl.halos.halomod_power_spectrum(COSMO, hmc, k_arr, a_arr, P1,
                                           normprof=True, normprof2=True,
                                           smooth_transition=alpha1)
    assert np.all(pk2/pk0 > 1.)

    # 1-halo damping
    def ks0(a):  # no damping
        return 1e-16

    def ks1(a):  # fully supressed
        return 1e16

    def ks2(a):  # reasonable
        return 0.04

    pk0 = ccl.halos.halomod_power_spectrum(COSMO, hmc, k_arr, a_arr, P1,
                                           normprof=True, normprof2=True,
                                           supress_1h=None, get_2h=False)
    pk1 = ccl.halos.halomod_power_spectrum(COSMO, hmc, k_arr, a_arr, P1,
                                           normprof=True, normprof2=True,
                                           supress_1h=ks0, get_2h=False)
    assert np.allclose(pk0, pk1, rtol=0)
    pk2 = ccl.halos.halomod_power_spectrum(COSMO, hmc, k_arr, a_arr, P1,
                                           normprof=True, normprof2=True,
                                           supress_1h=ks1, get_2h=False)
    assert np.allclose(pk2, 0, rtol=0)
    pk3 = ccl.halos.halomod_power_spectrum(COSMO, hmc, k_arr, a_arr, P1,
                                           normprof=True, normprof2=True,
                                           supress_1h=ks2, get_2h=False)
    fact = (k_arr/0.04)**4 / (1 + (k_arr/0.04)**4)
    assert np.allclose(pk3, pk0*fact, rtol=0)


def test_pkhm_errors():
    # Wrong integration
    with pytest.raises(NotImplementedError):
<<<<<<< HEAD
        ccl.halos.HMCalculator(COSMO, mass_function=HMF,
                               halo_bias=HBF, mass_def=M200,
=======
        ccl.halos.HMCalculator(HMF, HBF, mass_def=M200,
>>>>>>> 64756639
                               integration_method_M='Sampson')

    # Wrong hmf
    with pytest.raises(TypeError):
<<<<<<< HEAD
        ccl.halos.HMCalculator(COSMO, mass_function=None,
                               halo_bias=HBF, mass_def=M200)

    # Wrong hbf
    with pytest.raises(TypeError):
        ccl.halos.HMCalculator(COSMO, mass_function=HMF,
                               halo_bias=None, mass_def=M200)

    # Wrong MassDef
    with pytest.raises(TypeError):
        ccl.halos.HMCalculator(COSMO, mass_function=HMF,
                               halo_bias=HBF, mass_def=None)

    hmc = ccl.halos.HMCalculator(COSMO, mass_function=HMF,
                                 halo_bias=HBF, mass_def=M200)
=======
        ccl.halos.HMCalculator(None, HBF, mass_def=M200)

    # Wrong hbf
    with pytest.raises(TypeError):
        ccl.halos.HMCalculator(HMF, None, mass_def=M200)

    hmc = ccl.halos.HMCalculator(HMF, HBF, mass_def=M200)
>>>>>>> 64756639

    # Wrong profile
    with pytest.raises(TypeError):
        ccl.halos.halomod_mean_profile_1pt(COSMO, hmc, KK, AA, None,
                                           normprof=False)
    with pytest.raises(TypeError):
        ccl.halos.halomod_bias_1pt(COSMO, hmc, KK, AA, None,
                                   normprof=False)
    with pytest.raises(TypeError):
        ccl.halos.halomod_power_spectrum(COSMO, hmc, KK, AA, None,
                                         normprof=False)

    # Wrong prof2
    with pytest.raises(TypeError):
        ccl.halos.halomod_power_spectrum(COSMO, hmc, KK, AA, P1,
                                         prof2=KK, normprof=False)

    # Wrong prof_2pt
    with pytest.raises(TypeError):
        ccl.halos.halomod_power_spectrum(COSMO, hmc, KK, AA, P1,
                                         prof_2pt=KK, normprof=False)

    # Wrong pk2d
    with pytest.raises(TypeError):
        ccl.halos.halomod_power_spectrum(COSMO, hmc, KK, AA, P1,
                                         p_of_k_a=KK, normprof=False)

    def func():
        pass

    # Wrong 1h/2h smoothing
    with pytest.raises(TypeError):
        ccl.halos.halomod_power_spectrum(COSMO, hmc, KK, AA, P1,
                                         normprof=False,
                                         smooth_transition=True)
    with pytest.raises(ValueError):
        ccl.halos.halomod_power_spectrum(COSMO, hmc, KK, AA, P1,
                                         normprof=False,
                                         smooth_transition=func, get_1h=False)

    # Wrong 1h damping
    with pytest.raises(TypeError):
        ccl.halos.halomod_power_spectrum(COSMO, hmc, KK, AA, P1,
                                         normprof=False,
                                         supress_1h=True)

    with pytest.raises(ValueError):
        ccl.halos.halomod_power_spectrum(COSMO, hmc, KK, AA, P1,
                                         normprof=False,
                                         supress_1h=func, get_1h=False)<|MERGE_RESOLUTION|>--- conflicted
+++ resolved
@@ -7,17 +7,10 @@
     Omega_c=0.27, Omega_b=0.045, h=0.67, sigma8=0.8, n_s=0.96,
     transfer_function='bbks', matter_power_spectrum='linear')
 M200 = ccl.halos.MassDef200m()
-<<<<<<< HEAD
-HMF = ccl.halos.MassFuncTinker10(COSMO, mass_def=M200)
-HBF = ccl.halos.HaloBiasTinker10(COSMO, mass_def=M200)
+HMF = ccl.halos.MassFuncTinker10(mass_def=M200)
+HBF = ccl.halos.HaloBiasTinker10(mass_def=M200)
 CON = ccl.halos.ConcentrationDuffy08(mass_def=M200)
 P1 = ccl.halos.HaloProfileNFW(c_m_relation=CON, fourier_analytic=True)
-=======
-HMF = ccl.halos.MassFuncTinker10(mass_def=M200)
-HBF = ccl.halos.HaloBiasTinker10(mass_def=M200)
-P1 = ccl.halos.HaloProfileNFW(ccl.halos.ConcentrationDuffy08(M200),
-                              fourier_analytic=True)
->>>>>>> 64756639
 P2 = P1
 PKC = ccl.halos.Profile2pt()
 KK = np.geomspace(1E-3, 10, 32)
@@ -113,14 +106,9 @@
 
 @pytest.mark.parametrize('norm', [True, False])
 def test_pkhm_mean_profile_smoke(norm):
-<<<<<<< HEAD
-    hmc = ccl.halos.HMCalculator(COSMO, mass_function=HMF,
+    hmc = ccl.halos.HMCalculator(mass_function=HMF,
                                  halo_bias=HBF, mass_def=M200,
                                  nlM=2)
-=======
-    hmc = ccl.halos.HMCalculator(HMF, HBF, mass_def=M200,
-                                 nlog10M=2)
->>>>>>> 64756639
 
     def f(k, a):
         return ccl.halos.halomod_mean_profile_1pt(COSMO, hmc, k, a,
@@ -130,14 +118,9 @@
 
 @pytest.mark.parametrize('norm', [True, False])
 def test_pkhm_bias_smoke(norm):
-<<<<<<< HEAD
-    hmc = ccl.halos.HMCalculator(COSMO, mass_function=HMF,
+    hmc = ccl.halos.HMCalculator(mass_function=HMF,
                                  halo_bias=HBF, mass_def=M200,
                                  nlM=2)
-=======
-    hmc = ccl.halos.HMCalculator(HMF, HBF, mass_def=M200,
-                                 nlog10M=2)
->>>>>>> 64756639
 
     def f(k, a):
         return ccl.halos.halomod_bias_1pt(COSMO, hmc, k, a,
@@ -195,14 +178,9 @@
                            'h2': True, 'itg': 'simpson',
                            'p2': P2}])
 def test_pkhm_pk_smoke(pars):
-<<<<<<< HEAD
-    hmc = ccl.halos.HMCalculator(COSMO, mass_function=HMF,
+    hmc = ccl.halos.HMCalculator(mass_function=HMF,
                                  halo_bias=HBF, mass_def=M200,
                                  nlM=2)
-=======
-    hmc = ccl.halos.HMCalculator(HMF, HBF, mass_def=M200,
-                                 nlog10M=2)
->>>>>>> 64756639
 
     def f(k, a):
         return ccl.halos.halomod_power_spectrum(COSMO, hmc, k, a, P1,
@@ -217,12 +195,8 @@
 
 
 def test_pkhm_pk2d():
-<<<<<<< HEAD
-    hmc = ccl.halos.HMCalculator(COSMO, mass_function=HMF,
+    hmc = ccl.halos.HMCalculator(mass_function=HMF,
                                  halo_bias=HBF, mass_def=M200)
-=======
-    hmc = ccl.halos.HMCalculator(HMF, HBF, mass_def=M200)
->>>>>>> 64756639
     k_arr = KK
     a_arr = np.linspace(0.3, 1, 10)
     pk_arr = ccl.halos.halomod_power_spectrum(COSMO, hmc, k_arr, a_arr,
@@ -296,41 +270,27 @@
 def test_pkhm_errors():
     # Wrong integration
     with pytest.raises(NotImplementedError):
-<<<<<<< HEAD
-        ccl.halos.HMCalculator(COSMO, mass_function=HMF,
+        ccl.halos.HMCalculator(mass_function=HMF,
                                halo_bias=HBF, mass_def=M200,
-=======
-        ccl.halos.HMCalculator(HMF, HBF, mass_def=M200,
->>>>>>> 64756639
                                integration_method_M='Sampson')
 
     # Wrong hmf
     with pytest.raises(TypeError):
-<<<<<<< HEAD
-        ccl.halos.HMCalculator(COSMO, mass_function=None,
+        ccl.halos.HMCalculator(mass_function=None,
                                halo_bias=HBF, mass_def=M200)
 
     # Wrong hbf
     with pytest.raises(TypeError):
-        ccl.halos.HMCalculator(COSMO, mass_function=HMF,
+        ccl.halos.HMCalculator(mass_function=HMF,
                                halo_bias=None, mass_def=M200)
 
     # Wrong MassDef
     with pytest.raises(TypeError):
-        ccl.halos.HMCalculator(COSMO, mass_function=HMF,
+        ccl.halos.HMCalculator(mass_function=HMF,
                                halo_bias=HBF, mass_def=None)
 
-    hmc = ccl.halos.HMCalculator(COSMO, mass_function=HMF,
+    hmc = ccl.halos.HMCalculator(mass_function=HMF,
                                  halo_bias=HBF, mass_def=M200)
-=======
-        ccl.halos.HMCalculator(None, HBF, mass_def=M200)
-
-    # Wrong hbf
-    with pytest.raises(TypeError):
-        ccl.halos.HMCalculator(HMF, None, mass_def=M200)
-
-    hmc = ccl.halos.HMCalculator(HMF, HBF, mass_def=M200)
->>>>>>> 64756639
 
     # Wrong profile
     with pytest.raises(TypeError):
