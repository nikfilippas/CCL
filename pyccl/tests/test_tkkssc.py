import itertools
import numpy as np
import pytest
<<<<<<< HEAD
from . import pyccl as ccl
=======
import pyccl as ccl
from pyccl.halos.halo_model import halomod_bias_1pt
from pyccl.pyutils import assert_warns
>>>>>>> 7b44b1e1


COSMO = ccl.Cosmology(
    Omega_c=0.27, Omega_b=0.045, h=0.67, sigma8=0.8, n_s=0.96,
    transfer_function='bbks', matter_power_spectrum='linear')
COSMO.compute_nonlin_power()
M200 = ccl.halos.MassDef200m()
<<<<<<< HEAD
HMF = ccl.halos.MassFuncTinker10(mass_def=M200)
HBF = ccl.halos.HaloBiasTinker10(mass_def=M200)
CON = ccl.halos.ConcentrationDuffy08(mass_def=M200)
P1 = ccl.halos.HaloProfileNFW(c_m_relation=CON)
P2 = ccl.halos.HaloProfileHOD(c_m_relation=CON)
=======
HMF = ccl.halos.MassFuncTinker10(COSMO, mass_def=M200)
HBF = ccl.halos.HaloBiasTinker10(COSMO, mass_def=M200)
P1 = ccl.halos.HaloProfileNFW(ccl.halos.ConcentrationDuffy08(M200),
                              fourier_analytic=True)
# P2 will have is_number_counts = True
P2 = ccl.halos.HaloProfileHOD(ccl.halos.ConcentrationDuffy08(M200))
P2_nogc = ccl.halos.HaloProfileHOD(ccl.halos.ConcentrationDuffy08(M200))
P2_nogc.is_number_counts = False
>>>>>>> 7b44b1e1
P3 = ccl.halos.HaloProfilePressureGNFW()
P4 = P1
Pneg = ccl.halos.HaloProfilePressureGNFW(P0=1j)  # (1j*1j = -1)
PKC = ccl.halos.Profile2pt()
PKCH = ccl.halos.Profile2ptHOD()
KK = np.geomspace(1E-3, 10, 32)
MM = np.geomspace(1E11, 1E15, 16)
AA = 1.0


def get_ssc_counterterm_gc(k, a, hmc, prof1, prof2, prof12_2pt,
                           normalize=False):

    P_12 = b1 = b2 = np.zeros_like(k)
    if prof1.is_number_counts or prof2.is_number_counts:
        norm1 = hmc.profile_norm(COSMO, a, prof1)
        norm2 = hmc.profile_norm(COSMO, a, prof2)
        norm12 = 1
        if prof1.is_number_counts or normalize:
            norm12 *= norm1
        if prof2.is_number_counts or normalize:
            norm12 *= norm2

        i11_1 = hmc.I_1_1(COSMO, k, a, prof1)
        i11_2 = hmc.I_1_1(COSMO, k, a, prof2)
        i02_12 = hmc.I_0_2(COSMO, k, a, prof1, prof12_2pt, prof2)

        pk = ccl.linear_matter_power(COSMO, k, a)
        P_12 = norm12 * (pk * i11_1 * i11_2 + i02_12)

        if prof1.is_number_counts:
            b1 = halomod_bias_1pt(COSMO, hmc, k, a, prof1) * norm1
        if prof2.is_number_counts:
            b2 = halomod_bias_1pt(COSMO, hmc, k, a, prof2) * norm2

    return (b1 + b2) * P_12


@pytest.mark.parametrize('pars',
                         [{'p1': P1, 'p2': None, 'cv12': None,
                           'p3': None, 'p4': None, 'cv34': None,
                           'norm': False, 'pk': None},
                          {'p1': P1, 'p2': None, 'cv12': None,
                           'p3': None, 'p4': None, 'cv34': None,
                           'norm': True, 'pk': None},
                          {'p1': P1, 'p2': P2, 'cv12': None,
                           'p3': None, 'p4': None, 'cv34': None,
                           'norm': True, 'pk': None},
                          {'p1': P1, 'p2': None, 'cv12': None,
                           'p3': P3, 'p4': None, 'cv34': None,
                           'norm': False, 'pk': None},
                          {'p1': P1, 'p2': None, 'cv12': None,
                           'p3': None, 'p4': P4, 'cv34': None,
                           'norm': False, 'pk': None},
                          {'p1': P1, 'p2': P2, 'cv12': None,
                           'p3': P3, 'p4': P4, 'cv34': None,
                           'norm': True, 'pk': None},
                          {'p1': P2, 'p2': P2, 'cv12': PKCH,
                           'p3': P2, 'p4': P2, 'cv34': None,
                           'norm': True, 'pk': None},
                          {'p1': P1, 'p2': P2, 'cv12': PKC,
                           'p3': P3, 'p4': P4, 'cv34': PKC,
                           'norm': True, 'pk': None},
                          {'p1': P1, 'p2': None, 'cv12': None,
                           'p3': None, 'p4': None, 'cv34': None,
                           'norm': False, 'pk': 'linear'},
                          {'p1': P1, 'p2': None, 'cv12': None,
                           'p3': None, 'p4': None, 'cv34': None,
                           'norm': False, 'pk': 'nonlinear'},
                          {'p1': P1, 'p2': None, 'cv12': None,
                           'p3': None, 'p4': None, 'cv34': None,
                           'norm': False, 'pk': COSMO.get_nonlin_power()},
                          ],)
def test_tkkssc_smoke(pars):
    hmc = ccl.halos.HMCalculator(mass_function=HMF, halo_bias=HBF,
                                 mass_def=M200, nlM=2)
    k_arr = KK
    a_arr = np.array([0.3, 0.5, 0.7, 1.0])

    tkk = ccl.halos.halomod_Tk3D_SSC(COSMO, hmc,
                                     prof=pars['p1'],
                                     prof2=pars['p2'],
                                     prof3=pars['p3'],
                                     prof4=pars['p4'],
                                     prof12_2pt=pars['cv12'],
                                     prof34_2pt=pars['cv34'],
                                     normprof=pars['norm'],
                                     normprof2=pars['norm'],
                                     normprof3=pars['norm'],
                                     normprof4=pars['norm'],
                                     p_of_k_a=pars['pk'],
<<<<<<< HEAD
                                     lk_arr=np.log(k_arr),
                                     a_arr=a_arr)
=======
                                     lk_arr=np.log(k_arr), a_arr=a_arr,
                                     )
>>>>>>> 7b44b1e1
    tk = tkk.eval(0.1, 0.5)
    assert np.all(np.isfinite(tk))


def test_tkkssc_errors():
<<<<<<< HEAD
    hmc = ccl.halos.HMCalculator(mass_function=HMF, halo_bias=HBF,
                                 mass_def=M200)
=======

    hmc = ccl.halos.HMCalculator(COSMO, HMF, HBF, mass_def=M200)
>>>>>>> 7b44b1e1
    k_arr = KK
    a_arr = np.array([0.3, 0.5, 0.7, 1.0])

    # Wrong first profile
    with pytest.raises(TypeError):
        ccl.halos.halomod_Tk3D_SSC(COSMO, hmc, None, normprof=False)
    # Wrong other profiles
    for i in range(2, 4):
        kw = {'prof%d' % i: PKC}
        with pytest.raises(TypeError):
            ccl.halos.halomod_Tk3D_SSC(COSMO, hmc, P1, normprof=False, **kw)
    # Wrong 2pts
    with pytest.raises(TypeError):
        ccl.halos.halomod_Tk3D_SSC(COSMO, hmc, P1,
                                   prof12_2pt=P2, normprof=False)
    with pytest.raises(TypeError):
        ccl.halos.halomod_Tk3D_SSC(COSMO, hmc, P1,
                                   prof34_2pt=P2, normprof=False)

    # No normalization for number counts profile
    with pytest.raises(ValueError):
        ccl.halos.halomod_Tk3D_SSC(COSMO, hmc, P2, normprof1=False)
    with pytest.raises(ValueError):
        ccl.halos.halomod_Tk3D_SSC(COSMO, hmc, P1, prof2=P2, normprof2=False)
    with pytest.raises(ValueError):
        ccl.halos.halomod_Tk3D_SSC(COSMO, hmc, P1, prof3=P2, normprof3=False)
    with pytest.raises(ValueError):
        ccl.halos.halomod_Tk3D_SSC(COSMO, hmc, P1, prof4=P2, normprof4=False)

    # Negative profile in logspace
<<<<<<< HEAD
    with pytest.warns((ccl.CCLWarning, np.ComplexWarning)):
        ccl.halos.halomod_Tk3D_1h(COSMO, hmc, P3, prof2=Pneg, normprof=False,
                                  lk_arr=np.log(k_arr), a_arr=a_arr,
                                  use_log=True)
=======
    assert_warns(ccl.CCLWarning, ccl.halos.halomod_Tk3D_1h,
                 COSMO, hmc, P3, prof2=Pneg,
                 lk_arr=np.log(k_arr), a_arr=a_arr,
                 use_log=True)


@pytest.mark.parametrize('kwargs', [
                         # All is_number_counts = False
                         {'prof1': P1, 'prof2': P1,
                          'prof3': P1, 'prof4': P1},
                         #
                         {'prof1': P2, 'prof2': P1,
                          'prof3': P1, 'prof4': P1},
                         #
                         {'prof1': P2, 'prof2': P2,
                          'prof3': P1, 'prof4': P1},
                         #
                         {'prof1': P2, 'prof2': P2,
                          'prof3': P2, 'prof4': P1},
                         #
                         {'prof1': P1, 'prof2': P1,
                          'prof3': P2, 'prof4': P2},
                         #
                         {'prof1': P2, 'prof2': P1,
                          'prof3': P2, 'prof4': P2},
                         #
                         {'prof1': P2, 'prof2': P2,
                          'prof3': P1, 'prof4': P2},
                         #
                         {'prof1': P2, 'prof2': None,
                          'prof3': P1, 'prof4': None},
                         #
                         {'prof1': P2, 'prof2': None,
                          'prof3': None, 'prof4': None},
                         #
                         {'prof1': P2, 'prof2': P2,
                          'prof3': None, 'prof4': None},
                         # As in benchmarks/test_covariances.py
                         {'prof1': P1, 'prof2': P1,
                          'prof3': None, 'prof4': None},
                         # Setting prof34_2pt
                         {'prof1': P1, 'prof2': P1,
                          'prof3': None, 'prof4': None,
                          'prof34_2pt': PKC},
                         # All is_number_counts = True
                         {'prof1': P2, 'prof2': P2,
                          'prof3': P2, 'prof4': P2},

                         ]
                         )
def test_tkkssc_counterterms_gc(kwargs):
    hmc = ccl.halos.HMCalculator(COSMO, HMF, HBF, mass_def=M200,
                                 nlog10M=2)
    k_arr = KK
    a_arr = np.array([0.3, 0.5, 0.7, 1.0])

    # Tk's without clustering terms. Set is_number_counts=False for HOD
    # profiles
    # Ensure HOD profiles are normalized
    kwargs_nogc = kwargs.copy()
    keys = list(kwargs.keys())
    for k in keys:
        v = kwargs[k]
        if isinstance(v, ccl.halos.HaloProfileHOD):
            kwargs_nogc[k] = P2_nogc
            kwargs_nogc['norm' + k] = True
            kwargs['norm' + k] = True
    tkk_nogc = ccl.halos.halomod_Tk3D_SSC(COSMO, hmc,
                                          lk_arr=np.log(k_arr), a_arr=a_arr,
                                          **kwargs_nogc)
    _, _, _, tkk_nogc_arrs = tkk_nogc.get_spline_arrays()
    tk_nogc_12, tk_nogc_34 = tkk_nogc_arrs

    # Tk's with clustering terms
    tkk_gc = ccl.halos.halomod_Tk3D_SSC(COSMO, hmc,
                                        lk_arr=np.log(k_arr), a_arr=a_arr,
                                        **kwargs)
    _, _, _, tkk_gc_arrs = tkk_gc.get_spline_arrays()
    tk_gc_12, tk_gc_34 = tkk_gc_arrs

    # Update the None's to their corresponding values
    if kwargs['prof2'] is None:
        kwargs['prof2'] = kwargs['prof1']
    if kwargs['prof3'] is None:
        kwargs['prof3'] = kwargs['prof1']
    if kwargs['prof4'] is None:
        kwargs['prof4'] = kwargs['prof3']

    # Tk's of the clustering terms
    tkc12 = []
    tkc34 = []
    for aa in a_arr:
        tkc12.append(get_ssc_counterterm_gc(k_arr, aa, hmc, kwargs['prof1'],
                                            kwargs['prof2'], PKC))
        tkc34.append(get_ssc_counterterm_gc(k_arr, aa, hmc, kwargs['prof3'],
                                            kwargs['prof4'], PKC))
    tkc12 = np.array(tkc12)
    tkc34 = np.array(tkc34)

    assert np.abs((tk_nogc_12 - tkc12) / tk_gc_12 - 1).max() < 1e-5
    assert np.abs((tk_nogc_34 - tkc34) / tk_gc_34 - 1).max() < 1e-5


@pytest.mark.parametrize('kwargs', [{f'is_number_counts{i+1}': nc[i] for i in
                                     range(4)} for nc in
                                    itertools.product([True, False],
                                                      repeat=4)])
def test_tkkssc_linear_bias(kwargs):
    hmc = ccl.halos.HMCalculator(COSMO, HMF, HBF, mass_def=M200,
                                 nlog10M=2)
    k_arr = KK
    a_arr = np.array([0.3, 0.5, 0.7, 1.0])

    # Tk's exact version
    prof = ccl.halos.HaloProfileNFW(ccl.halos.ConcentrationDuffy08(M200),
                                    fourier_analytic=True)
    bias1 = 2
    bias2 = 3
    bias3 = 4
    bias4 = 5
    is_nc = False

    # Tk's from tkkssc_linear
    tkk_lin = ccl.halos.halomod_Tk3D_SSC_linear_bias(COSMO, hmc, prof=prof,
                                                     bias1=bias1,
                                                     bias2=bias2,
                                                     bias3=bias3,
                                                     bias4=bias4,
                                                     is_number_counts1=is_nc,
                                                     is_number_counts2=is_nc,
                                                     is_number_counts3=is_nc,
                                                     is_number_counts4=is_nc,
                                                     lk_arr=np.log(k_arr),
                                                     a_arr=a_arr)
    _, _, _, tkk_lin_arrs = tkk_lin.get_spline_arrays()
    tk_lin_12, tk_lin_34 = tkk_lin_arrs
    # Remove the biases
    tk_lin_12 /= (bias1 * bias2)
    tk_lin_34 /= (bias3 * bias4)
    assert np.abs(tk_lin_12 / tk_lin_34 - 1).max() < 1e-5

    # True Tk's (biases for NFW ~ 1)
    tkk = ccl.halos.halomod_Tk3D_SSC(COSMO, hmc, prof1=prof,
                                     lk_arr=np.log(k_arr), a_arr=a_arr,
                                     normprof1=True, normprof2=True,
                                     normprof3=True, normprof4=True)
    _, _, _, tkk_arrs = tkk.get_spline_arrays()
    tk_12, tk_34 = tkk_arrs

    assert np.abs(tk_lin_12 / tk_12 - 1).max() < 1e-2
    assert np.abs(tk_lin_34 / tk_34 - 1).max() < 1e-2

    # Now with clustering
    tkk_lin_nc = ccl.halos.halomod_Tk3D_SSC_linear_bias(COSMO, hmc, prof=prof,
                                                        bias1=bias1,
                                                        bias2=bias2,
                                                        bias3=bias3,
                                                        bias4=bias4,
                                                        **kwargs,
                                                        lk_arr=np.log(k_arr),
                                                        a_arr=a_arr)
    _, _, _, tkk_lin_nc_arrs = tkk_lin_nc.get_spline_arrays()
    tk_lin_nc_12, tk_lin_nc_34 = tkk_lin_nc_arrs
    tk_lin_nc_12 /= (bias1 * bias2)
    tk_lin_nc_34 /= (bias3 * bias4)

    factor12 = 0
    factor12 += bias1 if kwargs['is_number_counts1'] else 0
    factor12 += bias2 if kwargs['is_number_counts2'] else 0

    factor34 = 0
    factor34 += bias3 if kwargs['is_number_counts3'] else 0
    factor34 += bias4 if kwargs['is_number_counts4'] else 0

    tk_lin_ct_12 = np.zeros_like(tk_lin_nc_12)
    if factor12 != 0:
        tk_lin_ct_12 = (tk_lin_12 - tk_lin_nc_12) / factor12  # = pk+i02

    tk_lin_ct_34 = np.zeros_like(tk_lin_nc_34)
    if factor34 != 0:
        tk_lin_ct_34 = (tk_lin_34 - tk_lin_nc_34) / factor34  # = pk+i02

    if (factor12 != 0) and (factor34 != 0):
        assert np.abs(tk_lin_ct_12 / tk_lin_ct_34 - 1).max() < 1e-5

    # True counter terms
    tkc12 = []
    tkc34 = []
    prof.is_number_counts = True  # Trick the function below
    for aa in a_arr:
        # Divide by 2 to account for ~(1 + 1)
        tkc_ia = get_ssc_counterterm_gc(k_arr, aa, hmc, prof, prof, PKC,
                                        normalize=True) / 2
        if factor12 == 0:
            tkc12.append(np.zeros_like(tkc_ia))
        else:
            tkc12.append(tkc_ia)

        if factor34 == 0:
            tkc34.append(np.zeros_like(tkc_ia))
        else:
            tkc34.append(tkc_ia)

    tkc12 = np.array(tkc12)
    tkc34 = np.array(tkc34)

    # Add 1e-100 for the cases when the counter terms are 0
    assert np.abs((tk_lin_ct_12 + 1e-100) / (tkc12 + 1e-100) - 1).max() < 1e-2
    assert np.abs((tk_lin_ct_34 + 1e-100) / (tkc34 + 1e-100) - 1).max() < 1e-2


def test_tkkssc_linear_bias_smoke_and_errors():
    hmc = ccl.halos.HMCalculator(COSMO, HMF, HBF, mass_def=M200,
                                 nlog10M=2)
    k_arr = KK
    a_arr = np.array([0.3, 0.5, 0.7, 1.0])

    # Tk's exact version
    prof = ccl.halos.HaloProfileNFW(ccl.halos.ConcentrationDuffy08(M200),
                                    fourier_analytic=True)

    ccl.halos.halomod_Tk3D_SSC_linear_bias(COSMO, hmc, prof=prof,
                                           p_of_k_a='linear')

    ccl.halos.halomod_Tk3D_SSC_linear_bias(COSMO, hmc, prof=prof,
                                           p_of_k_a='nonlinear')

    pk = COSMO.get_nonlin_power()
    ccl.halos.halomod_Tk3D_SSC_linear_bias(COSMO, hmc, prof=prof, p_of_k_a=pk)

    # Error when prof is not NFW
    with pytest.raises(TypeError):
        ccl.halos.halomod_Tk3D_SSC_linear_bias(COSMO, hmc, prof=P2)

    # Error when p_of_k_a is wrong
    with pytest.raises(TypeError):
        ccl.halos.halomod_Tk3D_SSC_linear_bias(COSMO, hmc, prof=prof,
                                               p_of_k_a=P1)

    # Negative profile in logspace
    assert_warns(ccl.CCLWarning, ccl.halos.halomod_Tk3D_SSC_linear_bias,
                 COSMO, hmc, prof, bias1=-1,
                 lk_arr=np.log(k_arr), a_arr=a_arr,
                 use_log=True)
>>>>>>> 7b44b1e1
<|MERGE_RESOLUTION|>--- conflicted
+++ resolved
@@ -1,13 +1,7 @@
 import itertools
 import numpy as np
 import pytest
-<<<<<<< HEAD
 from . import pyccl as ccl
-=======
-import pyccl as ccl
-from pyccl.halos.halo_model import halomod_bias_1pt
-from pyccl.pyutils import assert_warns
->>>>>>> 7b44b1e1
 
 
 COSMO = ccl.Cosmology(
@@ -15,22 +9,14 @@
     transfer_function='bbks', matter_power_spectrum='linear')
 COSMO.compute_nonlin_power()
 M200 = ccl.halos.MassDef200m()
-<<<<<<< HEAD
 HMF = ccl.halos.MassFuncTinker10(mass_def=M200)
 HBF = ccl.halos.HaloBiasTinker10(mass_def=M200)
 CON = ccl.halos.ConcentrationDuffy08(mass_def=M200)
 P1 = ccl.halos.HaloProfileNFW(c_m_relation=CON)
 P2 = ccl.halos.HaloProfileHOD(c_m_relation=CON)
-=======
-HMF = ccl.halos.MassFuncTinker10(COSMO, mass_def=M200)
-HBF = ccl.halos.HaloBiasTinker10(COSMO, mass_def=M200)
-P1 = ccl.halos.HaloProfileNFW(ccl.halos.ConcentrationDuffy08(M200),
-                              fourier_analytic=True)
-# P2 will have is_number_counts = True
-P2 = ccl.halos.HaloProfileHOD(ccl.halos.ConcentrationDuffy08(M200))
-P2_nogc = ccl.halos.HaloProfileHOD(ccl.halos.ConcentrationDuffy08(M200))
+halomod_bias_1pt = None  # FIXME
+P2_nogc = None  # FIXME
 P2_nogc.is_number_counts = False
->>>>>>> 7b44b1e1
 P3 = ccl.halos.HaloProfilePressureGNFW()
 P4 = P1
 Pneg = ccl.halos.HaloProfilePressureGNFW(P0=1j)  # (1j*1j = -1)
@@ -122,25 +108,15 @@
                                      normprof3=pars['norm'],
                                      normprof4=pars['norm'],
                                      p_of_k_a=pars['pk'],
-<<<<<<< HEAD
                                      lk_arr=np.log(k_arr),
                                      a_arr=a_arr)
-=======
-                                     lk_arr=np.log(k_arr), a_arr=a_arr,
-                                     )
->>>>>>> 7b44b1e1
     tk = tkk.eval(0.1, 0.5)
     assert np.all(np.isfinite(tk))
 
 
 def test_tkkssc_errors():
-<<<<<<< HEAD
     hmc = ccl.halos.HMCalculator(mass_function=HMF, halo_bias=HBF,
                                  mass_def=M200)
-=======
-
-    hmc = ccl.halos.HMCalculator(COSMO, HMF, HBF, mass_def=M200)
->>>>>>> 7b44b1e1
     k_arr = KK
     a_arr = np.array([0.3, 0.5, 0.7, 1.0])
 
@@ -171,16 +147,10 @@
         ccl.halos.halomod_Tk3D_SSC(COSMO, hmc, P1, prof4=P2, normprof4=False)
 
     # Negative profile in logspace
-<<<<<<< HEAD
     with pytest.warns((ccl.CCLWarning, np.ComplexWarning)):
         ccl.halos.halomod_Tk3D_1h(COSMO, hmc, P3, prof2=Pneg, normprof=False,
                                   lk_arr=np.log(k_arr), a_arr=a_arr,
                                   use_log=True)
-=======
-    assert_warns(ccl.CCLWarning, ccl.halos.halomod_Tk3D_1h,
-                 COSMO, hmc, P3, prof2=Pneg,
-                 lk_arr=np.log(k_arr), a_arr=a_arr,
-                 use_log=True)
 
 
 @pytest.mark.parametrize('kwargs', [
@@ -391,8 +361,6 @@
 def test_tkkssc_linear_bias_smoke_and_errors():
     hmc = ccl.halos.HMCalculator(COSMO, HMF, HBF, mass_def=M200,
                                  nlog10M=2)
-    k_arr = KK
-    a_arr = np.array([0.3, 0.5, 0.7, 1.0])
 
     # Tk's exact version
     prof = ccl.halos.HaloProfileNFW(ccl.halos.ConcentrationDuffy08(M200),
@@ -414,11 +382,4 @@
     # Error when p_of_k_a is wrong
     with pytest.raises(TypeError):
         ccl.halos.halomod_Tk3D_SSC_linear_bias(COSMO, hmc, prof=prof,
-                                               p_of_k_a=P1)
-
-    # Negative profile in logspace
-    assert_warns(ccl.CCLWarning, ccl.halos.halomod_Tk3D_SSC_linear_bias,
-                 COSMO, hmc, prof, bias1=-1,
-                 lk_arr=np.log(k_arr), a_arr=a_arr,
-                 use_log=True)
->>>>>>> 7b44b1e1
+                                               p_of_k_a=P1)