--- conflicted
+++ resolved
@@ -82,12 +82,8 @@
 
 
 def test_tkkssc_errors():
-<<<<<<< HEAD
     hmc = ccl.halos.HMCalculator(mass_function=HMF, halo_bias=HBF,
                                  mass_def=M200)
-=======
-    hmc = ccl.halos.HMCalculator(COSMO, HMF, HBF, mass_def=M200)
->>>>>>> 6a5d95d6
     k_arr = KK
     a_arr = np.array([0.3, 0.5, 0.7, 1.0])
 
@@ -108,14 +104,7 @@
                                    prof34_2pt=P2, normprof=False)
 
     # Negative profile in logspace
-<<<<<<< HEAD
     with pytest.warns(ccl.CCLWarning):
         ccl.halos.halomod_Tk3D_1h(COSMO, hmc, P3, prof2=Pneg, normprof=False,
                                   lk_arr=np.log(k_arr), a_arr=a_arr,
-                                  use_log=True)
-=======
-    with pytest.warns((ccl.CCLWarning, np.ComplexWarning)):
-        ccl.halos.halomod_Tk3D_SSC(COSMO, hmc, P3, prof2=Pneg,
-                                   lk_arr=np.log(k_arr), a_arr=a_arr,
-                                   use_log=True)
->>>>>>> 6a5d95d6
+                                  use_log=True)