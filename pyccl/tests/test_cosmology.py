--- conflicted
+++ resolved
@@ -38,22 +38,14 @@
         cosmo.get_camb_pk_lin().eval(1., 1., cosmo)
     prof = ccl.halos.HaloProfilePressureGNFW()
     hmd = ccl.halos.MassDef200m()
-<<<<<<< HEAD
-    hmf = ccl.halos.MassFuncTinker08(cosmo)
-    hbf = ccl.halos.HaloBiasTinker10(cosmo)
-    hmc = ccl.halos.HMCalculator(cosmo, mass_function=hmf, halo_bias=hbf,
+    hmf = ccl.halos.MassFuncTinker08()
+    hbf = ccl.halos.HaloBiasTinker10()
+    hmc = ccl.halos.HMCalculator(mass_function=hmf, halo_bias=hbf,
                                  mass_def=hmd)
     P1 = ccl.halos.halomod_power_spectrum(cosmo, hmc, 1., 1., prof,
                                           normprof=False)
     P2 = cosmo.halomod_power_spectrum(hmc, 1., 1., prof, normprof=False)
     assert P1 == P2
-=======
-    hmf = ccl.halos.MassFuncTinker08()
-    hbf = ccl.halos.HaloBiasTinker10()
-    hmc = ccl.halos.HMCalculator(massfunc=hmf, hbias=hbf, mass_def=hmd)
-    assert ccl.halos.halomod_power_spectrum(cosmo, hmc, 1., 1., prof) == \
-        cosmo.halomod_power_spectrum(hmc, 1., 1., prof)
->>>>>>> 64756639
 
 
 def test_cosmology_critical_init():
