--- conflicted
+++ resolved
@@ -452,49 +452,6 @@
 
     # complains when we try to change the physical constants
     with pytest.raises(AttributeError):
-<<<<<<< HEAD
-=======
-        cosmo.has_growth
-
-
-def test_pyccl_default_params():
-    """Check that the Python-layer for setting the gsl and spline parameters
-    works on par with the C-layer.
-    """
-    HM_MMIN = ccl.gsl_params["HM_MMIN"]
-
-    # we will test with this parameter
-    assert HM_MMIN == 1e7
-
-    # can be accessed as an attribute and as a dictionary item
-    assert ccl.gsl_params.HM_MMIN == ccl.gsl_params["HM_MMIN"]
-
-    # can be assigned as an attribute
-    ccl.gsl_params.HM_MMIN = 1e5
-    assert ccl.gsl_params["HM_MMIN"] == 1e5  # cross-check
-
-    ccl.gsl_params["HM_MMIN"] = 1e6
-    assert ccl.gsl_params.HM_MMIN == 1e6
-
-    # does not accept extra assignment
-    with pytest.raises(KeyError):
-        ccl.gsl_params.test = "hello_world"
-    with pytest.raises(KeyError):
-        ccl.gsl_params["test"] = "hallo_world"
-
-    # complains when we try to set A_SPLINE_MAX != 1.0
-    ccl.spline_params.A_SPLINE_MAX = 1.0
-    with pytest.raises(RuntimeError):
-        ccl.spline_params.A_SPLINE_MAX = 0.9
-
-    # complains when we try to change the spline type
-    ccl.spline_params.A_SPLINE_TYPE = None
-    with pytest.raises(TypeError):
-        ccl.spline_params.A_SPLINE_TYPE = "something_else"
-
-    # complains when we try to change the physical constants
-    with pytest.raises(AttributeError):
->>>>>>> 7b44b1e1
         ccl.physical_constants.CLIGHT = 1
 
     # verify that this has changed
@@ -522,11 +479,7 @@
     assert v3 == v1
 
     # warns when we try to mutate instantiated `cvar` objects
-<<<<<<< HEAD
     with pytest.raises(AttributeError):
-=======
-    with pytest.warns(ccl.CCLDeprecationWarning):
->>>>>>> 7b44b1e1
         cosmo1.cosmo.spline_params.A_SPLINE_MIN = 0.5
 
 
