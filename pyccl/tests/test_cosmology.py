--- conflicted
+++ resolved
@@ -352,7 +352,6 @@
         cosmo.has_growth
 
 
-<<<<<<< HEAD
 @pytest.mark.parametrize('c', ['bhattacharya2011', 'duffy2008',
                                'constant_concentration'])
 def test_cosmology_concentrations(c):
@@ -470,7 +469,8 @@
 
     assert all([np.allclose(F(cosmo1), F(x), rtol=0)
                 for x in [cosmo2, cosmo3]])
-=======
+
+
 def test_pyccl_default_params():
     """Check that Python-layer for setting the gsl and spline parameters
     works on par with the C-layer."""
@@ -550,5 +550,4 @@
 
 def test_CCLParams_raises():
     with pytest.raises(ValueError):
-        ccl.physical_constants.locked = False
->>>>>>> e369fc4e
+        ccl.physical_constants.locked = False