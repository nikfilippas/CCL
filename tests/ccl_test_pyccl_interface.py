--- conflicted
+++ resolved
@@ -136,9 +136,7 @@
     assert_( all_finite(ccl.omega_x(cosmo, a_lst, 'matter')) )
     assert_( all_finite(ccl.omega_x(cosmo, a_arr, 'matter')) )
     
-<<<<<<< HEAD
     # Fractional density of different types of fluid
-    assert_( all_finite(ccl.omega_x(cosmo, a_arr, 'matter')) )
     assert_( all_finite(ccl.omega_x(cosmo, a_arr, 'dark_energy')) )
     assert_( all_finite(ccl.omega_x(cosmo, a_arr, 'radiation')) )
     assert_( all_finite(ccl.omega_x(cosmo, a_arr, 'curvature')) )
@@ -147,7 +145,7 @@
     
     # Check that omega_x fails if invalid component type is passed
     assert_raises(ValueError, ccl.omega_x, cosmo, a_scl, 'xyz')
-=======
+    
     # rho_crit_a
     assert_( all_finite(ccl.rho_x(cosmo, a_scl, 'critical', is_comoving)) )
     assert_( all_finite(ccl.rho_x(cosmo, a_lst, 'critical', is_comoving)) )
@@ -157,13 +155,13 @@
     assert_( all_finite(ccl.rho_x(cosmo, a_scl, 'matter', is_comoving)) )
     assert_( all_finite(ccl.rho_x(cosmo, a_lst, 'matter', is_comoving)) )
     assert_( all_finite(ccl.rho_x(cosmo, a_arr, 'matter', is_comoving)) )
-    
+
+
 def check_background_nu(cosmo):
     """
     Check that background functions can be run and that the growth functions
     exit gracefully in functions with massive neutrinos (not implemented yet).
     """
-    
     # Types of scale factor input (scalar, list, array)
     a_scl = 0.5
     a_lst = [0.2, 0.4, 0.6, 0.8, 1.]
@@ -208,7 +206,6 @@
     assert_( all_finite(ccl.omega_x(cosmo, a_scl, 'matter')) )
     assert_( all_finite(ccl.omega_x(cosmo, a_lst, 'matter')) )
     assert_( all_finite(ccl.omega_x(cosmo, a_arr, 'matter')) )
->>>>>>> fbcafa88
 
 
 def check_power(cosmo):
@@ -297,17 +294,16 @@
     assert_raises(TypeError, ccl.sigmaM, cosmo, mhalo_lst, a_arr)
     assert_raises(TypeError, ccl.sigmaM, cosmo, mhalo_arr, a_arr)
     
-<<<<<<< HEAD
     # halo_bias
     assert_( all_finite(ccl.halo_bias(cosmo, mhalo_scl, a)) )
     assert_( all_finite(ccl.halo_bias(cosmo, mhalo_lst, a)) )
     assert_( all_finite(ccl.halo_bias(cosmo, mhalo_arr, a)) )
-=======
+
+
 def check_massfunc_nu(cosmo):
     """
     Check that mass function and supporting functions can be run.
     """
-
     z = 0.
     z_arr = np.linspace(0., 2., 10)
     a = 1.
@@ -340,7 +336,12 @@
     assert_raises(TypeError, ccl.sigmaM, cosmo, mhalo_scl, a_arr)
     assert_raises(TypeError, ccl.sigmaM, cosmo, mhalo_lst, a_arr)
     assert_raises(TypeError, ccl.sigmaM, cosmo, mhalo_arr, a_arr)
->>>>>>> fbcafa88
+    
+    # halo_bias
+    assert_( all_finite(ccl.halo_bias(cosmo, mhalo_scl, a)) )
+    assert_( all_finite(ccl.halo_bias(cosmo, mhalo_lst, a)) )
+    assert_( all_finite(ccl.halo_bias(cosmo, mhalo_arr, a)) )
+
 
 def check_neutrinos():
     """
