import numpy as np
from numpy.testing import assert_raises, assert_warns, assert_no_warnings, \
                          assert_, run_module_suite
import pyccl as ccl


def reference_models():
    """
    Create a set of reference Cosmology() objects.
    """
    # Standard LCDM model
    p1 = ccl.Parameters(Omega_c=0.27, Omega_b=0.045, h=0.67, A_s=1e-10, n_s=0.96)
    cosmo1 = ccl.Cosmology(p1)
    
    # LCDM model with curvature
    p2 = ccl.Parameters(Omega_c=0.27, Omega_b=0.045, h=0.67, A_s=1e-10, 
                        n_s=0.96, Omega_k=0.05)
    cosmo2 = ccl.Cosmology(p2)
    
    # wCDM model
    p3 = ccl.Parameters(Omega_c=0.27, Omega_b=0.045, h=0.67, A_s=1e-10, 
                        n_s=0.96, w0=-0.95, wa=0.05)
    cosmo3 = ccl.Cosmology(p3)
    
    # Return (only do one cosmology for now, for speed reasons)
    return [cosmo1,] # cosmo2, cosmo3

def all_finite(vals):
    """
    Returns True if all elements are finite (i.e. not NaN or inf).
    """
    return np.alltrue( np.isfinite(vals) )

def check_background(cosmo):
    """
    Check that background and growth functions can be run.
    """
    # Types of scale factor input (scalar, list, array)
    a_scl = 0.5
    a_lst = [0.2, 0.4, 0.6, 0.8, 1.]
    a_arr = np.linspace(0.2, 1., 5)
    
    # growth_factor
    assert_( all_finite(ccl.growth_factor(cosmo, a_scl)) )
    assert_( all_finite(ccl.growth_factor(cosmo, a_lst)) )
    assert_( all_finite(ccl.growth_factor(cosmo, a_arr)) )
    
    # growth_factor_unnorm
    assert_( all_finite(ccl.growth_factor_unnorm(cosmo, a_scl)) )
    assert_( all_finite(ccl.growth_factor_unnorm(cosmo, a_lst)) )
    assert_( all_finite(ccl.growth_factor_unnorm(cosmo, a_arr)) )
    
    # growth_rate
    assert_( all_finite(ccl.growth_rate(cosmo, a_scl)) )
    assert_( all_finite(ccl.growth_rate(cosmo, a_lst)) )
    assert_( all_finite(ccl.growth_rate(cosmo, a_arr)) )
    
    # comoving_radial_distance
    assert_( all_finite(ccl.comoving_radial_distance(cosmo, a_scl)) )
    assert_( all_finite(ccl.comoving_radial_distance(cosmo, a_lst)) )
    assert_( all_finite(ccl.comoving_radial_distance(cosmo, a_arr)) )
    
    # h_over_h0
    assert_( all_finite(ccl.h_over_h0(cosmo, a_scl)) )
    assert_( all_finite(ccl.h_over_h0(cosmo, a_lst)) )
    assert_( all_finite(ccl.h_over_h0(cosmo, a_arr)) )
    
    # luminosity_distance
    assert_( all_finite(ccl.luminosity_distance(cosmo, a_scl)) )
    assert_( all_finite(ccl.luminosity_distance(cosmo, a_lst)) )
    assert_( all_finite(ccl.luminosity_distance(cosmo, a_arr)) )
    
    # scale_factor_of_chi
    assert_( all_finite(ccl.scale_factor_of_chi(cosmo, a_scl)) )
    assert_( all_finite(ccl.scale_factor_of_chi(cosmo, a_lst)) )
    assert_( all_finite(ccl.scale_factor_of_chi(cosmo, a_arr)) )
    
    # omega_m_a
<<<<<<< HEAD
    assert_( all_finite(ccl.omega_m_a(cosmo, a_scl)) )
    assert_( all_finite(ccl.omega_m_a(cosmo, a_lst)) )
    assert_( all_finite(ccl.omega_m_a(cosmo, a_arr)) )
=======
    assert_( all_finite(ccl.omega_x(cosmo, a_scl, 0)) )
    assert_( all_finite(ccl.omega_x(cosmo, a_lst, 0)) )
    assert_( all_finite(ccl.omega_x(cosmo, a_arr, 0)) )
>>>>>>> 1df2d763


def check_power(cosmo):
    """
    Check that power spectrum and sigma functions can be run.
    """
    #from power import linear_matter_power, nonlin_matter_power, sigmaR, sigma8
    
    # Types of scale factor
    a = 0.9
    a_arr = np.linspace(0.2, 1., 5.)
    
    # Types of wavenumber input (scalar, list, array)
    k_scl = 1e-1
    k_lst = [1e-4, 1e-3, 1e-2, 1e-1, 1e0]
    k_arr = np.logspace(-4., 0., 5)
    
    # Types of smoothing scale, R
    R_scl = 8.
    R_lst = [1., 5., 10., 20., 50., 100.]
    R_arr = np.array([1., 5., 10., 20., 50., 100.])
    
    # linear_matter_power
    assert_( all_finite(ccl.linear_matter_power(cosmo, a, k_scl)) )
    assert_( all_finite(ccl.linear_matter_power(cosmo, a, k_lst)) )
    assert_( all_finite(ccl.linear_matter_power(cosmo, a, k_arr)) )
    
    assert_raises(TypeError, ccl.linear_matter_power, cosmo, a_arr, k_scl)
    assert_raises(TypeError, ccl.linear_matter_power, cosmo, a_arr, k_lst)
    assert_raises(TypeError, ccl.linear_matter_power, cosmo, a_arr, k_arr)
    
    # nonlin_matter_power
    assert_( all_finite(ccl.nonlin_matter_power(cosmo, a, k_scl)) )
    assert_( all_finite(ccl.nonlin_matter_power(cosmo, a, k_lst)) )
    assert_( all_finite(ccl.nonlin_matter_power(cosmo, a, k_arr)) )
    
    assert_raises(TypeError, ccl.nonlin_matter_power, cosmo, a_arr, k_scl)
    assert_raises(TypeError, ccl.nonlin_matter_power, cosmo, a_arr, k_lst)
    assert_raises(TypeError, ccl.nonlin_matter_power, cosmo, a_arr, k_arr)
    
    # sigmaR
    assert_( all_finite(ccl.sigmaR(cosmo, R_scl)) )
    assert_( all_finite(ccl.sigmaR(cosmo, R_lst)) )
    assert_( all_finite(ccl.sigmaR(cosmo, R_arr)) )
    
    # sigma8
    assert_( all_finite(ccl.sigma8(cosmo)) )


def check_massfunc(cosmo):
    """
    Check that mass function and supporting functions can be run.
    """
    z = 0.
    z_arr = np.linspace(0., 2., 10)
    a = 1.
    a_arr = 1. / (1.+z_arr)
    mhalo_scl = 1e13
    mhalo_lst = [1e11, 1e12, 1e13, 1e14, 1e15, 1e16]
    mhalo_arr = np.array([1e11, 1e12, 1e13, 1e14, 1e15, 1e16])
    
    # massfunc
    assert_( all_finite(ccl.massfunc(cosmo, mhalo_scl, a)) )
    assert_( all_finite(ccl.massfunc(cosmo, mhalo_lst, a)) )
    assert_( all_finite(ccl.massfunc(cosmo, mhalo_arr, a)) )
    
    assert_raises(TypeError, ccl.massfunc, cosmo, mhalo_scl, a_arr)
    assert_raises(TypeError, ccl.massfunc, cosmo, mhalo_lst, a_arr)
    assert_raises(TypeError, ccl.massfunc, cosmo, mhalo_arr, a_arr)
    
    # massfunc_m2r
    assert_( all_finite(ccl.massfunc_m2r(cosmo, mhalo_scl)) )
    assert_( all_finite(ccl.massfunc_m2r(cosmo, mhalo_lst)) )
    assert_( all_finite(ccl.massfunc_m2r(cosmo, mhalo_arr)) )
    
    # sigmaM
    assert_( all_finite(ccl.sigmaM(cosmo, mhalo_scl, a)) )
    assert_( all_finite(ccl.sigmaM(cosmo, mhalo_lst, a)) )
    assert_( all_finite(ccl.sigmaM(cosmo, mhalo_arr, a)) )
    
    assert_raises(TypeError, ccl.sigmaM, cosmo, mhalo_scl, a_arr)
    assert_raises(TypeError, ccl.sigmaM, cosmo, mhalo_lst, a_arr)
    assert_raises(TypeError, ccl.sigmaM, cosmo, mhalo_arr, a_arr)
    

def check_lsst_specs(cosmo):
    """
    Check that lsst_specs functions can be run.
    """
    # Types of scale factor input (scalar, list, array)
    a_scl = 0.5
    a_lst = [0.2, 0.4, 0.6, 0.8, 1.]
    a_arr = np.linspace(0.2, 1., 5)
    
    # Types of redshift input
    z_scl = 0.5
    z_lst = [0., 0.5, 1., 1.5, 2.]
    z_arr = np.array(z_lst)
    
    # p(z) function for dNdz_tomog
    def pz1(z_ph, z_s, args):
        return np.exp(- (z_ph - z_s)**2. / 2.)
    
    # Lambda function p(z) function for dNdz_tomog
    pz2 = lambda z_ph, z_s, args: np.exp(-(z_ph - z_s)**2. / 2.)
    
    # PhotoZFunction classes
    PZ1 = ccl.PhotoZFunction(pz1)
    PZ2 = ccl.PhotoZFunction(pz2)
    
    # bias_clustering
    assert_( all_finite(ccl.bias_clustering(cosmo, a_scl)) )
    assert_( all_finite(ccl.bias_clustering(cosmo, a_lst)) )
    assert_( all_finite(ccl.bias_clustering(cosmo, a_arr)) )
    
    # dNdz_tomog, PhotoZFunction
    # sigmaz_clustering
    assert_( all_finite(ccl.sigmaz_clustering(z_scl)) )
    assert_( all_finite(ccl.sigmaz_clustering(z_lst)) )
    assert_( all_finite(ccl.sigmaz_clustering(z_arr)) )
    
    # sigmaz_sources
    assert_( all_finite(ccl.sigmaz_sources(z_scl)) )
    assert_( all_finite(ccl.sigmaz_sources(z_lst)) )
    assert_( all_finite(ccl.sigmaz_sources(z_arr)) )
    
    # dNdz_tomog
    zmin = 0.
    zmax = 1.
    assert_( all_finite(ccl.dNdz_tomog(z_scl, 'nc', zmin, zmax, PZ1)) )
    assert_( all_finite(ccl.dNdz_tomog(z_lst, 'nc', zmin, zmax, PZ1)) )
    assert_( all_finite(ccl.dNdz_tomog(z_arr, 'nc', zmin, zmax, PZ1)) )
    
    assert_( all_finite(ccl.dNdz_tomog(z_scl, 'nc', zmin, zmax, PZ2)) )
    assert_( all_finite(ccl.dNdz_tomog(z_lst, 'nc', zmin, zmax, PZ2)) )
    assert_( all_finite(ccl.dNdz_tomog(z_arr, 'nc', zmin, zmax, PZ2)) )
    
    assert_( all_finite(ccl.dNdz_tomog(z_scl, 'wl_fid', zmin, zmax, PZ1)) )
    assert_( all_finite(ccl.dNdz_tomog(z_lst, 'wl_fid', zmin, zmax, PZ1)) )
    assert_( all_finite(ccl.dNdz_tomog(z_arr, 'wl_fid', zmin, zmax, PZ1)) )
    
    assert_( all_finite(ccl.dNdz_tomog(z_scl, 'wl_fid', zmin, zmax, PZ2)) )
    assert_( all_finite(ccl.dNdz_tomog(z_lst, 'wl_fid', zmin, zmax, PZ2)) )
    assert_( all_finite(ccl.dNdz_tomog(z_arr, 'wl_fid', zmin, zmax, PZ2)) )
    
    # Argument checking of dNdz_tomog
    # Wrong dNdz_type
    assert_raises(ValueError, ccl.dNdz_tomog, z_scl, 'nonsense', zmin, zmax, PZ1)
    
    # Wrong function type
    assert_raises(TypeError, ccl.dNdz_tomog, z_scl, 'nc', zmin, zmax, pz1)
    assert_raises(TypeError, ccl.dNdz_tomog, z_scl, 'nc', zmin, zmax, z_arr)
    assert_raises(TypeError, ccl.dNdz_tomog, z_scl, 'nc', zmin, zmax, None)


def check_cls(cosmo):
    """
    Check that cls functions can be run.
    """
    #angular_cl
    
    # Number density input
    z_n = np.linspace(0., 1., 200)
    n = np.ones(z_n.shape)
    
    # Bias input
    z_b = z_n
    b = np.sqrt(1. + z_b)
    
    # ell range input
    ell_scl = 4
    ell_lst = [2, 3, 4, 5, 6, 7, 8, 9]
    ell_arr = np.arange(2, 10)
    
    # ClTracer test objects
    lens1 = ccl.ClTracerLensing(cosmo, False, z_n, n)
    lens2 = ccl.ClTracerLensing(cosmo, True, z_n, n, 
                                z_ba=z_n, ba=n, z_rf=z_n, rf=n)
    nc1 = ccl.ClTracerNumberCounts(cosmo, False, False, z_n, n, z_b, b)
    nc2 = ccl.ClTracerNumberCounts(cosmo, True, False, z_n, n, z_b, b)
    nc3 = ccl.ClTracerNumberCounts(cosmo, True, True, z_n, n, z_b, b,
                                   z_s=z_n, s=n)
    
    # Check valid ell input is accepted
    assert_( all_finite(ccl.angular_cl(cosmo, lens1, lens1, ell_scl)) )
    assert_( all_finite(ccl.angular_cl(cosmo, lens1, lens1, ell_lst)) )
    assert_( all_finite(ccl.angular_cl(cosmo, lens1, lens1, ell_arr)) )
    
    assert_( all_finite(ccl.angular_cl(cosmo, nc1, nc1, ell_scl)) )
    assert_( all_finite(ccl.angular_cl(cosmo, nc1, nc1, ell_lst)) )
    assert_( all_finite(ccl.angular_cl(cosmo, nc1, nc1, ell_arr)) )
    
    # Check various cross-correlation combinations
    assert_( all_finite(ccl.angular_cl(cosmo, lens1, lens2, ell_arr)) )
    assert_( all_finite(ccl.angular_cl(cosmo, lens1, nc1, ell_arr)) )
    assert_( all_finite(ccl.angular_cl(cosmo, lens1, nc2, ell_arr)) )
    assert_( all_finite(ccl.angular_cl(cosmo, lens1, nc3, ell_arr)) )
    assert_( all_finite(ccl.angular_cl(cosmo, lens2, nc1, ell_arr)) )
    assert_( all_finite(ccl.angular_cl(cosmo, lens2, nc2, ell_arr)) )
    assert_( all_finite(ccl.angular_cl(cosmo, lens2, nc3, ell_arr)) )
    assert_( all_finite(ccl.angular_cl(cosmo, nc1, nc2, ell_arr)) )
    assert_( all_finite(ccl.angular_cl(cosmo, nc1, nc3, ell_arr)) )
    assert_( all_finite(ccl.angular_cl(cosmo, nc2, nc3, ell_arr)) )
    
    # Check that reversing order of ClTracer inputs works
    assert_( all_finite(ccl.angular_cl(cosmo, nc1, lens1, ell_arr)) )
    assert_( all_finite(ccl.angular_cl(cosmo, nc1, lens2, ell_arr)) )
    

def test_background():
    """
    Test background and growth functions in ccl.background.
    """
    for cosmo in reference_models():
        yield check_background, cosmo

def test_power():
    """
    Test power spectrum and sigma functions in ccl.power.
    """
    for cosmo in reference_models():
        yield check_power, cosmo

def test_massfunc():
    """
    Test mass function and supporting functions.
    """
    for cosmo in reference_models():
        yield check_massfunc, cosmo

def test_lsst_specs():
    """
    Test lsst specs module.
    """
    for cosmo in reference_models():
        yield check_lsst_specs, cosmo

def test_cls():
    """
    Test top-level functions in pyccl.cls module.
    """
    for cosmo in reference_models():
        yield check_cls, cosmo

if __name__ == '__main__':
    run_module_suite()<|MERGE_RESOLUTION|>--- conflicted
+++ resolved
@@ -76,15 +76,9 @@
     assert_( all_finite(ccl.scale_factor_of_chi(cosmo, a_arr)) )
     
     # omega_m_a
-<<<<<<< HEAD
-    assert_( all_finite(ccl.omega_m_a(cosmo, a_scl)) )
-    assert_( all_finite(ccl.omega_m_a(cosmo, a_lst)) )
-    assert_( all_finite(ccl.omega_m_a(cosmo, a_arr)) )
-=======
-    assert_( all_finite(ccl.omega_x(cosmo, a_scl, 0)) )
-    assert_( all_finite(ccl.omega_x(cosmo, a_lst, 0)) )
-    assert_( all_finite(ccl.omega_x(cosmo, a_arr, 0)) )
->>>>>>> 1df2d763
+    assert_( all_finite(ccl.omega_x(cosmo, a_scl, 'matter')) )
+    assert_( all_finite(ccl.omega_x(cosmo, a_lst, 'matter')) )
+    assert_( all_finite(ccl.omega_x(cosmo, a_arr, 'matter')) )
 
 
 def check_power(cosmo):
