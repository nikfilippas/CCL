#include "ccl.h"
#include "ctest.h"
#include <stdio.h>
#include <math.h>

// The tolerance in chi for all the
#define DISTANCES_TOLERANCE 1.0e-4

CTEST_DATA(distances) {
  double Omega_c;
  double Omega_b;
  double h;
  double A_s;
  double n_s;
  double Omega_n;
  double Omega_v[5];
  double Omega_k[5];
  double w_0[5];
  double w_a[5];
  
  double z[6];
  double chi[5][6];
};

// Read the fixed format file containing all the radial comoving
// distance benchmarks
static void read_chi_test_file(double z[6], double chi[5][6])
{
  //Distances are in Mpc/h
  FILE * f = fopen("./tests/benchmark/chi_model1-5.txt", "r");
<<<<<<< HEAD
	ASSERT_NOT_NULL(f);

	// Ignore header line
	char str[1024];
    fgets(str, 1024, f);

    // File is fixed format - five rows and six columns
    for (int i=0; i<6; i++){
    	int count = fscanf(f, "%le %le %le %le %le %le\n", &z[i],
    		&chi[0][i], &chi[1][i], &chi[2][i], &chi[3][i], &chi[4][i]);
    	// Check that all the stuff in the benchmark is there
    	ASSERT_EQUAL(6, count);
    }
    fclose(f);
=======
  ASSERT_NOT_NULL(f);
  
  // Ignore header line
  char str[1024];
  fgets(str, 1024, f);
  
  // File is fixed format - five rows and six columns
  for (int i=0; i<6; i++){
    int count = fscanf(f, "%le %le %le %le %le %le\n", &z[i],
		       &chi[0][i], &chi[1][i], &chi[2][i], &chi[3][i], &chi[4][i]);
    // Check that all the stuff in the benchmark is there
    ASSERT_EQUAL(6, count);
  }
  fclose(f);
>>>>>>> 2904394c
}

// Set up the cosmological parameters to be used in each of the
// models
CTEST_SETUP(distances){

  // Values that are the same for all 5 models
  data->Omega_c = 0.25;
  data->Omega_b = 0.05;
  data->h = 0.7;
  data->A_s = 2.1e-9;
  data->n_s = 0.96;
  data->Omega_n = 0.0;


  // Values that are different for the different models
  double Omega_v[5] = {  0.7,  0.7,  0.7,  0.65, 0.75 };
  double w_0[5]     = { -1.0, -0.9, -0.9, -0.9, -0.9  };
  double w_a[5]     = {  0.0,  0.0,  0.1,  0.1,  0.1  };

  // Fill in the values from these constant arrays.
  for (int i=0; i<5; i++){
    data->Omega_v[i] = Omega_v[i];
    data->w_0[i]     = w_0[i];
    data->w_a[i]     = w_a[i];
    data->Omega_k[i] = 1.0 - data->Omega_c - data->Omega_b - data->Omega_n - data->Omega_v[i];
  }

  // The file of benchmark data.
  read_chi_test_file(data->z, data->chi);
	
}



static void compare_distances(int model, struct distances_data * data)
{
<<<<<<< HEAD
	// Make the parameter set from the input data
	// Values of some parameters depend on the model index
	ccl_parameters params = ccl_parameters_create(data->Omega_c, data->Omega_b, 
						      data->Omega_k[model], data->Omega_n, 
						      data->w_0[model], data->w_a[model], data->h, data->A_s, data->n_s,-1,NULL,NULL);

	// Make a cosmology object from the parameters with the default configuration
	ccl_cosmology * cosmo = ccl_cosmology_create(params, default_config);
	ASSERT_NOT_NULL(cosmo);

	// Compare to benchmark data
	for (int j=0; j<6; j++){
		double a = 1/(1.+data->z[j]);
		double chi_ij=ccl_comoving_radial_distance(cosmo,a)*data->h;
		double absolute_tolerance = DISTANCES_TOLERANCE*data->chi[model][j];
		if (fabs(absolute_tolerance)<1e-12) absolute_tolerance = 1e-12;
		ASSERT_DBL_NEAR_TOL(data->chi[model][j], chi_ij, absolute_tolerance);
	}

	ccl_cosmology_free(cosmo);
=======
  // Make the parameter set from the input data
  // Values of some parameters depend on the model index
  ccl_parameters params = ccl_parameters_create(data->Omega_c, data->Omega_b, 
						data->Omega_k[model], data->Omega_n, 
						data->w_0[model], data->w_a[model],
						data->h, data->A_s, data->n_s,-1,NULL,NULL);
  
  // Make a cosmology object from the parameters with the default configuration
  ccl_cosmology * cosmo = ccl_cosmology_create(params, default_config);
  ASSERT_NOT_NULL(cosmo);
  
  // Compare to benchmark data
  for (int j=0; j<6; j++){
    double a = 1/(1.+data->z[j]);
    double chi_ij=ccl_comoving_radial_distance(cosmo,a)*data->h;
    double absolute_tolerance = DISTANCES_TOLERANCE*data->chi[model][j];
    if (fabs(absolute_tolerance)<1e-12) absolute_tolerance = 1e-12;
    ASSERT_DBL_NEAR_TOL(data->chi[model][j], chi_ij, absolute_tolerance);
  }
  
  free(cosmo);
>>>>>>> 2904394c
}

CTEST2(distances, model_1){
  int model = 0;
  compare_distances(model, data);
}

CTEST2(distances, model_2){
  int model = 1;
  compare_distances(model, data);
}

CTEST2(distances, model_3){
  int model = 2;
  compare_distances(model, data);
}

CTEST2(distances, model_4){
  int model = 3;
  compare_distances(model, data);
}

CTEST2(distances, model_5){
  int model = 4;
  compare_distances(model, data);
}<|MERGE_RESOLUTION|>--- conflicted
+++ resolved
@@ -28,22 +28,6 @@
 {
   //Distances are in Mpc/h
   FILE * f = fopen("./tests/benchmark/chi_model1-5.txt", "r");
-<<<<<<< HEAD
-	ASSERT_NOT_NULL(f);
-
-	// Ignore header line
-	char str[1024];
-    fgets(str, 1024, f);
-
-    // File is fixed format - five rows and six columns
-    for (int i=0; i<6; i++){
-    	int count = fscanf(f, "%le %le %le %le %le %le\n", &z[i],
-    		&chi[0][i], &chi[1][i], &chi[2][i], &chi[3][i], &chi[4][i]);
-    	// Check that all the stuff in the benchmark is there
-    	ASSERT_EQUAL(6, count);
-    }
-    fclose(f);
-=======
   ASSERT_NOT_NULL(f);
   
   // Ignore header line
@@ -58,7 +42,6 @@
     ASSERT_EQUAL(6, count);
   }
   fclose(f);
->>>>>>> 2904394c
 }
 
 // Set up the cosmological parameters to be used in each of the
@@ -96,34 +79,11 @@
 
 static void compare_distances(int model, struct distances_data * data)
 {
-<<<<<<< HEAD
-	// Make the parameter set from the input data
-	// Values of some parameters depend on the model index
-	ccl_parameters params = ccl_parameters_create(data->Omega_c, data->Omega_b, 
-						      data->Omega_k[model], data->Omega_n, 
-						      data->w_0[model], data->w_a[model], data->h, data->A_s, data->n_s,-1,NULL,NULL);
-
-	// Make a cosmology object from the parameters with the default configuration
-	ccl_cosmology * cosmo = ccl_cosmology_create(params, default_config);
-	ASSERT_NOT_NULL(cosmo);
-
-	// Compare to benchmark data
-	for (int j=0; j<6; j++){
-		double a = 1/(1.+data->z[j]);
-		double chi_ij=ccl_comoving_radial_distance(cosmo,a)*data->h;
-		double absolute_tolerance = DISTANCES_TOLERANCE*data->chi[model][j];
-		if (fabs(absolute_tolerance)<1e-12) absolute_tolerance = 1e-12;
-		ASSERT_DBL_NEAR_TOL(data->chi[model][j], chi_ij, absolute_tolerance);
-	}
-
-	ccl_cosmology_free(cosmo);
-=======
   // Make the parameter set from the input data
   // Values of some parameters depend on the model index
   ccl_parameters params = ccl_parameters_create(data->Omega_c, data->Omega_b, 
 						data->Omega_k[model], data->Omega_n, 
-						data->w_0[model], data->w_a[model],
-						data->h, data->A_s, data->n_s,-1,NULL,NULL);
+						data->w_0[model], data->w_a[model], data->h, data->A_s, data->n_s,-1,NULL,NULL);
   
   // Make a cosmology object from the parameters with the default configuration
   ccl_cosmology * cosmo = ccl_cosmology_create(params, default_config);
@@ -138,8 +98,7 @@
     ASSERT_DBL_NEAR_TOL(data->chi[model][j], chi_ij, absolute_tolerance);
   }
   
-  free(cosmo);
->>>>>>> 2904394c
+  ccl_cosmology_free(cosmo);
 }
 
 CTEST2(distances, model_1){
