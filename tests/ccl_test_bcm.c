--- conflicted
+++ resolved
@@ -73,30 +73,20 @@
   ccl_parameters params = ccl_parameters_create(data->Omega_c,data->Omega_b,data->Omega_k[i_model-1],
 						data->Neff, data->m_nu, data-> mnu_type,
 						data->w_0[i_model-1],data->w_a[i_model-1],
-<<<<<<< HEAD
 						data->h,data->A_s,data->n_s,14,-1,-1,data->mu_0, data->sigma_0, -1,NULL,NULL, &status);
-=======
-						data->h,data->A_s,data->n_s,14,-1,-1,-1,NULL,NULL, &status);
                                                                         
   params.Omega_l=params.Omega_l+params.Omega_g;
   params.Omega_g=0;
->>>>>>> 0a5e2a22
   ccl_cosmology * cosmo = ccl_cosmology_create(params, config);
   ASSERT_NOT_NULL(cosmo);
   ccl_configuration config_nobar = default_config;
   ccl_parameters params_nobar = ccl_parameters_create(data->Omega_c,data->Omega_b,data->Omega_k[i_model-1],
 						data->Neff, data->m_nu, data->mnu_type,
 						data->w_0[i_model-1],data->w_a[i_model-1],
-<<<<<<< HEAD
 						data->h,data->A_s,data->n_s,-1,-1,-1, data->mu_0, data->sigma_0,-1,NULL,NULL, &status);
   params.sigma8=data->sigma8;
-  params.Omega_g=0;
-=======
-						data->h,data->A_s,data->n_s,-1,-1,-1,-1,NULL,NULL, &status);
-  //params.sigma_8=data->sigma_8;
   params_nobar.Omega_l=params_nobar.Omega_l+params_nobar.Omega_g;
   params_nobar.Omega_g=0;
->>>>>>> 0a5e2a22
   ccl_cosmology * cosmo_nobar = ccl_cosmology_create(params_nobar, config_nobar);
   ASSERT_NOT_NULL(cosmo_nobar);
   
