#include "ccl.h"
#include "ctest.h"
#include <stdio.h>
#include <math.h>

#define BCM_TOLERANCE 1e-4

CTEST_DATA(bcm) {
  double Omega_c;
  double Omega_b;
  double h;
  double A_s;
  double n_s;
  double sigma8;
  double Omega_v[1];
  double Omega_k[1];
  double w_0[1];
  double w_a[1];
  double Neff;
  double* m_nu;
  ccl_mnu_convention mnu_type;
};

CTEST_SETUP(bcm) {
  data->Omega_c = 0.25;
  data->Omega_b = 0.05;
  data->h = 0.7;
  data->A_s = 2.2e-9;
  data->n_s = 0.96;
  data->Neff = 3.046;
  double mnuval = 0.;
  data->m_nu= &mnuval;
  data-> mnu_type = ccl_mnu_sum;

  double Omega_v[1]={0.7};
  double w_0[1] = {-1.0};
  double w_a[1] = {0.0};

  for(int i=0;i<1;i++) {
    data->Omega_v[i] = Omega_v[i];
    data->w_0[i] = w_0[i];
    data->w_a[i] = w_a[i];
    data->Omega_k[i] = 1.0 - data->Omega_c - data->Omega_b - data->Omega_v[i];
  }
}

static int linecount(FILE *f)
{
  //////
  // Counts #lines from file
  int i0=0;
  char ch[1000];
  while((fgets(ch,sizeof(ch),f))!=NULL) {
    i0++;
  }
  return i0;
}

static void compare_bcm(int i_model,struct bcm_data * data)
{
  int nk,i,j;
  int status =0;
  char fname[256],str[1024];
  char fname2[256];
  char* rtn;
  FILE *f,*f2;
  ccl_configuration config = default_config;
  config.baryons_power_spectrum_method=ccl_bcm;
  ccl_parameters params = ccl_parameters_create(data->Omega_c,data->Omega_b,data->Omega_k[i_model-1],
						data->Neff, data->m_nu, data-> mnu_type,
						data->w_0[i_model-1],data->w_a[i_model-1],
						data->h,data->A_s,data->n_s,14,-1,-1,-1,NULL,NULL, &status);
                                                                        
  params.Omega_l=params.Omega_l+params.Omega_g;
  params.Omega_g=0;
  ccl_cosmology * cosmo = ccl_cosmology_create(params, config);
  ASSERT_NOT_NULL(cosmo);
  ccl_configuration config_nobar = default_config;
  ccl_parameters params_nobar = ccl_parameters_create(data->Omega_c,data->Omega_b,data->Omega_k[i_model-1],
						data->Neff, data->m_nu, data->mnu_type,
						data->w_0[i_model-1],data->w_a[i_model-1],
						data->h,data->A_s,data->n_s,-1,-1,-1,-1,NULL,NULL, &status);
<<<<<<< HEAD
  //params.sigma_8=data->sigma_8;
  params_nobar.Omega_l=params_nobar.Omega_l+params_nobar.Omega_g;
  params_nobar.Omega_g=0;
=======
  params.sigma8=data->sigma8;
  params.Omega_g=0;
>>>>>>> b4e676ec
  ccl_cosmology * cosmo_nobar = ccl_cosmology_create(params_nobar, config_nobar);
  ASSERT_NOT_NULL(cosmo_nobar);
  
  sprintf(fname,"./tests/benchmark/bcm/w_baryonspk_nl.dat");
  f=fopen(fname,"r");
  if(f==NULL) {
    fprintf(stderr,"Error opening file %s\n",fname);
    exit(1);
  }
  sprintf(fname2,"./tests/benchmark/bcm/wo_baryonspk_nl.dat");
  f2=fopen(fname2,"r");
  if(f2==NULL) {
    fprintf(stderr,"Error opening file %s\n",fname2);
    exit(1);
  }
  nk=linecount(f)-1; rewind(f);

  //Skip first 4 lines
  rtn = fgets(str, 1024, f);
  rtn = fgets(str, 1024, f);
  rtn = fgets(str, 1024, f);
  rtn = fgets(str, 1024, f);
  
  rtn = fgets(str, 1024, f2);
  rtn = fgets(str, 1024, f2);
  rtn = fgets(str, 1024, f2);
  rtn = fgets(str, 1024, f2);
  
  for(i=0;i<nk-4;i++) {
    double k_h,k;
    int stat;
    double psbar,psnobar,fbcm_bench,err;
    double psbar_bench,psnobar_bench;
    stat=fscanf(f,"%le %le",&k_h,&psbar);
    if(stat!=2) {
      fprintf(stderr,"Error reading file %s, line %d\n",fname,i+5);
      exit(1);
    }
    stat=fscanf(f2,"%*le %le",&psnobar);
    if(stat!=1) {
      fprintf(stderr,"Error reading file %s, line %d\n",fname2,i+5);
      exit(1);
    }
    k=k_h*data->h;
    //Check baryonic correction directly
    fbcm_bench=ccl_bcm_model_fkz(cosmo,k,1.,&status);
    if (status) printf("%s\n",cosmo->status_message);
    err=fabs(psbar/psnobar/fbcm_bench-1);
    ASSERT_DBL_NEAR_TOL(err,0.,BCM_TOLERANCE);
    //And check the ratio between power spectra
    psbar_bench=ccl_nonlin_matter_power(cosmo,k,1.,&status);
    if (status) printf("%s\n",cosmo->status_message);
    psnobar_bench=ccl_nonlin_matter_power(cosmo_nobar,k,1.,&status);
    if (status) printf("%s\n",cosmo_nobar->status_message);
    err=fabs(psbar/psnobar/(psbar_bench/psnobar_bench)-1);
    ASSERT_DBL_NEAR_TOL(err,0.,BCM_TOLERANCE);
    
  }
  fclose(f);
  fclose(f2);
  
  ccl_cosmology_free(cosmo);
}

CTEST2(bcm,model_1) {
  int model=1;
  compare_bcm(model,data);
}<|MERGE_RESOLUTION|>--- conflicted
+++ resolved
@@ -80,14 +80,9 @@
 						data->Neff, data->m_nu, data->mnu_type,
 						data->w_0[i_model-1],data->w_a[i_model-1],
 						data->h,data->A_s,data->n_s,-1,-1,-1,-1,NULL,NULL, &status);
-<<<<<<< HEAD
   //params.sigma_8=data->sigma_8;
   params_nobar.Omega_l=params_nobar.Omega_l+params_nobar.Omega_g;
   params_nobar.Omega_g=0;
-=======
-  params.sigma8=data->sigma8;
-  params.Omega_g=0;
->>>>>>> b4e676ec
   ccl_cosmology * cosmo_nobar = ccl_cosmology_create(params_nobar, config_nobar);
   ASSERT_NOT_NULL(cosmo_nobar);
   
