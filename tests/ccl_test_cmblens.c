--- conflicted
+++ resolved
@@ -52,13 +52,8 @@
   config.matter_power_spectrum_method = ccl_linear;
   ccl_parameters params = ccl_parameters_create_flat_lcdm(data->Omega_c,data->Omega_b,data->h,
 							  data->A_s,data->n_s, &status);
-<<<<<<< HEAD
-  params.Omega_n_rel=0.0;
-  params.Omega_l = 1.0 - params.Omega_m - params.Omega_g - params.Omega_k;
-=======
   params.Omega_n_rel=0;
   params.Omega_l=0.7;
->>>>>>> 95311b32
   params.sigma_8=data->sigma_8;
   ccl_cosmology * cosmo = ccl_cosmology_create(params, config);
   ASSERT_NOT_NULL(cosmo);
@@ -84,10 +79,6 @@
   CCL_ClWorkspace *w=ccl_cl_workspace_default_limber(ELL_MAX_CL+1,l_logstep,l_linstep,dlk,&status);
   ccl_angular_cls(cosmo,w,tr_cl,tr_cl,ELL_MAX_CL,ells,clarr,&status);
   
-  /*Reset spline parameters after CCL calculations are done.*/
-  ccl_splines->A_SPLINE_NA=na_sv;
-  ccl_splines->A_SPLINE_NA_PK=na_pk_sv;
-  
   double fraction_failed=0;
   for(int ii=0;ii<ELL_MAX_CL;ii++) {
     int l, rtn;
