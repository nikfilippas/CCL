--- conflicted
+++ resolved
@@ -76,8 +76,10 @@
 static void compare_massfunc(int model, struct massfunc_data * data)
 {
   // make the parameter set from input data
-
-  int status=0;
+  
+  int stat = 0;
+  int* status = &stat;
+  
   ccl_parameters params = ccl_parameters_create(data->Omega_c, data->Omega_b,
                                                 data->Omega_k[model], data->Omega_n,
                                                 data->w_0[model], data->w_a[model], data->h,
@@ -101,9 +103,9 @@
   // compare to benchmark data
   for (int j=0; j<13; j++){
     double mass = pow(10,logmass);
-    double sigma_j = ccl_sigmaM(cosmo, mass, redshift);
+    double sigma_j = ccl_sigmaM(cosmo, mass, redshift, status);
     double loginvsigma_j = log10(1./sigma_j);
-    double logmassfunc_j = log10(ccl_massfunc(cosmo, mass, redshift)*mass/(rho_m*log(10.)));
+    double logmassfunc_j = log10(ccl_massfunc(cosmo, mass, redshift, status)*mass/(rho_m*log(10.)));
 
     double absolute_tolerance = SIGMA_TOLERANCE*data->massfunc[0][j];
     if (fabs(absolute_tolerance)<1e-12) absolute_tolerance = 1e-12;
@@ -116,19 +118,7 @@
     absolute_tolerance = MASSFUNC_TOLERANCE*fabs(data->massfunc[2][j]);
     if (fabs(absolute_tolerance)<1e-12) absolute_tolerance = 1e-12;
     ASSERT_DBL_NEAR_TOL(fabs(data->massfunc[2][j]), fabs(logmassfunc_j), absolute_tolerance);
-    
-<<<<<<< HEAD
-    for (int i=0; i<7; i++){
-      double massfunc_ij = ccl_massfunc(cosmo, mass/cosmo->params.h, redshift,&status)/cosmo->params.h/cosmo->params.h/cosmo->params.h;
-      if (status) printf("%s\n",cosmo->status_message);
-      //printf("%lf %lf %le %le\n", logmass, redshift, massfunc_ij, data->massfunc[i][j]);
-      double absolute_tolerance = MASSFUNC_TOLERANCE*data->massfunc[i][j];
-      if (fabs(absolute_tolerance)<1e-12) absolute_tolerance = 1e-12;
-      ASSERT_DBL_NEAR_TOL(data->massfunc[i][j], massfunc_ij, absolute_tolerance);
-      redshift += 0.2;
-    }
-=======
->>>>>>> 82bc7207
+   
     logmass += 0.5;
   }
   free(cosmo);
