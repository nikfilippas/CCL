#include "ccl.h"
#include "ctest.h"
#include <stdio.h>
#include <math.h>

#define NZ 1024
#define Z0_GC 1.0 
#define SZ_GC 0.02
#define NL 499

#define CLS_PRECISION 3E-3 

CTEST_DATA(angpow) {
  double Omega_c;
  double Omega_b;
  double h;
  double A_s;
  double n_s;
  double Neff;
  double* mnu;
  ccl_mnu_convention mnu_type;
  double Omega_v;
  double Omega_k;
  double w_0;
  double w_a;
  double mu_0;
  double sigma_0;
};




// Set up the cosmological parameters to be used 
CTEST_SETUP(angpow){
  data->Omega_c = 0.25;
  data->Omega_b = 0.05;
  data->h = 0.7;
  data->A_s = 2.1e-9;
  data->n_s = 0.96;
  data->Omega_v = 0.7;
  data->Neff=3.046;
  double mnuval = 0.;
  data->mnu = &mnuval;
  data->mnu_type = ccl_mnu_sum;
  data->w_0     = -1;
  data->w_a    = 0;
  data->Omega_k = 0;
  data->mu_0 = 0.;
  data->sigma_0 = 0.;
}



static void test_angpow_precision(struct angpow_data * data)
{
  // Status flag
  int status =0;
  
  // Initialize cosmological parameters
  ccl_configuration ccl_config=default_config;
  ccl_config.transfer_function_method=ccl_boltzmann_class;
  ccl_config.matter_power_spectrum_method=ccl_linear;
<<<<<<< HEAD
  ccl_parameters ccl_params = ccl_parameters_create(data->Omega_c, data->Omega_b, data->Omega_k, data->Neff, data->mnu, data->mnu_type,data->w_0, data->w_a, data->h, data->A_s, data->n_s,-1,-1,-1,data->mu_0, data->sigma_0,-1,NULL,NULL, &status);

=======
  ccl_parameters ccl_params = ccl_parameters_create(data->Omega_c, data->Omega_b, data->Omega_k,
						    data->Neff, data->mnu, data->mnu_type,data->w_0,
						    data->w_a, data->h, data->A_s, data->n_s,
						    -1,-1,-1,-1,NULL,NULL, &status);
>>>>>>> b1be9e56
  ccl_params.Omega_g=0.;
  ccl_params.Omega_l=data->Omega_v;

  // Initialize cosmology object given cosmo params
  ccl_cosmology *ccl_cosmo=ccl_cosmology_create(ccl_params,ccl_config);

  // Create tracers for angular power spectra
  double z_arr_gc[NZ],nz_arr_gc[NZ],bz_arr[NZ];
  for(int i=0;i<NZ;i++)
    {
      z_arr_gc[i]=Z0_GC-5*SZ_GC+10*SZ_GC*(i+0.5)/NZ;
      nz_arr_gc[i]=exp(-0.5*pow((z_arr_gc[i]-Z0_GC)/SZ_GC,2));
      bz_arr[i]=1;
    }
  
  // Galaxy clustering tracer
  CCL_ClTracer *ct_gc_A=ccl_cl_tracer_number_counts(ccl_cosmo,1,1,0,
						    NZ,z_arr_gc,nz_arr_gc,
						    NZ,z_arr_gc,bz_arr,
						    -1,NULL,NULL, &status);
  CCL_ClTracer *ct_gc_B=ccl_cl_tracer_number_counts(ccl_cosmo,1,1,0,
						    NZ,z_arr_gc,nz_arr_gc,
						    NZ,z_arr_gc,bz_arr,
						    -1,NULL,NULL, &status);
  
  int *ells=malloc(NL*sizeof(int));
  double *cells_gg_angpow=malloc(NL*sizeof(double));
  for(int ii=0;ii<NL;ii++)
    ells[ii]=ii;


  // Workspaces
  double linstep = 40;
  double logstep = 1.15;
  
  // Compute C_ell
  ccl_angular_cls_nonlimber(ccl_cosmo,logstep,linstep,
			    ct_gc_A,ct_gc_A,NULL,
			    NL,ells,cells_gg_angpow,&status);
  double rel_precision = 0.;
  FILE *f=fopen("./tests/benchmark/angpow_gg.txt","r");
  for(int ii=2;ii<NL;ii++) {
    int l;
    double ratio,cl_gg_nl,cl_gg_ap=cells_gg_angpow[ii];
    int stat=fscanf(f,"%d %lE",&l,&cl_gg_nl);
    ASSERT_TRUE(l==ells[ii]);
    ASSERT_TRUE(stat==2);
    ratio = fabs(cl_gg_nl-cl_gg_ap)/cl_gg_nl;
    rel_precision += ratio;
  }
  fclose(f);
  rel_precision /= NL;
  ASSERT_TRUE(rel_precision < CLS_PRECISION);
  
  //Free up tracers
  ccl_cl_tracer_free(ct_gc_A);
  ccl_cl_tracer_free(ct_gc_B);
  free(ells);
  free(cells_gg_angpow);
  ccl_cosmology_free(ccl_cosmo);  
}

CTEST2(angpow,precision) {
  test_angpow_precision(data);
}<|MERGE_RESOLUTION|>--- conflicted
+++ resolved
@@ -60,15 +60,10 @@
   ccl_configuration ccl_config=default_config;
   ccl_config.transfer_function_method=ccl_boltzmann_class;
   ccl_config.matter_power_spectrum_method=ccl_linear;
-<<<<<<< HEAD
-  ccl_parameters ccl_params = ccl_parameters_create(data->Omega_c, data->Omega_b, data->Omega_k, data->Neff, data->mnu, data->mnu_type,data->w_0, data->w_a, data->h, data->A_s, data->n_s,-1,-1,-1,data->mu_0, data->sigma_0,-1,NULL,NULL, &status);
-
-=======
   ccl_parameters ccl_params = ccl_parameters_create(data->Omega_c, data->Omega_b, data->Omega_k,
 						    data->Neff, data->mnu, data->mnu_type,data->w_0,
 						    data->w_a, data->h, data->A_s, data->n_s,
-						    -1,-1,-1,-1,NULL,NULL, &status);
->>>>>>> b1be9e56
+						    -1,-1,-1,data->mu_0, data->sigma_0,-1,NULL,NULL, &status);
   ccl_params.Omega_g=0.;
   ccl_params.Omega_l=data->Omega_v;
 
