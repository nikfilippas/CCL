#include "ccl.h"
#include <stdio.h>


<<<<<<< HEAD
int main(int argc, char * argv[]){

	double Omega_c = 0.25;
	double Omega_b = 0.05;
	double h = 0.7;
	double A_s = 2.1e-9;
	double n_s = 0.96;
	ccl_configuration config = default_config;
//	config.transfer_function_method = ccl_bbks;
	config.transfer_function_method = ccl_boltzmann;

	//ccl_parameters params = ccl_parameters_create_flat_lcdm(Omega_c, Omega_b, h, A_s, n_s);
	ccl_parameters params = ccl_parameters_create_lcdm_nu(Omega_c, Omega_b, 0.0,h, A_s, n_s, 2.0328, 1, 0.5);
        ccl_cosmology * cosmo = ccl_cosmology_create(params, config);

	ccl_cosmology_compute_power(cosmo);
	
	printf("# k [1/Mpc] P_lin(k,z=0) P_nl(k,z=0)\n");

	for (double k = 1e-3; k<1e3; k*=1.05){
	  double p = ccl_linear_matter_power(cosmo, 1.0, k);
	  double pln = ccl_nonlin_matter_power(cosmo, 1.0, k);
	  printf("%le    %le %le\n", k, p,pln);
	}

	printf("sigma_8 = %.6lE\n", ccl_sigmaR(cosmo,8./h));

	return 0;

=======
int main(int argc, char * argv[])
{
  int status=0;
  double Omega_c = 0.25;
  double Omega_b = 0.05;
  double h = 0.7;
  double A_s = 2.1e-9;
  double n_s = 0.96;
  ccl_configuration config = default_config;
  //	config.transfer_function_method = ccl_bbks;
  config.transfer_function_method = ccl_boltzmann;
  
  ccl_parameters params = ccl_parameters_create_flat_lcdm(Omega_c, Omega_b, h, A_s, n_s);
  ccl_cosmology * cosmo = ccl_cosmology_create(params, config);
  
  ccl_cosmology_compute_power(cosmo,&status);
  
  printf("# k [1/Mpc] P_lin(k,z=0) P_nl(k,z=0)\n");
  
  for (double k = 1e-3; k<1e3; k*=1.05){
    double p = ccl_linear_matter_power(cosmo, 1.0, k,&status);
    double pln = ccl_nonlin_matter_power(cosmo, 1.0, k,&status);
    printf("%le    %le %le\n", k, p,pln);
  }
  
  printf("sigma_8 = %.6lE\n", ccl_sigmaR(cosmo,8./h));

  printf("Completed. Status = %d\n",status);

  return 0;
>>>>>>> 78f8f8bf
}<|MERGE_RESOLUTION|>--- conflicted
+++ resolved
@@ -1,38 +1,6 @@
 #include "ccl.h"
 #include <stdio.h>
 
-
-<<<<<<< HEAD
-int main(int argc, char * argv[]){
-
-	double Omega_c = 0.25;
-	double Omega_b = 0.05;
-	double h = 0.7;
-	double A_s = 2.1e-9;
-	double n_s = 0.96;
-	ccl_configuration config = default_config;
-//	config.transfer_function_method = ccl_bbks;
-	config.transfer_function_method = ccl_boltzmann;
-
-	//ccl_parameters params = ccl_parameters_create_flat_lcdm(Omega_c, Omega_b, h, A_s, n_s);
-	ccl_parameters params = ccl_parameters_create_lcdm_nu(Omega_c, Omega_b, 0.0,h, A_s, n_s, 2.0328, 1, 0.5);
-        ccl_cosmology * cosmo = ccl_cosmology_create(params, config);
-
-	ccl_cosmology_compute_power(cosmo);
-	
-	printf("# k [1/Mpc] P_lin(k,z=0) P_nl(k,z=0)\n");
-
-	for (double k = 1e-3; k<1e3; k*=1.05){
-	  double p = ccl_linear_matter_power(cosmo, 1.0, k);
-	  double pln = ccl_nonlin_matter_power(cosmo, 1.0, k);
-	  printf("%le    %le %le\n", k, p,pln);
-	}
-
-	printf("sigma_8 = %.6lE\n", ccl_sigmaR(cosmo,8./h));
-
-	return 0;
-
-=======
 int main(int argc, char * argv[])
 {
   int status=0;
@@ -45,7 +13,7 @@
   //	config.transfer_function_method = ccl_bbks;
   config.transfer_function_method = ccl_boltzmann;
   
-  ccl_parameters params = ccl_parameters_create_flat_lcdm(Omega_c, Omega_b, h, A_s, n_s);
+  ccl_parameters params = ccl_parameters_create_lcdm_nu(Omega_c, Omega_b, 0.0,h, A_s, n_s, 2.0328, 1, 0.5);
   ccl_cosmology * cosmo = ccl_cosmology_create(params, config);
   
   ccl_cosmology_compute_power(cosmo,&status);
@@ -63,5 +31,5 @@
   printf("Completed. Status = %d\n",status);
 
   return 0;
->>>>>>> 78f8f8bf
+
 }