#include "ccl.h"
#include "ctest.h"
#include <stdlib.h>
#include <stdio.h>
#include <math.h>
#include <string.h>

#define SZ_VAL 0.4 //This will cancel the magnification contribution
#define CLS_TOLERANCE 1E-3
#define CLS_FRACTION 1E-3

CTEST_DATA(cls) {
  double Omega_c;
  double Omega_b;
  double h;
  double A_s;
  double n_s;
  double sigma_8;
};

CTEST_SETUP(cls) {
  data->Omega_c = 0.30;
  data->Omega_b = 0.00;
  data->h = 0.7;
  data->A_s = 2.1e-9;
  data->sigma_8=0.8;
  data->n_s = 0.96;
}

static int linecount(FILE *f)
{
  //////
  // Counts #lines from file
  int i0=0;
  char ch[1000];
  while((fgets(ch,sizeof(ch),f))!=NULL) {
    i0++;
  }
  return i0;
}

static void compare_cls(char *compare_type,struct cls_data * data)
{
  int status=0;

  ccl_configuration config = default_config;
  config.transfer_function_method = ccl_bbks;
  config.matter_power_spectrum_method = ccl_linear;
  ccl_parameters params = ccl_parameters_create_flat_lcdm(data->Omega_c,data->Omega_b,data->h,
							  data->A_s,data->n_s, &status);
  params.Omega_k=0;
  params.Omega_g=0;
  params.Omega_n_rel=0;
  params.Omega_l = 1.0 - params.Omega_m;
  params.sigma_8=data->sigma_8;
  ccl_cosmology * cosmo = ccl_cosmology_create(params, config);
  ASSERT_NOT_NULL(cosmo);

  int nz;
  double *zarr_1,*pzarr_1,*zarr_2,*pzarr_2,*bzarr;
  if(!strcmp(compare_type,"analytic")) {
    //Create arrays for N(z)
    double zmean_1=1.0,sigz_1=0.15;
    double zmean_2=1.5,sigz_2=0.15;
    nz=512;
    zarr_1=malloc(nz*sizeof(double));
    pzarr_1=malloc(nz*sizeof(double));
    zarr_2=malloc(nz*sizeof(double));
    pzarr_2=malloc(nz*sizeof(double));
    bzarr=malloc(nz*sizeof(double));
    for(int ii=0;ii<nz;ii++) {
      double z1=zmean_1-5*sigz_1+10*sigz_1*(ii+0.5)/nz;
      double z2=zmean_2-5*sigz_2+10*sigz_2*(ii+0.5)/nz;
      double pz1=exp(-0.5*((z1-zmean_1)*(z1-zmean_1)/(sigz_1*sigz_1)));
      double pz2=exp(-0.5*((z2-zmean_2)*(z2-zmean_2)/(sigz_2*sigz_2)));
      zarr_1[ii]=z1;
      zarr_2[ii]=z2;
      pzarr_1[ii]=pz1;
      pzarr_2[ii]=pz2;
      bzarr[ii]=1.;
    }
  }
  else {
    char str[1024];
    char* rtn;
    int stat;
    FILE *fnz1=fopen("./tests/benchmark/codecomp_step2_outputs/bin1_histo.txt","r");
    ASSERT_NOT_NULL(fnz1);
    FILE *fnz2=fopen("./tests/benchmark/codecomp_step2_outputs/bin2_histo.txt","r");
    ASSERT_NOT_NULL(fnz2);
    nz=linecount(fnz1)-1; rewind(fnz1);
    zarr_1=malloc(nz*sizeof(double));
    pzarr_1=malloc(nz*sizeof(double));
    zarr_2=malloc(nz*sizeof(double));
    pzarr_2=malloc(nz*sizeof(double));
    bzarr=malloc(nz*sizeof(double));
    rtn = fgets(str,1024,fnz1);
    rtn = fgets(str,1024,fnz2);
    for(int ii=0;ii<nz;ii++) {
      double z1,z2,nz1,nz2;
      stat = fscanf(fnz1,"%lf %lf",&z1,&nz1);
      stat = fscanf(fnz2,"%lf %lf",&z2,&nz2);
      zarr_1[ii]=z1; zarr_2[ii]=z2;
      pzarr_1[ii]=nz1; pzarr_2[ii]=nz2;
      bzarr[ii]=1.;
    }
  }

  char fname[256];
  FILE *fi_dd_11,*fi_dd_12,*fi_dd_22,*fi_ll_11,*fi_ll_12,*fi_ll_22;
  CCL_ClTracer *tr_nc_1=ccl_cl_tracer_number_counts_simple(cosmo,nz,zarr_1,pzarr_1,nz,zarr_1,bzarr,&status);
  ASSERT_NOT_NULL(tr_nc_1);
  CCL_ClTracer *tr_nc_2=ccl_cl_tracer_number_counts_simple(cosmo,nz,zarr_2,pzarr_2,nz,zarr_2,bzarr,&status);
  ASSERT_NOT_NULL(tr_nc_2);
  CCL_ClTracer *tr_wl_1=ccl_cl_tracer_lensing_simple(cosmo,nz,zarr_1,pzarr_1,&status);
  ASSERT_NOT_NULL(tr_wl_1);
  CCL_ClTracer *tr_wl_2=ccl_cl_tracer_lensing_simple(cosmo,nz,zarr_2,pzarr_2,&status);
  ASSERT_NOT_NULL(tr_wl_2);
  sprintf(fname,"tests/benchmark/codecomp_step2_outputs/run_b1b1%s_log_cl_dd.txt",compare_type);
  fi_dd_11=fopen(fname,"r"); ASSERT_NOT_NULL(fi_dd_11);
  sprintf(fname,"tests/benchmark/codecomp_step2_outputs/run_b1b2%s_log_cl_dd.txt",compare_type);
  fi_dd_12=fopen(fname,"r"); ASSERT_NOT_NULL(fi_dd_12);
  sprintf(fname,"tests/benchmark/codecomp_step2_outputs/run_b2b2%s_log_cl_dd.txt",compare_type);
  fi_dd_22=fopen(fname,"r"); ASSERT_NOT_NULL(fi_dd_22);
  sprintf(fname,"tests/benchmark/codecomp_step2_outputs/run_b1b1%s_log_cl_ll.txt",compare_type);
  fi_ll_11=fopen(fname,"r"); ASSERT_NOT_NULL(fi_ll_11);
  sprintf(fname,"tests/benchmark/codecomp_step2_outputs/run_b1b2%s_log_cl_ll.txt",compare_type);
  fi_ll_12=fopen(fname,"r"); ASSERT_NOT_NULL(fi_ll_12);
  sprintf(fname,"tests/benchmark/codecomp_step2_outputs/run_b2b2%s_log_cl_ll.txt",compare_type);
  fi_ll_22=fopen(fname,"r"); ASSERT_NOT_NULL(fi_ll_22);

  int *ells=malloc(3001*sizeof(int));
  double *cls_dd_11_b=malloc(3001*sizeof(double));
  double *cls_dd_12_b=malloc(3001*sizeof(double));
  double *cls_dd_22_b=malloc(3001*sizeof(double));
  double *cls_ll_11_b=malloc(3001*sizeof(double));
  double *cls_ll_12_b=malloc(3001*sizeof(double));
  double *cls_ll_22_b=malloc(3001*sizeof(double));
  double *cls_dd_11_h=malloc(3001*sizeof(double));
  double *cls_dd_12_h=malloc(3001*sizeof(double));
  double *cls_dd_22_h=malloc(3001*sizeof(double));
  double *cls_ll_11_h=malloc(3001*sizeof(double));
  double *cls_ll_12_h=malloc(3001*sizeof(double));
  double *cls_ll_22_h=malloc(3001*sizeof(double));

  for(int ii=0;ii<3001;ii++) {
    int l, rtn;
    fscanf(fi_dd_11,"%d %lf",&l,&(cls_dd_11_b[ii]));
    fscanf(fi_dd_12,"%d %lf",&l,&(cls_dd_12_b[ii]));
    fscanf(fi_dd_22,"%d %lf",&l,&(cls_dd_22_b[ii]));
    fscanf(fi_ll_11,"%d %lf",&l,&(cls_ll_11_b[ii]));
    fscanf(fi_ll_12,"%d %lf",&l,&(cls_ll_12_b[ii]));
    fscanf(fi_ll_22,"%d %lf",&l,&(cls_ll_22_b[ii]));
    ells[ii]=l;
  }

  fclose(fi_dd_11);
  fclose(fi_dd_12);
  fclose(fi_dd_22);
  fclose(fi_ll_11);
  fclose(fi_ll_12);
  fclose(fi_ll_22);

  double l_logstep = 1.05;
  double l_linstep = 20.;
  double dlk = 0.01;
  CCL_ClWorkspace *w=ccl_cl_workspace_default_limber(3001,l_logstep,l_linstep,dlk,&status);

  ccl_angular_cls(cosmo,w,tr_nc_1,tr_nc_1,3001,ells,cls_dd_11_h,&status);
  if (status) printf("%s\n",cosmo->status_message);
  ccl_angular_cls(cosmo,w,tr_nc_1,tr_nc_2,3001,ells,cls_dd_12_h,&status);
  if (status) printf("%s\n",cosmo->status_message);
  ccl_angular_cls(cosmo,w,tr_nc_2,tr_nc_2,3001,ells,cls_dd_22_h,&status);
  if (status) printf("%s\n",cosmo->status_message);
  ccl_angular_cls(cosmo,w,tr_wl_1,tr_wl_1,3001,ells,cls_ll_11_h,&status);
  if (status) printf("%s\n",cosmo->status_message);
  ccl_angular_cls(cosmo,w,tr_wl_1,tr_wl_2,3001,ells,cls_ll_12_h,&status);
  if (status) printf("%s\n",cosmo->status_message);
  ccl_angular_cls(cosmo,w,tr_wl_2,tr_wl_2,3001,ells,cls_ll_22_h,&status);
  if (status) printf("%s\n",cosmo->status_message);

  ccl_cl_workspace_free(w);

  double fraction_failed=0;
  for(int ii=0;ii<3001;ii++) {
    int l=ells[ii];
    double ell_correct;
    double cl_dd_11,cl_dd_12,cl_dd_22;
    double cl_ll_11,cl_ll_12,cl_ll_22;
    double cl_dd_11_h,cl_dd_12_h,cl_dd_22_h;
    double cl_ll_11_h,cl_ll_12_h,cl_ll_22_h;
    
    if(l<=0)
      ell_correct=1;
    else
      ell_correct=l*(l+1.)/sqrt((l+2.)*(l+1.)*l*(l-1.));
<<<<<<< HEAD
    cl_dd_11_h=ccl_angular_cl(cosmo,l,tr_nc_1,tr_nc_1,&status);
    if (status) printf("%s\n",cosmo->status_message);
    cl_dd_12_h=ccl_angular_cl(cosmo,l,tr_nc_1,tr_nc_2,&status);
    if (status) printf("%s\n",cosmo->status_message);
    cl_dd_22_h=ccl_angular_cl(cosmo,l,tr_nc_2,tr_nc_2,&status);
    if (status) printf("%s\n",cosmo->status_message);
    cl_ll_11_h=ccl_angular_cl(cosmo,l,tr_wl_1,tr_wl_1,&status)*ell_correct*ell_correct;
    if (status) printf("%s\n",cosmo->status_message);
    cl_ll_12_h=ccl_angular_cl(cosmo,l,tr_wl_1,tr_wl_2,&status)*ell_correct*ell_correct;
    if (status) printf("%s\n",cosmo->status_message);
    cl_ll_22_h=ccl_angular_cl(cosmo,l,tr_wl_2,tr_wl_2,&status)*ell_correct*ell_correct;;
    if (status) printf("%s\n",cosmo->status_message);
    
=======
    cl_dd_11  =cls_dd_11_b[ii];
    cl_dd_12  =cls_dd_12_b[ii];
    cl_dd_22  =cls_dd_22_b[ii];
    cl_ll_11  =cls_ll_11_b[ii];
    cl_ll_12  =cls_ll_12_b[ii];
    cl_ll_22  =cls_ll_22_b[ii];
    cl_dd_11_h=cls_dd_11_h[ii];
    cl_dd_12_h=cls_dd_12_h[ii];
    cl_dd_22_h=cls_dd_22_h[ii];
    cl_ll_11_h=cls_ll_11_h[ii]*ell_correct*ell_correct;
    cl_ll_12_h=cls_ll_12_h[ii]*ell_correct*ell_correct;
    cl_ll_22_h=cls_ll_22_h[ii]*ell_correct*ell_correct;

>>>>>>> 435e5de0
    if(fabs(cl_dd_11_h/cl_dd_11-1)>CLS_TOLERANCE)
      fraction_failed++;
    if(fabs(cl_dd_12_h/cl_dd_12-1)>CLS_TOLERANCE)
      fraction_failed++;
    if(fabs(cl_dd_22_h/cl_dd_22-1)>CLS_TOLERANCE)
      fraction_failed++;
    if(fabs(cl_ll_11_h/cl_ll_11-1)>CLS_TOLERANCE)
      fraction_failed++;
    if(fabs(cl_ll_12_h/cl_ll_12-1)>CLS_TOLERANCE)
      fraction_failed++;
    if(fabs(cl_ll_22_h/cl_ll_22-1)>CLS_TOLERANCE)
      fraction_failed++;
  }

  free(ells);
  free(cls_dd_11_b); free(cls_dd_12_b); free(cls_dd_22_b); 
  free(cls_ll_11_b); free(cls_ll_12_b); free(cls_ll_22_b); 
  free(cls_dd_11_h); free(cls_dd_12_h); free(cls_dd_22_h); 
  free(cls_ll_11_h); free(cls_ll_12_h); free(cls_ll_22_h); 

  printf("%d, ",(int)fraction_failed);
  fraction_failed/=6*3001;
  printf("%lf %% ",fraction_failed*100);
  ASSERT_TRUE((fraction_failed<CLS_FRACTION));

  free(zarr_1);
  free(zarr_2);
  free(pzarr_1);
  free(pzarr_2);
  free(bzarr);
  ccl_cl_tracer_free(tr_nc_1);
  ccl_cl_tracer_free(tr_nc_2);
  ccl_cl_tracer_free(tr_wl_1);
  ccl_cl_tracer_free(tr_wl_2);
  ccl_cosmology_free(cosmo);
}

CTEST2(cls,analytic) {
  compare_cls("analytic",data);
}

CTEST2(cls,histo) {
  compare_cls("histo",data);
}<|MERGE_RESOLUTION|>--- conflicted
+++ resolved
@@ -194,21 +194,7 @@
       ell_correct=1;
     else
       ell_correct=l*(l+1.)/sqrt((l+2.)*(l+1.)*l*(l-1.));
-<<<<<<< HEAD
-    cl_dd_11_h=ccl_angular_cl(cosmo,l,tr_nc_1,tr_nc_1,&status);
-    if (status) printf("%s\n",cosmo->status_message);
-    cl_dd_12_h=ccl_angular_cl(cosmo,l,tr_nc_1,tr_nc_2,&status);
-    if (status) printf("%s\n",cosmo->status_message);
-    cl_dd_22_h=ccl_angular_cl(cosmo,l,tr_nc_2,tr_nc_2,&status);
-    if (status) printf("%s\n",cosmo->status_message);
-    cl_ll_11_h=ccl_angular_cl(cosmo,l,tr_wl_1,tr_wl_1,&status)*ell_correct*ell_correct;
-    if (status) printf("%s\n",cosmo->status_message);
-    cl_ll_12_h=ccl_angular_cl(cosmo,l,tr_wl_1,tr_wl_2,&status)*ell_correct*ell_correct;
-    if (status) printf("%s\n",cosmo->status_message);
-    cl_ll_22_h=ccl_angular_cl(cosmo,l,tr_wl_2,tr_wl_2,&status)*ell_correct*ell_correct;;
-    if (status) printf("%s\n",cosmo->status_message);
-    
-=======
+
     cl_dd_11  =cls_dd_11_b[ii];
     cl_dd_12  =cls_dd_12_b[ii];
     cl_dd_22  =cls_dd_22_b[ii];
@@ -222,7 +208,6 @@
     cl_ll_12_h=cls_ll_12_h[ii]*ell_correct*ell_correct;
     cl_ll_22_h=cls_ll_22_h[ii]*ell_correct*ell_correct;
 
->>>>>>> 435e5de0
     if(fabs(cl_dd_11_h/cl_dd_11-1)>CLS_TOLERANCE)
       fraction_failed++;
     if(fabs(cl_dd_12_h/cl_dd_12-1)>CLS_TOLERANCE)
