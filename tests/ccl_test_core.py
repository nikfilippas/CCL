--- conflicted
+++ resolved
@@ -28,38 +28,18 @@
     # Check that kwarg order doesn't matter
     assert_no_warnings(ccl.Cosmology, h=0.7, Omega_c=0.25, Omega_b=0.05,
                                        A_s=2.1e-9, n_s=0.96)
-<<<<<<< HEAD
                      
     # Try a set of parameters with non-zero mu0 / Sig0                                   
     assert_no_warnings(ccl.Parameters, h=0.7, Omega_c=0.25, Omega_b = 0.05,
                                        A_s=2.1e-9, n_s=0.96, mu_0=0.1, sigma_0=0.1)
     
-=======
-
->>>>>>> 0a5e2a22
 def test_parameters_missing():
     """
     Check that errors are raised when compulsory parameters are missing, but
     not when non-compulsory ones are.
     """
-<<<<<<< HEAD
-    # Make sure that compulsory parameters are compulsory
-    assert_raises(ValueError, ccl.Parameters, 0.25)
-    assert_raises(ValueError, ccl.Parameters, 0.25, 0.05)
-    assert_raises(ValueError, ccl.Parameters, 0.25, 0.05, 0.7)
-    assert_raises(ValueError, ccl.Parameters, 0.25, 0.05, 0.7, 2.1e-9)
-    assert_raises(ValueError, ccl.Parameters, Omega_c=0.25)
-    assert_raises(ValueError, ccl.Parameters, 0.25, 0.05, 0.7, 2.1e-9, 0.96, 
-                                              Omega_k=None)
-    assert_raises(ValueError, ccl.Parameters, 0.25, 0.05, 0.7, 2.1e-9, 0.96, 
-                                              w0=None)
-    assert_raises(ValueError, ccl.Parameters, 0.25, 0.05, 0.7, 2.1e-9, 0.96, 
-                                              wa=None)     
-    assert_raises(ValueError, ccl.Parameters,0.25, 0.05, 0.7, 2.1e-9, 0.96, 
-                                              mu_0=None, sigma_0=None)                                                                             
-=======
+
     assert_raises(ValueError, ccl.Cosmology, Omega_c=0.25)
->>>>>>> 0a5e2a22
 
     # Check that a single missing compulsory parameter is noticed
     assert_raises(ValueError, ccl.Cosmology, Omega_c=0.25, Omega_b=0.05,
