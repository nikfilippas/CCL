if LOCALCLASS
 SUBDIRS = include angpow
else
 SUBDIRS = include
endif

EXTRA_DIST = doc sandbox README.md tests/benchmark tests/ccl_example_photoz.c tests/ccl_example_specs.c tests/ccl_sample_power.c tests/ctest.h tests/min_code.c tests/readme.md include/ccl_params.ini tests/ccl_test_neutrinos.c

ccldir = $(datadir)/ccl
ccl_DATA = include/ccl_params.ini

lib_LTLIBRARIES = libccl.la
libccl_la_SOURCES = src/ccl_background.c src/ccl_core.c src/ccl_error.c src/ccl_lsst_specs.c src/ccl_placeholder.c src/ccl_power.c src/ccl_utils.c src/ccl_cls.c src/ccl_massfunc.c src/ccl_neutrinos.c src/ccl_correlation.c src/fftlog.c

if LOCALANGPOW

 libccl_la_SOURCES += src/ccl_angpow.cc

endif

if LOCALCLASS

<<<<<<< HEAD
 libccl_la_LIBADD = class/libclass.a
 libccl_la_CPPFLAGS = -I./include/ -I./class/include  -D__CCL_DATA_DIR__=$(datadir)/ccl  
=======
 libccl_la_LIBADD = class/libclass.a angpow/libangpow.la
 libccl_la_CPPFLAGS = $(OPENMP_CFLAGS) $(OPENMP_CXXFLAGS) -I./include/ -I./class/include -D__CCL_DATA_DIR__=$(datadir)/ccl -I./angpow/inc  -std=c++11
>>>>>>> b904e6a6

else

 libccl_la_LIBADD = 
 libccl_la_CPPFLAGS = -I./include/ -I$(CLASSDIR)/include   -D__CCL_DATA_DIR__=$(datadir)/ccl

endif

if LOCALANGPOW

 libccl_la_LIBADD += angpow/lib/libangpow.a
 libccl_la_CPPFLAGS += $(OPENMP_CFLAGS) $(OPENMP_CXXFLAGS)  -std=c++11   -I./angpow/inc

endif


noinst_PROGRAMS = tests/check_ccl
TESTS = tests/check_ccl tests/check_swig_timestamp.sh

tests_check_ccl_SOURCES = tests/ccl_test.c tests/ccl_test_utils.c tests/ccl_test_params.c tests/ccl_test_cosmology.c tests/ccl_test_distances.c tests/ccl_test_distances_hiz.c tests/ccl_test_growth.c tests/ccl_test_growth_hiz.c tests/ccl_test_bbks.c tests/ccl_test_eh.c tests/ccl_test_cls.c tests/ccl_test_cmblens.c  tests/ccl_test_sigmaM.c tests/ccl_test_massfunc.c tests/ccl_test_correlation.c tests/ccl_test_bcm.c
tests_check_ccl_CPPFLAGS = -I./tests/ -I./include/ 
tests_check_ccl_LDFLAGS = -L./ -lccl -lgsl -lgslcblas -lfftw3 -lm $(CLASS_LIB)

if LOCALANGPOW

 tests_check_ccl_SOURCES += tests/ccl_test_angpow.c
 tests_check_ccl_CPPFLAGS +=  $(OPENMP_CFLAGS) $(OPENMP_CXXFLAGS)  -fopenmp
 tests_check_ccl_LDFLAGS += $(OPENMP_CFLAGS) $(OPENMP_CXXFLAGS) -lfftw3_threads

endif

dist-hook:
	rm -f $(distdir)/clean_code.sh

check-cpp:
	echo '#include "ccl_sample_run.c"' > tests/ccl_sample_run.cpp
	$(CXX) $(DEFAULT_INCLUDES) $(INCLUDES) $(AM_CPPFLAGS) $(CPPFLAGS) -std=c++11 $(AM_CFLAGS) $(CFLAGS) -I$(includedir) $(LDFLAGS) tests/ccl_sample_run.cpp -o tests/ccl_sample_run -L$(libdir) -lccl  $(LIBS)<|MERGE_RESOLUTION|>--- conflicted
+++ resolved
@@ -1,5 +1,5 @@
 if LOCALCLASS
- SUBDIRS = include angpow
+ SUBDIRS = include 
 else
  SUBDIRS = include
 endif
@@ -20,13 +20,8 @@
 
 if LOCALCLASS
 
-<<<<<<< HEAD
  libccl_la_LIBADD = class/libclass.a
  libccl_la_CPPFLAGS = -I./include/ -I./class/include  -D__CCL_DATA_DIR__=$(datadir)/ccl  
-=======
- libccl_la_LIBADD = class/libclass.a angpow/libangpow.la
- libccl_la_CPPFLAGS = $(OPENMP_CFLAGS) $(OPENMP_CXXFLAGS) -I./include/ -I./class/include -D__CCL_DATA_DIR__=$(datadir)/ccl -I./angpow/inc  -std=c++11
->>>>>>> b904e6a6
 
 else
 
