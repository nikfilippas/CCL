--- conflicted
+++ resolved
@@ -69,29 +69,27 @@
 
 static double ccl_specs_dNdz_sources_unnormed(double z, void *params)
 {
-	double alpha, beta, z0, zdivz0;
+	double alpha, beta, z0=0.0, zdivz0;
  
 	struct dNdz_sources_params * p = (struct dNdz_sources_params *) params;
 	int type = p->type_;
 
-	if (type==1){
+	if (type==DNDZ_WL_CONS){
 		// Chang et al. 2013, k=0.5, pessimistic	
 		alpha=1.28;
   		beta=0.97;
   		z0=0.41;
-	}else if (type ==2){
+	} else if(type ==DNDZ_WL_FID){
 		// Chang et al. 2013, k=1, fiducial
 		alpha=1.24;
   		beta=1.01;
   		z0=0.51;
-	}else if (type ==3){
+	} else if(type ==DNDZ_WL_OPT){
 		// Chang et al. 2013, k=2, optimistic
 		alpha=1.23;
   		beta=1.05;
   		z0=0.59;
-	}else{
-		printf("You specified an incorrect dNdz for lensing sources\n");
-	}
+	} 
 
 	zdivz0= z/z0;
 
@@ -174,12 +172,7 @@
        convolved with a photo-z model (defined in photoz function), and normalized.
 */
 
-<<<<<<< HEAD
-double ccl_specs_dNdz_tomog(double z, void * dNdz_params, double bin_zmin, double bin_zmax, double (*dNdz)(double,void *), double (*sigmazin)(double)){
-=======
-//double dNdz_tomog(double z, int dNdz_type, double bin_zmin, double bin_zmax, double (*dNdz)(double,void *), double (*sigmazin)(double)){
-double dNdz_tomog(double z, int dNdz_type, double bin_zmin, double bin_zmax){
->>>>>>> 653f2128
+int ccl_specs_dNdz_tomog(double z, int dNdz_type, double bin_zmin, double bin_zmax, double *tomoout){
 
 	// This uses equation 33 of Joachimi & Schneider 2009, arxiv:0905.0393
 
@@ -198,31 +191,33 @@
 	if((dNdz_type==DNDZ_WL_OPT) ||(dNdz_type==DNDZ_WL_FID) || (dNdz_type==DNDZ_WL_CONS)){ 
 	  dNdz_p_val.type_ = dNdz_type;
 	  norm_p_val.type_=dNdz_type;
-	  norm_p_val.unnormedfunc=dNdz_sources_unnormed;
-          norm_p_val.sigmaz=sigmaz_sources;
+	  norm_p_val.unnormedfunc=ccl_specs_dNdz_sources_unnormed;
+          norm_p_val.sigmaz=ccl_specs_sigmaz_sources;
+	} else if (dNdz_type==DNDZ_NC){
+	  norm_p_val.type_= dNdz_type;
+	  norm_p_val.unnormedfunc = ccl_specs_dNdz_clustering;
+          norm_p_val.sigmaz=ccl_specs_sigmaz_clustering;
 	} else {
-	  norm_p_val.type_= dNdz_type;
-	  norm_p_val.unnormedfunc = dNdz_clustering;
-          norm_p_val.sigmaz=sigmaz_clustering;
+	  return 1;
 	}
 	norm_p=&norm_p_val;
 	dNdz_p =&dNdz_p_val;
 
 	// First get the value of dNdz(true) at z
 	if((dNdz_type==DNDZ_WL_OPT) ||(dNdz_type==DNDZ_WL_FID) || (dNdz_type==DNDZ_WL_CONS)){
-		dNdz_t = dNdz_sources_unnormed(z, dNdz_p);
-	}else{
-		dNdz_t = dNdz_clustering(z, NULL);
+		dNdz_t = ccl_specs_dNdz_sources_unnormed(z, dNdz_p);
+	}else {
+		dNdz_t = ccl_specs_dNdz_clustering(z, NULL);
 	}
 
 
 	// Set up the parameters for the integral over the photo z function in the numerator (of type struct pz_params)
 	valparams.z_true = z;
 	if((dNdz_type==DNDZ_WL_OPT) ||(dNdz_type==DNDZ_WL_FID) || (dNdz_type==DNDZ_WL_CONS)){
-                valparams.sigmaz = sigmaz_sources;
-        }else{
-                valparams.sigmaz = sigmaz_clustering;
-        }
+                valparams.sigmaz = ccl_specs_sigmaz_sources;
+        } else {
+                valparams.sigmaz = ccl_specs_sigmaz_clustering;
+	}
 
 	//valparams.sigmaz = sigmazin;
 	pz_p = &valparams;
@@ -245,7 +240,8 @@
         gsl_integration_cquad(&H, z_min_sources, z_max_sources, 0.0,EPSREL_DNDZ,workspace_three,denom_integrand, NULL, NULL);
         gsl_integration_cquad_workspace_free(workspace_three);	
 
-	return 	dNdz_t * (*numerator_integrand) / (*denom_integrand);
-}
-
-
+	*tomoout = dNdz_t * (*numerator_integrand) / (*denom_integrand);
+	return 0;
+}
+
+
