#include "ccl.h"
#include "ccl_core.h"
#include "ccl_utils.h"
#include <math.h>
#include <stdio.h>
#include <stdlib.h>
#include <string.h>
#include "gsl/gsl_integration.h"
#include "gsl/gsl_interp.h"
#include "gsl/gsl_spline.h"
#include "ccl_power.h"
#include "ccl_massfunc.h"
#include "ccl_error.h"

void ccl_cosmology_compute_hmfparams(ccl_cosmology * cosmo, int *status)
{
  if(cosmo->computed_hmfparams)
    return;

  // declare parameter splines on case-by-case basis
  switch(cosmo->config.mass_function_method){
  case ccl_tinker10:
    printf("");
    double delta[9] = {200.0, 300.0, 400.0, 600.0, 800.0, 1200.0, 1600.0, 2400.0, 3200.0};
    double lgdelta[9];
    double alpha[9] = {0.368, 0.363, 0.385, 0.389, 0.393, 0.365, 0.379, 0.355, 0.327};
    double beta[9] = {0.589, 0.585, 0.544, 0.543, 0.564, 0.623, 0.637, 0.673, 0.702};
    double gamma[9] ={0.864, 0.922, 0.987, 1.09, 1.20, 1.34, 1.50, 1.68, 1.81};
    double phi[9] = {-0.729, -0.789, -0.910, -1.05, -1.20, -1.26, -1.45, -1.50, -1.49};
    double eta[9] = {-0.243, -0.261, -0.261, -0.273, -0.278, -0.301, -0.301, -0.319, -0.336};
    int nd = 9;
    int i;

    for(i=0; i<nd; i++){
      lgdelta[i] = log10(delta[i]);
    }

    gsl_spline * alphahmf = gsl_spline_alloc(D_SPLINE_TYPE, nd);
    *status = gsl_spline_init(alphahmf, lgdelta, alpha, nd);
    if (*status){
      free(delta);
      free(alpha);
      gsl_spline_free(alphahmf);
      *status = CCL_ERROR_SPLINE ;
      strcpy(cosmo->status_message, "ccl_massfunc.c: ccl_cosmology_compute_hmfparams(): Error creating alpha(D) spline\n");
      return;
    }

    gsl_spline * betahmf  = gsl_spline_alloc(D_SPLINE_TYPE, nd);
    *status = gsl_spline_init(betahmf, lgdelta, beta, nd);
    if (*status){
      free(delta);
      free(beta);
      gsl_spline_free(betahmf);
      *status = CCL_ERROR_SPLINE ;
      strcpy(cosmo->status_message, "ccl_massfunc.c: ccl_cosmology_compute_hmfparams(): Error creating beta(D) spline\n");
      return;
    }

    gsl_spline * gammahmf = gsl_spline_alloc(D_SPLINE_TYPE, nd);
    *status = gsl_spline_init(gammahmf, lgdelta, gamma, nd);
    if (*status){
      free(delta);
      free(gamma);
      gsl_spline_free(gammahmf);
      *status = CCL_ERROR_SPLINE ;
      strcpy(cosmo->status_message, "ccl_massfunc.c: ccl_cosmology_compute_hmfparams(): Error creating gamma(D) spline\n");
      return;
    }

    gsl_spline * phihmf   = gsl_spline_alloc(D_SPLINE_TYPE, nd);
    *status = gsl_spline_init(phihmf, lgdelta, phi, nd);
    if (*status){
      free(delta);
      free(phi);
      gsl_spline_free(phihmf);
      *status = CCL_ERROR_SPLINE ;
      strcpy(cosmo->status_message, "ccl_massfunc.c: ccl_cosmology_compute_hmfparams(): Error creating phi(D) spline\n");
      return;
    }

    gsl_spline * etahmf   = gsl_spline_alloc(D_SPLINE_TYPE, nd);
    *status = gsl_spline_init(etahmf, lgdelta, eta, nd);
    if (*status){
      free(delta);
      free(eta);
      gsl_spline_free(etahmf);
      *status = CCL_ERROR_SPLINE ;
      strcpy(cosmo->status_message, "ccl_massfunc.c: ccl_cosmology_compute_hmfparams(): Error creating eta(D) spline\n");
      return;
    }
    if(cosmo->data.accelerator_d==NULL)
      cosmo->data.accelerator_d=gsl_interp_accel_alloc();
    cosmo->data.alphahmf = alphahmf;
    cosmo->data.betahmf = betahmf;
    cosmo->data.gammahmf = gammahmf;
    cosmo->data.phihmf = phihmf;
    cosmo->data.etahmf = etahmf;
    cosmo->computed_hmfparams = true;

    break;
  default:
  //TODO: Error message goes here.
    break;
  }
}

/*----- ROUTINE: ccl_massfunc_f -----
<<<<<<< HEAD
INPUT: cosmology+parameters, a halo mass, and scale factor
TASK: Outputs fitting function for use in halo mass function calculation;
  currently only supports:
    ccl_tinker (arxiv 0803.2706 )
    ccl_tinker10 (arxiv ???    )
=======
INPUT: cosmology+parameters, a smoothing mass, and scale factor
TASK: Outputs fitting function for use in halo mass function calculation;
  currently only supports:
    ccl_tinker (arxiv 0803.2706 )
    ccl_tinker10 (arxiv 1001.3162 )
>>>>>>> 16fabe52
    ccl_angulo (arxiv 1203.3216 ) 
    ccl_watson (arxiv 1212.0095 )
*/

<<<<<<< HEAD
static double massfunc_f(ccl_cosmology *cosmo, double halomass, double a, double odelta, int *status)
=======
static double massfunc_f(ccl_cosmology *cosmo, double smooth_mass,double a, int * status)
>>>>>>> 16fabe52
{
  double fit_A, fit_a, fit_b, fit_c, fit_d, overdensity_delta;
  double Omega_m_a;
  double delta_c_Tinker, nu;

<<<<<<< HEAD
  double sigma=ccl_sigmaM(cosmo, halomass, a, status);

  switch(cosmo->config.mass_function_method){
  case ccl_tinker:
    if (odelta == 200.0){
      fit_A = 0.186;
      fit_a = 1.47;
      fit_b = 2.57; 
      fit_c = 1.19;
    }
    else if (odelta == 300.0){
      fit_A = 0.200;
      fit_a = 1.52;
      fit_b = 2.25;
      fit_c = 1.27;
    }
    else if (odelta == 400.0){
      fit_A = 0.212;
      fit_a = 1.56;
      fit_b = 2.05;
      fit_c = 1.34;
    }
    else if (odelta == 600.0){
      fit_A = 0.218;
      fit_a = 1.61;
      fit_b = 1.87;
      fit_c = 1.45;
    }
    else if (odelta == 800.0){
      fit_A = 0.248;
      fit_a = 1.87;
      fit_b = 1.59;
      fit_c = 1.58;
    }
    else if (odelta == 1200.0){
      fit_A = 0.255;
      fit_a = 2.13;
      fit_b = 1.51;
      fit_c = 1.80;
    }
    else if (odelta == 1600.0){
      fit_A = 0.260;
      fit_a = 2.30;
      fit_b = 1.46;
      fit_c = 1.97;
    }
    else if (odelta == 2400.0){
      fit_A = 0.260;
      fit_a = 2.53;
      fit_b = 1.44;
      fit_c = 2.24;
    }
    else if (odelta == 3200.0){
      fit_A = 0.260;
      fit_a = 2.66;
      fit_b = 1.41;
      fit_c = 2.44;
    }
    else{
      printf("Tinker Mass Function only supported for Delta = {200, 300, 400, 600, 800, 1200, 1600, 2400, and 3200. Continuing calculation assuming Delta = 200.\n");
      odelta = 200;
      fit_A = 0.186;
      fit_a = 1.47;
      fit_b = 2.57; 
      fit_c = 1.19;
    }

    fit_a = fit_a*pow(a, 0.06);
    fit_d = pow(10, -1.0*pow(0.75 / log10(odelta / 75.0), 1.2));
    fit_b = fit_b*pow(a, fit_d);
=======
  double sigma=ccl_sigmaM(cosmo, smooth_mass, a, status);

  switch(cosmo->config.mass_function_method){
  case ccl_tinker:
    
    //TODO: maybe use macros for numbers
    overdensity_delta = 200.0;
    fit_A = 0.186*pow(a, 0.14);
    fit_a = 1.47*pow(a, 0.06);
    fit_d = pow(10, -1.0*pow(0.75 / log10(overdensity_delta / 75.0), 1.2 ));
    fit_b = 2.57*pow(a, 1.0*fit_d);
    fit_c = 1.19;
>>>>>>> 16fabe52

    return fit_A*(pow(sigma/fit_b,-fit_a)+1.0)*exp(-fit_c/sigma/sigma);
    break;
    //this version uses f(nu) parameterization from Eq. 8 in Tinker et al. 2010
    // use this for consistency with Tinker et al. 2010 fitting function for halo bias
  case ccl_tinker10:
    if (!cosmo->computed_hmfparams){
        ccl_cosmology_compute_hmfparams(cosmo, status);
        ccl_check_status(cosmo, status);
    }
    //critical collapse overdensity assumed in this model
    delta_c_Tinker = 1.686;
    nu = delta_c_Tinker/(sigma);

<<<<<<< HEAD
    fit_A = gsl_spline_eval(cosmo->data.alphahmf, log10(odelta), cosmo->data.accelerator_d); //alpha in Eq. 8
    fit_a = gsl_spline_eval(cosmo->data.etahmf, log10(odelta), cosmo->data.accelerator_d)*pow(a, -0.27); //eta in Eq. 8
    fit_b = gsl_spline_eval(cosmo->data.betahmf, log10(odelta), cosmo->data.accelerator_d)*pow(a, -0.20); //beta in Eq. 8
    fit_c = gsl_spline_eval(cosmo->data.gammahmf, log10(odelta), cosmo->data.accelerator_d)*pow(a, 0.01); //gamma in Eq. 8
    fit_d = gsl_spline_eval(cosmo->data.phihmf, log10(odelta), cosmo->data.accelerator_d)*pow(a, 0.08); //phi in Eq. 8;

    printf("%le %le %le %le %le\n", fit_A, fit_a, fit_b, fit_c, fit_d);
=======
    fit_A = 0.368; //alpha in Eq. 8
    fit_a = -0.243*pow(a, -0.27); //eta in Eq. 8
    fit_b = 0.589*pow(a, -0.20); //beta in Eq. 8
    fit_c = 0.864*pow(a, 0.01); //gamma in Eq. 8
    fit_d = -0.729*pow(a, 0.08); //phi in Eq. 8;
>>>>>>> 16fabe52

    return nu*fit_A*(1.+pow(fit_b*nu,-2.*fit_d))*pow(nu, 2.*fit_a)*exp(-0.5*fit_c*nu*nu);
    break;

  case ccl_watson:
<<<<<<< HEAD
    printf("Interpolation not supported.\nDefaulting to Delta=200.\n");
    Omega_m_a = ccl_omega_x(cosmo, a, ccl_omega_m_label);
=======
    Omega_m_a = ccl_omega_x(cosmo, a, ccl_omega_m_label);
    
>>>>>>> 16fabe52
    fit_A = Omega_m_a*(0.990*pow(a,3.216)+0.074);
    fit_a = Omega_m_a*(5.907*pow(a,3.599)+2.344);
    fit_b = Omega_m_a*(3.136*pow(a,3.058)+2.349);
    fit_c = 1.318;

    return fit_A*(pow(sigma/fit_b,-fit_a)+1.0)*exp(-fit_c/sigma/sigma);

  case ccl_angulo:
    printf("Interpolation not yet supported.\nDefaulting to Delta=200.\n");
    fit_A = 0.201;
    fit_a = 2.08;
    fit_b = 1.7;
    fit_c = 1.172;

    return fit_A*pow( (fit_a/sigma)+1.0, fit_b)*exp(-fit_c/sigma/sigma);

  default:
    *status = CCL_ERROR_MF;
    sprintf(cosmo->status_message ,
	    "ccl_massfunc.c: ccl_massfunc(): Unknown or non-implemented mass function method: %d \n",
	    cosmo->config.mass_function_method);
    return 0;
  }
}
<<<<<<< HEAD
static double ccl_halo_b1(ccl_cosmology *cosmo, double halomass, double a, double odelta, int * status)
{
  double fit_A, fit_B, fit_C, fit_a, fit_b, fit_c, overdensity_delta, y;
  double delta_c_Tinker, nu;
  double sigma=ccl_sigmaM(cosmo,halomass,a, status);
=======
static double ccl_halo_b1(ccl_cosmology *cosmo, double smooth_mass,double a, int * status)
{
  double fit_A, fit_B, fit_C, fit_a, fit_b, fit_c, overdensity_delta, y;
  double delta_c_Tinker, nu;
  double sigma=ccl_sigmaM(cosmo,smooth_mass,a, status);
>>>>>>> 16fabe52
  switch(cosmo->config.mass_function_method){

    //this version uses b(nu) parameterization, Eq. 6 in Tinker et al. 2010
    // use this for consistency with Tinker et al. 2010 fitting function for halo bias
  case ccl_tinker10:
    
    y = log10(odelta);
    //critical collapse overdensity assumed in this model
    delta_c_Tinker = 1.686;
    //peak height - note that this factorization is incorrect for e.g. massive neutrino cosmologies
    nu = delta_c_Tinker/(sigma);
    // Table 2 in https://arxiv.org/pdf/1001.3162.pdf
    fit_A = 1.0 + 0.24*y*exp(-pow(4./y,4.)); 
    fit_a = 0.44*y-0.88; 
    fit_B = 0.183; 
    fit_b = 1.5; 
    fit_C = 0.019+0.107*y+0.19*exp(-pow(4./y,4.)); 
    fit_c = 2.4; 

    return 1.-fit_A*pow(nu,fit_a)/(pow(nu,fit_a)+pow(delta_c_Tinker,fit_a))+fit_B*pow(nu,fit_b)+fit_C*pow(nu,fit_c);
    break;

  default:
    *status = CCL_ERROR_MF;
    cosmo->status = 11;
    sprintf(cosmo->status_message ,
      "ccl_massfunc.c: ccl_halo_b1(): No b(M) fitting function implemented for mass_function_method: %d \n",
      cosmo->config.mass_function_method);
    return 0;
  }
}

void ccl_cosmology_compute_sigma(ccl_cosmology * cosmo, int *status)
{
    if(cosmo->computed_sigma)
        return;

    // create linearly-spaced values of the mass.
    int nm=LOGM_SPLINE_NM;
    double * m = ccl_linear_spacing(LOGM_SPLINE_MIN, LOGM_SPLINE_MAX, nm);
    if (m==NULL ||
        (fabs(m[0]-LOGM_SPLINE_MIN)>1e-5) ||
        (fabs(m[nm-1]-LOGM_SPLINE_MAX)>1e-5) ||
        (m[nm-1]>10E17)
        ) {
       *status =CCL_ERROR_LINSPACE;
       strcpy(cosmo->status_message,"ccl_cosmology_compute_sigmas(): Error creating linear spacing in m\n");
       return;
    }
    
    // allocate space for y, to be filled with sigma and dlnsigma_dlogm
    double *y = malloc(sizeof(double)*nm);
    double smooth_radius; 
   
   // fill in sigma
   for (int i=0; i<nm; i++){
     smooth_radius = ccl_massfunc_m2r(cosmo, pow(10,m[i]), status);
     y[i] = log10(ccl_sigmaR(cosmo, smooth_radius));
   }
   gsl_spline * logsigma = gsl_spline_alloc(M_SPLINE_TYPE, nm);
   *status = gsl_spline_init(logsigma, m, y, nm);
   if (*status){
     free(m);
     free(y);
     gsl_spline_free(logsigma);
     *status = CCL_ERROR_SPLINE ;
     strcpy(cosmo->status_message, "ccl_massfunc.c: ccl_cosmology_compute_sigma(): Error creating sigma(M) spline\n");
     return;
   }
   for (int i=0; i<nm; i++){
     if(i==0){
       y[i] = log(pow(10, gsl_spline_eval(logsigma, m[i], NULL)))-log(pow(10,gsl_spline_eval(logsigma, m[i]+LOGM_SPLINE_DELTA/2., NULL)));
       y[i] = 2.*y[i] / LOGM_SPLINE_DELTA;
     }
     else if (i==nm-1){
       y[i] = log(pow(10, gsl_spline_eval(logsigma, m[i]-LOGM_SPLINE_DELTA/2., NULL)))-log(pow(10,gsl_spline_eval(logsigma, m[i], NULL)));
       y[i] = 2.*y[i] / LOGM_SPLINE_DELTA;
     }
     else{
       y[i] = (log(pow(10,gsl_spline_eval(logsigma, m[i]-LOGM_SPLINE_DELTA/2., NULL)))-log(pow(10,gsl_spline_eval(logsigma, m[i]+LOGM_SPLINE_DELTA/2., NULL))));
       y[i] = y[i] / LOGM_SPLINE_DELTA;
     }
   }

   gsl_spline * dlnsigma_dlogm = gsl_spline_alloc(M_SPLINE_TYPE, nm);
   *status = gsl_spline_init(dlnsigma_dlogm, m, y, nm);
   if (*status){
     free(m);
     free(y);
     gsl_spline_free(logsigma);
     *status = CCL_ERROR_SPLINE ;
     strcpy(cosmo->status_message, "ccl_massfunc.c: ccl_cosmology_compute_sigma(): Error creating dlnsigma/dlogM spline\n");
     return;
   }

   if(cosmo->data.accelerator_m==NULL)
     cosmo->data.accelerator_m=gsl_interp_accel_alloc();
   cosmo->data.logsigma = logsigma;
   cosmo->data.dlnsigma_dlogm = dlnsigma_dlogm;
   cosmo->computed_sigma = true;

   free(m);
   free(y);
}

/*----- ROUTINE: ccl_massfunc -----
<<<<<<< HEAD
INPUT: ccl_cosmology * cosmo, double halo mass in units of Msun, double scale factor
TASK: returns halo mass function as dn / dlog10 m
*/

double ccl_massfunc(ccl_cosmology *cosmo, double halomass, double a, double odelta, int * status)
=======
INPUT: ccl_cosmology * cosmo, double smoothing mass in units of Msun, double scale factor
TASK: returns halo mass function as dn / dlog10 m
*/

double ccl_massfunc(ccl_cosmology *cosmo, double smooth_mass, double a, int * status)
>>>>>>> 16fabe52
{
  if (!cosmo->computed_sigma){
    ccl_cosmology_compute_sigma(cosmo, status);
    ccl_check_status(cosmo, status);
  }

  double f,deriv,rho_m,logmass;
  
  logmass = log10(halomass);
  rho_m = RHO_CRITICAL*cosmo->params.Omega_m*cosmo->params.h*cosmo->params.h;
<<<<<<< HEAD
  f=massfunc_f(cosmo,halomass,a,odelta,status);
=======
  f=massfunc_f(cosmo,smooth_mass,a, status);
>>>>>>> 16fabe52
  deriv = gsl_spline_eval(cosmo->data.dlnsigma_dlogm, logmass, cosmo->data.accelerator_m);
  return f*rho_m*deriv/halomass;
}

/*----- ROUTINE: ccl_halob1 -----
<<<<<<< HEAD
INPUT: ccl_cosmology * cosmo, double halo mass in units of Msun, double scale factor
TASK: returns linear halo bias
*/

double ccl_halo_bias(ccl_cosmology *cosmo, double halomass, double a, double odelta, int * status)
=======
INPUT: ccl_cosmology * cosmo, double smoothing mass in units of Msun, double scale factor
TASK: returns linear halo bias
*/

double ccl_halo_bias(ccl_cosmology *cosmo, double smooth_mass, double a, int * status)
>>>>>>> 16fabe52
{
  if (!cosmo->computed_sigma){
    ccl_cosmology_compute_sigma(cosmo, status);
    ccl_check_status(cosmo, status);
  }

  double f;
<<<<<<< HEAD
  f = ccl_halo_b1(cosmo,halomass,a,odelta, status);  
=======
  f = ccl_halo_b1(cosmo,smooth_mass,a, status);  
>>>>>>> 16fabe52
  ccl_check_status(cosmo, status);  
  return f;
}
/*---- ROUTINE: ccl_massfunc_m2r -----
INPUT: ccl_cosmology * cosmo, halomass in units of Msun
TASK: takes halo mass and converts to halo radius
  in units of Mpc.
*/
double ccl_massfunc_m2r(ccl_cosmology * cosmo, double halomass, int * status)
{
    double rho_m, smooth_radius;

    //TODO: make this neater
    rho_m = RHO_CRITICAL*cosmo->params.Omega_m*cosmo->params.h*cosmo->params.h;

    smooth_radius = pow((3.0*halomass) / (4*M_PI*rho_m), (1.0/3.0));

    return smooth_radius;
}

/*----- ROUTINE: ccl_sigma_M -----
<<<<<<< HEAD
INPUT: ccl_cosmology * cosmo, double halo mass in units of Msun, double scale factor
=======
INPUT: ccl_cosmology * cosmo, double smoothing mass in units of Msun, double scale factor
>>>>>>> 16fabe52
TASK: returns sigma from the sigmaM interpolation. Also computes the sigma interpolation if
necessary.
*/

<<<<<<< HEAD
double ccl_sigmaM(ccl_cosmology * cosmo, double halomass, double a, int * status)
=======
double ccl_sigmaM(ccl_cosmology * cosmo, double smooth_mass, double a, int * status)
>>>>>>> 16fabe52
{
    double sigmaM;

    if (!cosmo->computed_sigma){
        ccl_cosmology_compute_sigma(cosmo, status);
        ccl_check_status(cosmo, status);
    }

<<<<<<< HEAD
    sigmaM = pow(10,gsl_spline_eval(cosmo->data.logsigma, log10(halomass), cosmo->data.accelerator_m));
=======
    sigmaM = pow(10,gsl_spline_eval(cosmo->data.logsigma, log10(smooth_mass), cosmo->data.accelerator_m));
>>>>>>> 16fabe52
    sigmaM = sigmaM*ccl_growth_factor(cosmo, a, status);

    return sigmaM;
}<|MERGE_RESOLUTION|>--- conflicted
+++ resolved
@@ -106,34 +106,21 @@
 }
 
 /*----- ROUTINE: ccl_massfunc_f -----
-<<<<<<< HEAD
 INPUT: cosmology+parameters, a halo mass, and scale factor
 TASK: Outputs fitting function for use in halo mass function calculation;
   currently only supports:
     ccl_tinker (arxiv 0803.2706 )
-    ccl_tinker10 (arxiv ???    )
-=======
-INPUT: cosmology+parameters, a smoothing mass, and scale factor
-TASK: Outputs fitting function for use in halo mass function calculation;
-  currently only supports:
-    ccl_tinker (arxiv 0803.2706 )
     ccl_tinker10 (arxiv 1001.3162 )
->>>>>>> 16fabe52
     ccl_angulo (arxiv 1203.3216 ) 
     ccl_watson (arxiv 1212.0095 )
 */
 
-<<<<<<< HEAD
 static double massfunc_f(ccl_cosmology *cosmo, double halomass, double a, double odelta, int *status)
-=======
-static double massfunc_f(ccl_cosmology *cosmo, double smooth_mass,double a, int * status)
->>>>>>> 16fabe52
 {
   double fit_A, fit_a, fit_b, fit_c, fit_d, overdensity_delta;
   double Omega_m_a;
   double delta_c_Tinker, nu;
 
-<<<<<<< HEAD
   double sigma=ccl_sigmaM(cosmo, halomass, a, status);
 
   switch(cosmo->config.mass_function_method){
@@ -204,20 +191,6 @@
     fit_a = fit_a*pow(a, 0.06);
     fit_d = pow(10, -1.0*pow(0.75 / log10(odelta / 75.0), 1.2));
     fit_b = fit_b*pow(a, fit_d);
-=======
-  double sigma=ccl_sigmaM(cosmo, smooth_mass, a, status);
-
-  switch(cosmo->config.mass_function_method){
-  case ccl_tinker:
-    
-    //TODO: maybe use macros for numbers
-    overdensity_delta = 200.0;
-    fit_A = 0.186*pow(a, 0.14);
-    fit_a = 1.47*pow(a, 0.06);
-    fit_d = pow(10, -1.0*pow(0.75 / log10(overdensity_delta / 75.0), 1.2 ));
-    fit_b = 2.57*pow(a, 1.0*fit_d);
-    fit_c = 1.19;
->>>>>>> 16fabe52
 
     return fit_A*(pow(sigma/fit_b,-fit_a)+1.0)*exp(-fit_c/sigma/sigma);
     break;
@@ -232,7 +205,6 @@
     delta_c_Tinker = 1.686;
     nu = delta_c_Tinker/(sigma);
 
-<<<<<<< HEAD
     fit_A = gsl_spline_eval(cosmo->data.alphahmf, log10(odelta), cosmo->data.accelerator_d); //alpha in Eq. 8
     fit_a = gsl_spline_eval(cosmo->data.etahmf, log10(odelta), cosmo->data.accelerator_d)*pow(a, -0.27); //eta in Eq. 8
     fit_b = gsl_spline_eval(cosmo->data.betahmf, log10(odelta), cosmo->data.accelerator_d)*pow(a, -0.20); //beta in Eq. 8
@@ -240,25 +212,13 @@
     fit_d = gsl_spline_eval(cosmo->data.phihmf, log10(odelta), cosmo->data.accelerator_d)*pow(a, 0.08); //phi in Eq. 8;
 
     printf("%le %le %le %le %le\n", fit_A, fit_a, fit_b, fit_c, fit_d);
-=======
-    fit_A = 0.368; //alpha in Eq. 8
-    fit_a = -0.243*pow(a, -0.27); //eta in Eq. 8
-    fit_b = 0.589*pow(a, -0.20); //beta in Eq. 8
-    fit_c = 0.864*pow(a, 0.01); //gamma in Eq. 8
-    fit_d = -0.729*pow(a, 0.08); //phi in Eq. 8;
->>>>>>> 16fabe52
 
     return nu*fit_A*(1.+pow(fit_b*nu,-2.*fit_d))*pow(nu, 2.*fit_a)*exp(-0.5*fit_c*nu*nu);
     break;
 
   case ccl_watson:
-<<<<<<< HEAD
     printf("Interpolation not supported.\nDefaulting to Delta=200.\n");
     Omega_m_a = ccl_omega_x(cosmo, a, ccl_omega_m_label);
-=======
-    Omega_m_a = ccl_omega_x(cosmo, a, ccl_omega_m_label);
-    
->>>>>>> 16fabe52
     fit_A = Omega_m_a*(0.990*pow(a,3.216)+0.074);
     fit_a = Omega_m_a*(5.907*pow(a,3.599)+2.344);
     fit_b = Omega_m_a*(3.136*pow(a,3.058)+2.349);
@@ -283,19 +243,11 @@
     return 0;
   }
 }
-<<<<<<< HEAD
 static double ccl_halo_b1(ccl_cosmology *cosmo, double halomass, double a, double odelta, int * status)
 {
   double fit_A, fit_B, fit_C, fit_a, fit_b, fit_c, overdensity_delta, y;
   double delta_c_Tinker, nu;
   double sigma=ccl_sigmaM(cosmo,halomass,a, status);
-=======
-static double ccl_halo_b1(ccl_cosmology *cosmo, double smooth_mass,double a, int * status)
-{
-  double fit_A, fit_B, fit_C, fit_a, fit_b, fit_c, overdensity_delta, y;
-  double delta_c_Tinker, nu;
-  double sigma=ccl_sigmaM(cosmo,smooth_mass,a, status);
->>>>>>> 16fabe52
   switch(cosmo->config.mass_function_method){
 
     //this version uses b(nu) parameterization, Eq. 6 in Tinker et al. 2010
@@ -402,19 +354,11 @@
 }
 
 /*----- ROUTINE: ccl_massfunc -----
-<<<<<<< HEAD
 INPUT: ccl_cosmology * cosmo, double halo mass in units of Msun, double scale factor
 TASK: returns halo mass function as dn / dlog10 m
 */
 
 double ccl_massfunc(ccl_cosmology *cosmo, double halomass, double a, double odelta, int * status)
-=======
-INPUT: ccl_cosmology * cosmo, double smoothing mass in units of Msun, double scale factor
-TASK: returns halo mass function as dn / dlog10 m
-*/
-
-double ccl_massfunc(ccl_cosmology *cosmo, double smooth_mass, double a, int * status)
->>>>>>> 16fabe52
 {
   if (!cosmo->computed_sigma){
     ccl_cosmology_compute_sigma(cosmo, status);
@@ -425,29 +369,17 @@
   
   logmass = log10(halomass);
   rho_m = RHO_CRITICAL*cosmo->params.Omega_m*cosmo->params.h*cosmo->params.h;
-<<<<<<< HEAD
   f=massfunc_f(cosmo,halomass,a,odelta,status);
-=======
-  f=massfunc_f(cosmo,smooth_mass,a, status);
->>>>>>> 16fabe52
   deriv = gsl_spline_eval(cosmo->data.dlnsigma_dlogm, logmass, cosmo->data.accelerator_m);
   return f*rho_m*deriv/halomass;
 }
 
 /*----- ROUTINE: ccl_halob1 -----
-<<<<<<< HEAD
 INPUT: ccl_cosmology * cosmo, double halo mass in units of Msun, double scale factor
 TASK: returns linear halo bias
 */
 
 double ccl_halo_bias(ccl_cosmology *cosmo, double halomass, double a, double odelta, int * status)
-=======
-INPUT: ccl_cosmology * cosmo, double smoothing mass in units of Msun, double scale factor
-TASK: returns linear halo bias
-*/
-
-double ccl_halo_bias(ccl_cosmology *cosmo, double smooth_mass, double a, int * status)
->>>>>>> 16fabe52
 {
   if (!cosmo->computed_sigma){
     ccl_cosmology_compute_sigma(cosmo, status);
@@ -455,11 +387,7 @@
   }
 
   double f;
-<<<<<<< HEAD
   f = ccl_halo_b1(cosmo,halomass,a,odelta, status);  
-=======
-  f = ccl_halo_b1(cosmo,smooth_mass,a, status);  
->>>>>>> 16fabe52
   ccl_check_status(cosmo, status);  
   return f;
 }
@@ -481,20 +409,12 @@
 }
 
 /*----- ROUTINE: ccl_sigma_M -----
-<<<<<<< HEAD
 INPUT: ccl_cosmology * cosmo, double halo mass in units of Msun, double scale factor
-=======
-INPUT: ccl_cosmology * cosmo, double smoothing mass in units of Msun, double scale factor
->>>>>>> 16fabe52
 TASK: returns sigma from the sigmaM interpolation. Also computes the sigma interpolation if
 necessary.
 */
 
-<<<<<<< HEAD
 double ccl_sigmaM(ccl_cosmology * cosmo, double halomass, double a, int * status)
-=======
-double ccl_sigmaM(ccl_cosmology * cosmo, double smooth_mass, double a, int * status)
->>>>>>> 16fabe52
 {
     double sigmaM;
 
@@ -503,11 +423,7 @@
         ccl_check_status(cosmo, status);
     }
 
-<<<<<<< HEAD
     sigmaM = pow(10,gsl_spline_eval(cosmo->data.logsigma, log10(halomass), cosmo->data.accelerator_m));
-=======
-    sigmaM = pow(10,gsl_spline_eval(cosmo->data.logsigma, log10(smooth_mass), cosmo->data.accelerator_m));
->>>>>>> 16fabe52
     sigmaM = sigmaM*ccl_growth_factor(cosmo, a, status);
 
     return sigmaM;
