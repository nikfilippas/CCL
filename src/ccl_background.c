#include "ccl_background.h"
#include "ccl_utils.h"
#include "ccl_error.h"
#include "ccl_neutrinos.h"
#include "ccl_constants.h"
#include <stdlib.h>
#include <math.h>
#include <stdio.h>
#include <string.h>
#include "gsl/gsl_errno.h"
#include "gsl/gsl_odeiv2.h"
#include "gsl/gsl_spline.h"
#include "gsl/gsl_integration.h"
#include "gsl/gsl_roots.h"
#include "ccl_params.h"


/* --------- ROUTINE: h_over_h0 ---------
INPUT: scale factor, cosmology
TASK: Compute E(a)=H(a)/H0
*/
static double h_over_h0(double a, ccl_cosmology * cosmo, int *status)
{ 
  // Check if massive neutrinos are present - if not, we don't need to compute their contribution
  double Om_mass_nu;
  if ((cosmo->params.N_nu_mass)>1e-12) {
    Om_mass_nu = ccl_Omeganuh2(a, cosmo->params.N_nu_mass, cosmo->params.mnu, cosmo->params.T_CMB, cosmo->data.accelerator, status) / (cosmo->params.h) / (cosmo->params.h);
    ccl_check_status(cosmo, status);
  }
  else {
    Om_mass_nu = 0;
  }

  return sqrt((cosmo->params.Omega_m+cosmo->params.Omega_l*pow(a,-3*(cosmo->params.w0+cosmo->params.wa))*exp(3*cosmo->params.wa*(a-1))+cosmo->params.Omega_k*a+(cosmo->params.Omega_g + cosmo->params.Omega_n_rel)/a + Om_mass_nu*a*a*a)/(a*a*a));
}

/* --------- ROUTINE: ccl_rho_x ---------
INPUT: cosmology object, scale factor, species label
TASK: Compute rho_x(a), with x defined by species label.
Possible values for "label":
ccl_species_crit_label <- critical (physical)
ccl_species_m_label <- matter (physical)
ccl_species_l_label <- DE (physical)
ccl_species_g_label <- radiation (physical)
ccl_species_k_label <- curvature (physical)
ccl_species_ur_label <- massless neutrinos (physical)
ccl_species_nu_label <- massive neutrinos (physical)
*/
double ccl_rho_x(ccl_cosmology * cosmo, double a, ccl_species_x_label label, int is_comoving, int *status)
{
  // If massive neutrinos are present, compute the phase-space integral and get OmegaNuh2. If not, set OmegaNuh2 to zero.
  double OmNuh2;
  if ((cosmo->params.N_nu_mass) > 0.0001) {
    // Call the massive neutrino density function just once at this redshift.
    OmNuh2 = ccl_Omeganuh2(a, cosmo->params.N_nu_mass, cosmo->params.mnu, cosmo->params.T_CMB, cosmo->data.accelerator, status);
    ccl_check_status(cosmo, status);
  }
  else {
    OmNuh2 = 0.;
  }

  double comfac;
  if(is_comoving) {
     comfac=a*a*a;
  } else {
      comfac=1.0;
  }

  double rhocrit_present = RHO_CRITICAL * (cosmo->params.h) * (cosmo->params.h); //units of M_sun/(Mpc)^3
  double hnorm;
  hnorm = h_over_h0(a, cosmo, status);
  
  switch(label) {
  case ccl_species_crit_label :
      return rhocrit_present * hnorm * hnorm * comfac;
  case ccl_species_m_label :
      return rhocrit_present * (cosmo->params.Omega_m / (a*a*a)) * comfac;
  case ccl_species_l_label :
      return rhocrit_present * (cosmo->params.Omega_l*pow(a,-3*(1+cosmo->params.w0+cosmo->params.wa))*exp(3*cosmo->params.wa*(a-1))) * comfac;
  case ccl_species_g_label :
      return rhocrit_present * (cosmo->params.Omega_g)/(a*a*a*a) * comfac;
  case ccl_species_k_label :
      return rhocrit_present * (cosmo->params.Omega_k)/(a*a) * comfac;
  case ccl_species_ur_label :
      return rhocrit_present * (cosmo->params.Omega_n_rel)/(a*a*a*a) * comfac;
  case ccl_species_nu_label :
      return RHO_CRITICAL * OmNuh2 * comfac;

  default:
    *status = CCL_ERROR_PARAMETERS;
    sprintf(cosmo->status_message,"ccl_background.c: ccl_rho_x(): Species %d not supported\n",label);
    return 0.;
  }
}


/* --------- ROUTINE: ccl_omega_x ---------
INPUT: cosmology object, scale factor, species label
TASK: Compute Omega_x(a), with x defined by species label.
Possible values for "label":
ccl_species_m_label <- matter
ccl_species_l_label <- DE
ccl_species_g_label <- radiation
ccl_species_k_label <- curvature
ccl_species_ur_label <- massless neutrinos
ccl_species_nu_label <- massive neutrinos
*/
double ccl_omega_x(ccl_cosmology * cosmo, double a, ccl_species_x_label label, int *status)
{
  // If massive neutrinos are present, compute the phase-space integral and get OmegaNuh2. If not, set OmegaNuh2 to zero.
  double OmNuh2;
  if ((cosmo->params.N_nu_mass) > 0.0001) {
    // Call the massive neutrino density function just once at this redshift.
    OmNuh2 = ccl_Omeganuh2(a, cosmo->params.N_nu_mass, cosmo->params.mnu, 
		       cosmo->params.T_CMB, cosmo->data.accelerator, status);
    ccl_check_status(cosmo, status);
  }
  else {
    OmNuh2 = 0.;
  }
	
  double hnorm;
  hnorm = h_over_h0(a, cosmo, status);

  switch(label) {
  case ccl_species_m_label :
    return cosmo->params.Omega_m/(a*a*a) / hnorm / hnorm;
  case ccl_species_l_label :
    return cosmo->params.Omega_l*pow(a,-3*(1+cosmo->params.w0+cosmo->params.wa))*exp(3*cosmo->params.wa*(a-1)) / hnorm / hnorm;
  case ccl_species_g_label :
    return cosmo->params.Omega_g/(a*a*a*a) / hnorm / hnorm;
  case ccl_species_k_label :
    return cosmo->params.Omega_k/(a*a) / hnorm / hnorm;
  case ccl_species_ur_label :
    return cosmo->params.Omega_n_rel/(a*a*a*a) / hnorm / hnorm;
  case ccl_species_nu_label :
    return OmNuh2 / (cosmo->params.h) / (cosmo->params.h) / hnorm / hnorm;
    
  default:
    *status = CCL_ERROR_PARAMETERS;
    sprintf(cosmo->status_message,"ccl_background.c: ccl_omega_x(): Species %d not supported\n",label);
    return 0.;
  }
}

// Structure to hold parameters of chi_integrand
typedef struct {
  ccl_cosmology *cosmo;
  int * status;
} chipar;

/* --------- ROUTINE: chi_integrand ---------
INPUT: scale factor
TASK: compute the integrand of the comoving distance
*/
static double chi_integrand(double a, void * params_void)
{	
  ccl_cosmology * cosmo = ((chipar *)params_void)->cosmo;
  int *status = ((chipar *)params_void)->status;
  
  return CLIGHT_HMPC/(a*a*h_over_h0(a, cosmo, status));
}

/* --------- ROUTINE: growth_ode_system ---------
INPUT: scale factor
TASK: Define the ODE system to be solved in order to compute the growth (of the density)
*/
static int growth_ode_system(double a,const double y[],double dydt[],void *params)
{
  int status = 0;
  ccl_cosmology * cosmo = params;
  
  double hnorm=h_over_h0(a,cosmo, &status);
  double om=ccl_omega_x(cosmo, a, ccl_species_m_label, &status);

  dydt[0]=y[1]/(a*a*a*hnorm);
  dydt[1]=1.5*hnorm*a*om*y[0];

  return status;
}

/* --------- ROUTINE: df_integrand ---------
INPUT: scale factor, spline object
TASK: Compute integrand from modified growth function
*/
static double df_integrand(double a,void * spline_void)
{
  if(a<=0)
    return 0;
  else {
    gsl_spline *df_a_spline=(gsl_spline *)spline_void;
    
    return gsl_spline_eval(df_a_spline,a,NULL)/a;
  }
}

/* --------- ROUTINE: growth_factor_and_growth_rate ---------
INPUT: scale factor, cosmology
TASK: compute the growth (D(z)) and the growth rate, logarithmic derivative (f?)
*/

static int  growth_factor_and_growth_rate(double a,double *gf,double *fg,ccl_cosmology *cosmo, int *stat) 
{
  if(a<EPS_SCALEFAC_GROWTH) {
    *gf=a;
    *fg=1;
    return 0;
  }
  else {
    int gslstatus;
    double y[2];
    double ainit=EPS_SCALEFAC_GROWTH;
    gsl_odeiv2_system sys={growth_ode_system,NULL,2,cosmo}; 
    gsl_odeiv2_driver *d=
      gsl_odeiv2_driver_alloc_y_new(&sys,gsl_odeiv2_step_rkck,0.1*EPS_SCALEFAC_GROWTH,0,ccl_gsl->ODE_GROWTH_EPSREL);

    y[0]=EPS_SCALEFAC_GROWTH;
    y[1]=EPS_SCALEFAC_GROWTH*EPS_SCALEFAC_GROWTH*EPS_SCALEFAC_GROWTH*
      h_over_h0(EPS_SCALEFAC_GROWTH,cosmo, stat);

    gslstatus=gsl_odeiv2_driver_apply(d,&ainit,a,y);
    gsl_odeiv2_driver_free(d);

    if(gslstatus != GSL_SUCCESS) {
      ccl_raise_gsl_warning(gslstatus, "ccl_background.c: growth_factor_and_growth_rate():");
      return 1;
    }
    
    *gf=y[0];
    *fg=y[1]/(a*a*h_over_h0(a,cosmo, stat)*y[0]);
    return 0;
  }
}


/* --------- ROUTINE: compute_chi ---------
INPUT: scale factor, cosmology
OUTPUT: chi -> radial comoving distance
TASK: compute radial comoving distance at a
*/
static int compute_chi(double a, ccl_cosmology *cosmo, double * chi, int * stat) 
{
  int gslstatus;
  double result;
  chipar p;
  
  p.cosmo=cosmo;
  p.status=stat;
  
  gsl_integration_cquad_workspace * workspace = gsl_integration_cquad_workspace_alloc(ccl_gsl->N_ITERATION);
  gsl_function F;
  F.function = &chi_integrand;
  //F.params = cosmo;
  F.params = &p;
  //TODO: CQUAD is great, but slower than other methods. This could be sped up if it becomes an issue.
  gslstatus=gsl_integration_cquad(&F, a, 1.0, 0.0,ccl_gsl->INTEGRATION_DISTANCE_EPSREL,workspace,&result, NULL, NULL); 
  *chi=result/cosmo->params.h;
  gsl_integration_cquad_workspace_free(workspace);

  if(gslstatus != GSL_SUCCESS) {
    ccl_raise_gsl_warning(gslstatus, "ccl_background.c: compute_chi():");
    return 1;
  }
  return 0;
}


//Root finding for a(chi)
typedef struct {
  double chi;
  ccl_cosmology *cosmo;
  int * status;
} Fpar;

static double fzero(double a,void *params)
{
  double chi,chia,a_use=a;
  
  chi=((Fpar *)params)->chi;
  compute_chi(a_use,((Fpar *)params)->cosmo,&chia, ((Fpar *)params)->status);

  return chi-chia;
}

static double dfzero(double a,void *params)
{
  ccl_cosmology *cosmo=((Fpar *)params)->cosmo;
  int *stat = ((Fpar *)params)->status;
  
  chipar p;
  p.cosmo=cosmo;
  p.status=stat;
  
  return chi_integrand(a,&p)/cosmo->params.h;
}

static void fdfzero(double a,void *params,double *f,double *df)
{
  *f=fzero(a,params);
  *df=dfzero(a,params);
}

static int a_of_chi(double chi, ccl_cosmology *cosmo, int* stat, double *a_old, gsl_root_fdfsolver *s)
{
  if(chi==0) {
    *a_old=1;
    return 0;
  }
  else {
    Fpar p;
    gsl_function_fdf FDF;
    double a_previous,a_current=*a_old;

    p.cosmo=cosmo;
    p.chi=chi;
    p.status=stat;
    FDF.f=&fzero;
    FDF.df=&dfzero;
    FDF.fdf=&fdfzero;
    FDF.params=&p;
    gsl_root_fdfsolver_set(s,&FDF,a_current);

    int iter=0, gslstatus;
    do {
      iter++;
      gslstatus=gsl_root_fdfsolver_iterate(s);
      if(gslstatus!=GSL_SUCCESS) ccl_raise_gsl_warning(gslstatus, "ccl_background.c: a_of_chi():");
      a_previous=a_current;
      a_current=gsl_root_fdfsolver_root(s);
      gslstatus=gsl_root_test_delta(a_current, a_previous, 0, ccl_gsl->ROOT_EPSREL);
    } while(gslstatus==GSL_CONTINUE && iter <= ccl_gsl->ROOT_N_ITERATION);

    *a_old=a_current;

    // Allows us to pass a status to h_over_h0 for the neutrino integral calculation.
    if(gslstatus==GSL_SUCCESS) {
      *stat = *(p.status);
    }
    else {
      ccl_raise_gsl_warning(gslstatus, "ccl_background.c: a_of_chi():");
      return 1;
    }
    
    return 0;
  }
}

/* ----- ROUTINE: ccl_cosmology_compute_distances ------
INPUT: cosmology
TASK: if not already there, make a table of comoving distances and of E(a)
*/

void ccl_cosmology_compute_distances(ccl_cosmology * cosmo, int *status)
{

  if(cosmo->computed_distances)
    return;

  if(ccl_splines->A_SPLINE_MAX>1.) {
    *status = CCL_ERROR_COMPUTECHI; 
    strcpy(cosmo->status_message,"ccl_background.c: scale factor cannot be larger than 1.\n");
    return;
  }

  // Create logarithmically and then linearly-spaced values of the scale factor 
  int na = ccl_splines->A_SPLINE_NA+ccl_splines->A_SPLINE_NLOG-1;  
  double * a = ccl_linlog_spacing(ccl_splines->A_SPLINE_MINLOG, ccl_splines->A_SPLINE_MIN, ccl_splines->A_SPLINE_MAX, ccl_splines->A_SPLINE_NLOG, ccl_splines->A_SPLINE_NA);
                              
  if (a==NULL ||   
      (fabs(a[0]-ccl_splines->A_SPLINE_MINLOG)>1e-5) || 
      (fabs(a[na-1]-ccl_splines->A_SPLINE_MAX)>1e-5) || 
      (a[na-1]>1.0)) {
      // old:    cosmo->status = CCL_ERROR_LINSPACE;
      *status = CCL_ERROR_LINSPACE; 
      strcpy(cosmo->status_message,"ccl_background.c: ccl_cosmology_compute_distances(): Error creating first logarithmic and then linear spacing in a\n");
      return;
  }

  // allocate space for y, which will be all three
  // of E(a), chi(a), D(a) and f(a) in turn.
  double *y = malloc(sizeof(double)*na);
  if(y==NULL) {
    free(a);
    // old:    cosmo->status=CCL_ERROR_MEMORY;
    *status=CCL_ERROR_MEMORY; 
    strcpy(cosmo->status_message,"ccl_background.c: ccl_cosmology_compute_distances(): ran out of memory\n");
    return;
  }
  
  // Fill in E(a)
  for (int i=0; i<na; i++)
    y[i] = h_over_h0(a[i], cosmo, status);
  
  // Allocate and fill E spline with values we just got
  gsl_spline * E = gsl_spline_alloc(A_SPLINE_TYPE, na);

  int chistatus = gsl_spline_init(E, a, y, na);
  // Check for errors in creating the spline
  if (chistatus) {
    free(a);
    free(y);
    gsl_spline_free(E);
    *status = CCL_ERROR_SPLINE; 
    //    cosmo->status = CCL_ERROR_SPLINE; 
    strcpy(cosmo->status_message,"ccl_background.c: ccl_cosmology_compute_distances(): Error creating  E(a) spline\n");
    return;
  }

  for (int i=0; i<na; i++) {
    chistatus |= compute_chi(a[i],cosmo,&(y[i]), status);
   }
   
  if (chistatus || *status) {
    free(a);
    free(y);
    gsl_spline_free(E);        
    *status = CCL_ERROR_INTEG; 
    strcpy(cosmo->status_message,"ccl_background.c: ccl_cosmology_compute_distances(): chi(a) integration error \n");
    return;
  }

  gsl_spline * chi = gsl_spline_alloc(A_SPLINE_TYPE, na);
  chistatus = gsl_spline_init(chi, a, y, na); //in Mpc

  if (chistatus || *status) {
    free(a);
    free(y);
    gsl_spline_free(E);
    gsl_spline_free(chi);
    *status = CCL_ERROR_SPLINE;
    strcpy(cosmo->status_message,"ccl_background.c: ccl_cosmology_compute_distances(): Error creating  chi(a) spline\n"); 
    return;
  }

  //Spline for a(chi)
  double dchi=5.,chi0=y[na-1],chif=y[0],a0=a[na-1],af=a[0];
  //TODO: The interval in chi (5. Mpc) should be made a macro
  free(y); free(a);
  na=(int)((chif-chi0)/dchi);  
  y=ccl_linear_spacing(chi0,chif,na);
  dchi=(chif-chi0)/na;
  if(y==NULL || (fabs(y[0]-chi0)>1E-5) || (fabs(y[na-1]-chif)>1e-5)) {
    gsl_spline_free(E);
    gsl_spline_free(chi);
    *status = CCL_ERROR_LINSPACE; 
    strcpy(cosmo->status_message,"ccl_background.c: ccl_cosmology_compute_distances(): Error creating linear spacing in chi\n");
    return;
  }

  a=malloc(sizeof(double)*na);
  if(a==NULL) {
    free(y);
    gsl_spline_free(E);
    gsl_spline_free(chi);
    *status=CCL_ERROR_MEMORY;
    strcpy(cosmo->status_message,"ccl_background.c: ccl_cosmology_compute_distances(): ran out of memory\n");
    return; 
  }

  a[0]=a0; a[na-1]=af;
  const gsl_root_fdfsolver_type *T=gsl_root_fdfsolver_newton;
  gsl_root_fdfsolver *s=gsl_root_fdfsolver_alloc(T);
  for(int i=1;i<na-1;i++) {
    chistatus|=a_of_chi(y[i],cosmo, status, &a0,s);
    a[i]=a0;
  }
  
  gsl_root_fdfsolver_free(s);
  if(chistatus) {
    free(a);
    free(y);
    gsl_spline_free(E);
    gsl_spline_free(chi);
    *status = CCL_ERROR_ROOT; 
    strcpy(cosmo->status_message,"ccl_background.c: ccl_cosmology_compute_distances(): a(chi) root-finding error \n");
    return;
  }

  gsl_spline * achi=gsl_spline_alloc(A_SPLINE_TYPE,na);
  chistatus=gsl_spline_init(achi,y,a,na);

  if (chistatus) {
    free(a);
    free(y);
    gsl_spline_free(E);
    gsl_spline_free(chi);
    gsl_spline_free(achi);
    *status = CCL_ERROR_SPLINE;
    strcpy(cosmo->status_message,"ccl_background.c: ccl_cosmology_compute_distances(): Error creating  a(chi) spline\n"); 
    return;
  }

  if(cosmo->data.accelerator==NULL)
    cosmo->data.accelerator=gsl_interp_accel_alloc();
  cosmo->data.E = E;
  cosmo->data.chi = chi;
  cosmo->data.achi=achi;
  cosmo->computed_distances = true;
    
  free(a);
  free(y);

}


/* ----- ROUTINE: ccl_cosmology_compute_growth ------
INPUT: cosmology
TASK: if not already there, make a table of growth function and growth rate
      normalize growth to input parameter growth0
*/

void ccl_cosmology_compute_growth(ccl_cosmology * cosmo, int * status)
{
	
  // This is not valid for massive neutrinos; if we have massive neutrinos, exit.
  if (cosmo->params.N_nu_mass>0){
	  *status = CCL_ERROR_NOT_IMPLEMENTED;
	  strcpy(cosmo->status_message,"ccl_background.c: ccl_cosmology_compute_growth(): Support for the growth rate in cosmologies with massive neutrinos is not yet implemented.\n");
	  return; 
  }
	
  if(cosmo->computed_growth)
    return;

  // Create logarithmically and then linearly-spaced values of the scale factor
  int  chistatus = 0, na = ccl_splines->A_SPLINE_NA+ccl_splines->A_SPLINE_NLOG-1;
  double * a = ccl_linlog_spacing(ccl_splines->A_SPLINE_MINLOG, ccl_splines->A_SPLINE_MIN, ccl_splines->A_SPLINE_MAX, ccl_splines->A_SPLINE_NLOG, ccl_splines->A_SPLINE_NA);
  if (a==NULL || 
      (fabs(a[0]-ccl_splines->A_SPLINE_MINLOG)>1e-5) || 
      (fabs(a[na-1]-ccl_splines->A_SPLINE_MAX)>1e-5) || 
      (a[na-1]>1.0)
      ) {
    *status = CCL_ERROR_LINSPACE;
    strcpy(cosmo->status_message,"ccl_background.c: ccl_cosmology_compute_growth(): Error creating logarithmically and then linear spacing in a\n");
    return;
  }

  gsl_integration_cquad_workspace * workspace=NULL;
  gsl_function F;
  gsl_spline *df_a_spline=NULL;
  if(cosmo->params.has_mgrowth) {
    double *df_arr=malloc(na*sizeof(double));
    if(df_arr==NULL) {
      free(a);
      *status=CCL_ERROR_MEMORY;
      strcpy(cosmo->status_message,"ccl_background.c: ccl_cosmology_compute_distances(): ran out of memory\n");
      return;
    }
    //Generate spline for Delta f(z) that we will then interpolate into an array of a
    gsl_spline *df_z_spline=gsl_spline_alloc(A_SPLINE_TYPE,cosmo->params.nz_mgrowth);
    chistatus=gsl_spline_init(df_z_spline,cosmo->params.z_mgrowth,cosmo->params.df_mgrowth,
			      cosmo->params.nz_mgrowth);
    
    if(chistatus) {
      free(a);
      free(df_arr);
      gsl_spline_free(df_z_spline);
      *status = CCL_ERROR_SPLINE;
      strcpy(cosmo->status_message,"ccl_background.c: ccl_cosmology_compute_growth(): Error creating Delta f(z) spline\n");
      return;
    }
    for (int i=0; i<na; i++) {
      if(a[i]>0) {
	double z=1./a[i]-1.;
	if(z<=cosmo->params.z_mgrowth[0]) 
	  df_arr[i]=cosmo->params.df_mgrowth[0];
	else if(z>cosmo->params.z_mgrowth[cosmo->params.nz_mgrowth-1]) 
	  df_arr[i]=cosmo->params.df_mgrowth[cosmo->params.nz_mgrowth-1];
	else
	  chistatus|=gsl_spline_eval_e (df_z_spline,z,NULL,&df_arr[i]);
      }
      else
	df_arr[i]=0;
    }
    if(chistatus) {
      free(a);
      free(df_arr);
      gsl_spline_free(df_z_spline);
      *status = CCL_ERROR_SPLINE;
      strcpy(cosmo->status_message,"ccl_background.c: ccl_cosmology_compute_growth(): Error evaluating Delta f(z) spline\n");
      return;
    }
    gsl_spline_free(df_z_spline);
    
    //Generate Delta(f) spline
    df_a_spline=gsl_spline_alloc(A_SPLINE_TYPE,na);
    chistatus=gsl_spline_init(df_a_spline,a,df_arr,na); 
    free(df_arr);
    if (chistatus) {
      free(a);
      gsl_spline_free(df_a_spline);
      *status = CCL_ERROR_SPLINE;
      strcpy(cosmo->status_message,"ccl_background.c: ccl_cosmology_compute_growth(): Error creating Delta f(a) spline\n");
      return;
    }
    
    workspace=gsl_integration_cquad_workspace_alloc(ccl_gsl->N_ITERATION);
    F.function=&df_integrand;
    F.params=df_a_spline;
  }
  
  // allocate space for y, which will be all three
  // of E(a), chi(a), D(a) and f(a) in turn.
  int  status_mg=0, gslstatus;
  double growth0,fgrowth0;
  double *y = malloc(sizeof(double)*na);
  if(y==NULL) {
    free(a);
    *status=CCL_ERROR_MEMORY;
    strcpy(cosmo->status_message,"ccl_background.c: ccl_cosmology_compute_distances(): ran out of memory\n"); 
    return;
  }
  double *y2 = malloc(sizeof(double)*na);
  if(y2==NULL) {
    free(a);
    free(y);
    *status=CCL_ERROR_MEMORY;
    strcpy(cosmo->status_message,"ccl_background.c: ccl_cosmology_compute_distances(): ran out of memory\n"); 
    return;
  }
  
  chistatus|=growth_factor_and_growth_rate(1.,&growth0,&fgrowth0,cosmo, status);
  for(int i=0; i<na; i++) {
    chistatus|=growth_factor_and_growth_rate(a[i],&(y[i]),&(y2[i]),cosmo, status);
    if(cosmo->params.has_mgrowth) {
      if(a[i]>0) {
	double df,integ;
	//Add modification to f
	gslstatus = gsl_spline_eval_e(df_a_spline,a[i],NULL,&df);
  if(gslstatus != GSL_SUCCESS) {
    ccl_raise_gsl_warning(gslstatus, "ccl_background.c: ccl_cosmology_compute_growth():");
    status_mg |= gslstatus;
  }
	y2[i]+=df;
	//Multiply D by exp(-int(df))
	gslstatus = gsl_integration_cquad(&F,a[i],1.0,0.0,ccl_gsl->INTEGRATION_DISTANCE_EPSREL,workspace,&integ,NULL,NULL);
	if(gslstatus != GSL_SUCCESS) {
    ccl_raise_gsl_warning(gslstatus, "ccl_background.c: ccl_cosmology_compute_growth():");
    status_mg |= gslstatus;
  }
  y[i]*=exp(-integ);
      }
    }
    y[i]/=growth0;
  }
  if(chistatus || status_mg || *status) {
    free(a);
    free(y);
    free(y2);
    if(df_a_spline!=NULL)
      gsl_spline_free(df_a_spline);
    if(workspace!=NULL)
      gsl_integration_cquad_workspace_free(workspace);
    if (chistatus) {
      *status = CCL_ERROR_INTEG;
      strcpy(cosmo->status_message ,"ccl_background.c: ccl_cosmology_compute_growth(): integral for linear growth factor didn't converge\n");
    }
    if(status_mg) {
      *status = CCL_ERROR_INTEG;
      strcpy(cosmo->status_message ,"ccl_background.c: ccl_cosmology_compute_growth(): integral for MG growth factor didn't converge\n");
    }
    return;
  }

  if(cosmo->params.has_mgrowth) {
    gsl_spline_free(df_a_spline);
    gsl_integration_cquad_workspace_free(workspace);
  }

  gsl_spline * growth = gsl_spline_alloc(A_SPLINE_TYPE, na);
  chistatus = gsl_spline_init(growth, a, y, na);
  if(chistatus) {
    free(a);
    free(y);
    free(y2);
    gsl_spline_free(growth);
    *status = CCL_ERROR_SPLINE;
    strcpy(cosmo->status_message,"ccl_background.c: ccl_cosmology_compute_growth(): Error creating D(a) spline\n");
    return;
  }

  gsl_spline * fgrowth = gsl_spline_alloc(A_SPLINE_TYPE, na);
  chistatus = gsl_spline_init(fgrowth, a, y2, na);
  if(chistatus) {
    free(a);
    free(y);
    free(y2);
    gsl_spline_free(growth);
    gsl_spline_free(fgrowth);
    *status = CCL_ERROR_SPLINE;
    strcpy(cosmo->status_message,"ccl_background.c: ccl_cosmology_compute_growth(): Error creating f(a) spline\n");
    return;
  }

  // Initialize the accelerator which speeds the splines and 
  // assign all the splines we've just made to the structure.
  if(cosmo->data.accelerator==NULL)
    cosmo->data.accelerator=gsl_interp_accel_alloc();
  cosmo->data.growth = growth;
  cosmo->data.fgrowth = fgrowth;
  cosmo->data.growth0 = growth0;
  cosmo->computed_growth = true;
  
  free(a);
  free(y);
  free(y2);

  return;
}

//Expansion rate normalized to 1 today

double ccl_h_over_h0(ccl_cosmology * cosmo, double a, int* status)
{	
	
  if(!cosmo->computed_distances) {
    ccl_cosmology_compute_distances(cosmo,status);
    ccl_check_status(cosmo, status);   
  }
  
  double h_over_h0;
<<<<<<< HEAD
  int gslstatus = gsl_spline_eval_e(cosmo->data.E, a, cosmo->data.accelerator,&h_over_h0);
  if(gslstatus != GSL_SUCCESS) {
    ccl_raise_gsl_warning(gslstatus, "ccl_background.c: ccl_h_over_h0():");
    *status = gslstatus;
=======
  *status |= gsl_spline_eval_e(cosmo->data.E, a, cosmo->data.accelerator,&h_over_h0);
  if(*status != GSL_SUCCESS) { 
>>>>>>> edce5a7e
    strcpy(cosmo->status_message, "ccl_background.c: ccl_h_over_h0(): Scale factor outside interpolation range.\n");
    return NAN;    
  }
  
  return h_over_h0;
}


void ccl_h_over_h0s(ccl_cosmology * cosmo, int na, double a[], double output[], int * status)
{
  if(!cosmo->computed_distances) {
    ccl_cosmology_compute_distances(cosmo,status);
    ccl_check_status(cosmo, status);    
  }
  int gslstatus;
  for (int i=0; i<na; i++) {
    gslstatus = gsl_spline_eval_e(cosmo->data.E,a[i],cosmo->data.accelerator, &output[i]);
    if(gslstatus != GSL_SUCCESS) {
      ccl_raise_gsl_warning(gslstatus, "ccl_background.c: ccl_h_over_h0s():");
      *status |= gslstatus;
      strcpy(cosmo->status_message, "ccl_background.c: ccl_h_over_h0s(): Scale factor outside interpolation range.\n");
      output[i]= NAN;    
    }
  }
}

// Distance-like function examples, all in Mpc
double ccl_comoving_radial_distance(ccl_cosmology * cosmo, double a, int * status)
{
  if((a > (1.0 - 1.e-8)) && (a<=1.0)) {
    return 0.;
  }
  else if(a>1.) {
    *status = CCL_ERROR_COMPUTECHI; 
    strcpy(cosmo->status_message,"ccl_background.c: scale factor cannot be larger than 1.\n");
    ccl_check_status(cosmo,status);
    return 0.;
  }
  else {
    if(!cosmo->computed_distances) {
      ccl_cosmology_compute_distances(cosmo, status);
      ccl_check_status(cosmo,status);   
    }
    
    double crd;
    int gslstatus = gsl_spline_eval_e(cosmo->data.chi, a, cosmo->data.accelerator, &crd);
    if(gslstatus != GSL_SUCCESS) {
      ccl_raise_gsl_warning(gslstatus, "ccl_background.c: ccl_comoving_radial_distance():");
      *status = gslstatus;
      strcpy(cosmo->status_message, "ccl_background.c: ccl_comoving_radial_distance(): Scale factor outside interpolation range.\n");
      return NAN;
    }
    return crd;
  }
}

void ccl_comoving_radial_distances(ccl_cosmology * cosmo, int na, double a[], double output[], int* status)
{
  if(!cosmo->computed_distances) {
    ccl_cosmology_compute_distances(cosmo,status);
    ccl_check_status(cosmo,status);    
  }
  int gslstatus;
  for (int i=0; i<na; i++) {
    if((a[i] > (1. - 1.e-8)) && (a[i]<=1.))
      output[i]=0.;
    else if(a[i]>1.) {
      *status = CCL_ERROR_COMPUTECHI; 
      strcpy(cosmo->status_message,"ccl_background.c: scale factor cannot be larger than 1.\n");
      ccl_check_status(cosmo,status);
    }
    else {
      gslstatus = gsl_spline_eval_e(cosmo->data.chi,a[i],cosmo->data.accelerator, &output[i]);
      if(gslstatus != GSL_SUCCESS) {
        ccl_raise_gsl_warning(gslstatus, "ccl_background.c: ccl_comoving_radial_distances():");
        *status |= gslstatus;
        strcpy(cosmo->status_message, "ccl_background.c: ccl_comoving_radial_distances(): Scale factor outside interpolation range.\n");
        output[i] = NAN;
      }
    }
  }
}

double ccl_sinn(ccl_cosmology *cosmo, double chi, int *status)
{
  //////
  //         { sin(x)  , if k==1
  // sinn(x)={  x      , if k==0
  //         { sinh(x) , if k==-1
  switch(cosmo->params.k_sign) {
  case -1:
    return sinh(cosmo->params.sqrtk * chi) / cosmo->params.sqrtk;
  case 1:
    return sin(cosmo->params.sqrtk*chi) / cosmo->params.sqrtk;
  case 0:
    return chi;
  default:
    *status = CCL_ERROR_PARAMETERS;
    sprintf(cosmo->status_message,"ccl_background.c: ccl_sinn: ill-defined cosmo->params.k_sign = %d",
	    cosmo->params.k_sign);
    return NAN;
  }
}

double ccl_comoving_angular_distance(ccl_cosmology * cosmo, double a, int* status)
{
  if((a > (1.0 - 1.e-8)) && (a<=1.0)) {
    return 0.;
  }
  else if(a>1.) {
    *status = CCL_ERROR_COMPUTECHI;
    strcpy(cosmo->status_message,"ccl_background.c: scale factor cannot be larger than 1.\n");
    ccl_check_status(cosmo,status);
    return 0.;
  }
  else {
    if (!cosmo->computed_distances) {
      ccl_cosmology_compute_distances(cosmo, status);
      ccl_check_status(cosmo, status);
    }
    
    double chi;
    int gslstatus = gsl_spline_eval_e(cosmo->data.chi, a,
                                      cosmo->data.accelerator,&chi);
    if(gslstatus != GSL_SUCCESS) {
      ccl_raise_gsl_warning(gslstatus, "ccl_background.c: ccl_comoving_angular_distance():");
      *status |= gslstatus;
      strcpy(cosmo->status_message, "ccl_background.c: ccl_comoving_angular_distance(): Scale factor outside interpolation range.\n");
      return NAN;      
    }
    return ccl_sinn(cosmo,chi,status);
  }
}

void ccl_comoving_angular_distances(ccl_cosmology * cosmo, int na, double a[], 
                                    double output[], int* status)
{
  if (!cosmo->computed_distances) {
    ccl_cosmology_compute_distances(cosmo, status);
    ccl_check_status(cosmo, status);
  }
  double chi;
  int gslstatus;
  for (int i=0; i < na; i++) {
    if((a[i] > (1. - 1.e-8)) && (a[i]<=1.))
      output[i]=0.;
    else if(a[i]>1.) {
      *status = CCL_ERROR_COMPUTECHI;
      strcpy(cosmo->status_message,"ccl_background.c: scale factor cannot be larger than 1.\n");
      ccl_check_status(cosmo,status);
    }
    else {
      gslstatus = gsl_spline_eval_e(cosmo->data.chi,a[i],cosmo->data.accelerator,&chi);
      output[i] = ccl_sinn(cosmo,chi,status);
      if(gslstatus != GSL_SUCCESS) {
        ccl_raise_gsl_warning(gslstatus, "ccl_background.c: ccl_comoving_angular_distances():");
        *status |= gslstatus;
        strcpy(cosmo->status_message, "ccl_background.c: ccl_comoving_angular_distances(): Scale factor outside interpolation range.\n");
        output[i] =  NAN;      
      }
    }
  }
}

double ccl_luminosity_distance(ccl_cosmology * cosmo, double a, int* status)
{
  if((a > (1.0 - 1.e-8)) && (a<=1.0)) {
    return 0.;
  }
  else if(a>1.) {
    *status = CCL_ERROR_COMPUTECHI;
    strcpy(cosmo->status_message,"ccl_background.c: scale factor cannot be larger than 1.\n");
    ccl_check_status(cosmo,status);
    return 0.;
  }
  else {
    if (!cosmo->computed_distances) {
      ccl_cosmology_compute_distances(cosmo, status);
      ccl_check_status(cosmo, status);
    }
    return ccl_comoving_angular_distance(cosmo, a, status) / a;
  }
}

void ccl_luminosity_distances(ccl_cosmology * cosmo, int na, double a[], double output[], int * status)
{
  if (!cosmo->computed_distances) {
    ccl_cosmology_compute_distances(cosmo, status);
    ccl_check_status(cosmo, status);
  }
  for (int i=0; i<na; i++) {
    if ((a[i] > (1. - 1.e-8)) && (a[i] <= 1.)) 
      output[i] = 0.;
    else if (a[i] > 1.) {
      *status = CCL_ERROR_COMPUTECHI;
      strcpy(cosmo->status_message, "ccl_background.c: scale factor cannot be larger than 1.\n");
      ccl_check_status(cosmo, status);
    }
    else
      output[i] = ccl_comoving_angular_distance(cosmo, a[i], status)/ a[i];
  }
}
double ccl_distance_modulus(ccl_cosmology * cosmo, double a, int* status)
{
  
  if((a > (1.0 - 1.e-8)) && (a<=1.0)) {
    *status = CCL_ERROR_COMPUTECHI;
    strcpy(cosmo->status_message,"ccl_background.c: distance_modulus undefined for a=1.\n");
    ccl_check_status(cosmo,status);
    return NAN;
  } else if(a>1.) {
    *status = CCL_ERROR_COMPUTECHI;
    strcpy(cosmo->status_message,"ccl_background.c: scale factor cannot be larger than 1.\n");
    ccl_check_status(cosmo,status);
    return NAN;
  } else {
    if (!cosmo->computed_distances) {
      ccl_cosmology_compute_distances(cosmo, status);
      ccl_check_status(cosmo, status);
    }
    return 5 * log10(ccl_luminosity_distance(cosmo, a, status)) + 25;
  }
}


void ccl_distance_moduli(ccl_cosmology * cosmo, int na, double a[], double output[], int * status)
{
  if (!cosmo->computed_distances) {
    ccl_cosmology_compute_distances(cosmo, status);
    ccl_check_status(cosmo, status);
  }
  for (int i=0; i<na; i++) {
    if((a[i] > (1. - 1.e-8)) && (a[i]<=1.)) {
      *status = CCL_ERROR_COMPUTECHI;
      strcpy(cosmo->status_message,"ccl_background.c: distance_modulus undefined for a=1.\n");
      ccl_check_status(cosmo,status);
    }
    else if(a[i]>1.) {
      *status = CCL_ERROR_COMPUTECHI;
      strcpy(cosmo->status_message,"ccl_background.c: scale factor cannot be larger than 1.\n");
      ccl_check_status(cosmo,status);
    }
    else output[i]=5*log10(ccl_luminosity_distance(cosmo, a[i], status))+25;
  }
}

//Scale factor for a given distance
double ccl_scale_factor_of_chi(ccl_cosmology * cosmo, double chi, int * status)
{
  if((chi < 1.e-8) && (chi>=0.)) {
    return 1.;
  }
  else if(chi<0.) {
    *status = CCL_ERROR_COMPUTECHI;
    strcpy(cosmo->status_message,"ccl_background.c: distance cannot be smaller than 0.\n");
    ccl_check_status(cosmo,status);
    return 0.;
  }
  else {
    if (!cosmo->computed_distances) {
      ccl_cosmology_compute_distances(cosmo,status);
      ccl_check_status(cosmo,status);
    }
    double a;
    int gslstatus = gsl_spline_eval_e(cosmo->data.achi, chi,cosmo->data.accelerator_achi, &a);
    if(gslstatus != GSL_SUCCESS) {
      ccl_raise_gsl_warning(gslstatus, "ccl_background.c: ccl_scale_factor_of_chi():");
      *status |= gslstatus;
    }
    return a;
  }
}

//
void ccl_scale_factor_of_chis(ccl_cosmology * cosmo, int nchi, double chi[], double output[], int * status)
{
  if (!cosmo->computed_distances) {
    ccl_cosmology_compute_distances(cosmo,status);
    ccl_check_status(cosmo, status);    
  }
  int gslstatus;
  for (int i=0; i<nchi; i++) {
    if((chi[i] < 1.e-8) && (chi[i]>=0.))
      output[i]=1.;
    else if(chi[i]<0.) {
      *status = CCL_ERROR_COMPUTECHI;
      strcpy(cosmo->status_message,"ccl_background.c: distance cannot be less than 0.\n");
      ccl_check_status(cosmo,status);
    }
    else
      gslstatus = gsl_spline_eval_e(cosmo->data.achi,chi[i],cosmo->data.accelerator_achi,&output[i]);
      if(gslstatus != GSL_SUCCESS) {
        ccl_raise_gsl_warning(gslstatus, "ccl_background.c: ccl_scale_factor_of_chis():");
        *status |= gslstatus;
      }
  }
}

double ccl_growth_factor(ccl_cosmology * cosmo, double a, int * status)
{
  if(a>1.) {
    *status = CCL_ERROR_COMPUTECHI;
    strcpy(cosmo->status_message,"ccl_background.c: scale factor cannot be larger than 1.\n");
    ccl_check_status(cosmo,status);
    return 0.;
  }
  else {
    if (!cosmo->computed_growth) {
      ccl_cosmology_compute_growth(cosmo, status);
      ccl_check_status(cosmo, status);
    }
<<<<<<< HEAD
    
    double D;
    int gslstatus = gsl_spline_eval_e(cosmo->data.growth, a, cosmo->data.accelerator,&D);
    if(gslstatus != GSL_SUCCESS) {
      ccl_raise_gsl_warning(gslstatus, "ccl_background.c: ccl_growth_factor():");
      *status |= gslstatus;
      strcpy(cosmo->status_message, "ccl_background.c: ccl_growth_factor(): Scale factor outside interpolation range.\n");
      return NAN;      
    }
=======
    if (*status!= CCL_ERROR_NOT_IMPLEMENTED){
      double D;
      *status |=gsl_spline_eval_e(cosmo->data.growth, a, cosmo->data.accelerator,&D);
      if (*status != GSL_SUCCESS) {
        strcpy(cosmo->status_message, "ccl_background.c: ccl_growth_factor(): Scale factor outside interpolation range.\n");
        return NAN;      
      }
>>>>>>> edce5a7e
    return D;
   } else {
	  return NAN;
  } 
  }
}

void ccl_growth_factors(ccl_cosmology * cosmo, int na, double a[], double output[], int * status)
{

  if (!cosmo->computed_growth) {
    ccl_cosmology_compute_growth(cosmo, status);
    ccl_check_status(cosmo, status);    
  }
  int gslstatus;
  for (int i=0; i<na; i++) {
    if(a[i]>1.) {
      *status = CCL_ERROR_COMPUTECHI;
      strcpy(cosmo->status_message,"ccl_background.c: scale factor cannot be larger than 1.\n");
      ccl_check_status(cosmo,status);
    }
    else {
<<<<<<< HEAD
      gslstatus = gsl_spline_eval_e(cosmo->data.growth,a[i],cosmo->data.accelerator,&output[i]);
      if(gslstatus != GSL_SUCCESS) {
        ccl_raise_gsl_warning(gslstatus, "ccl_background.c: ccl_growth_factors():");
        *status |= gslstatus;
        strcpy(cosmo->status_message, "ccl_background.c: ccl_growth_factors(): Scale factor outside interpolation range.\n");
        output[i] = NAN;        
      }
=======
		
	  if (*status!= CCL_ERROR_NOT_IMPLEMENTED){	
        *status|=gsl_spline_eval_e(cosmo->data.growth,a[i],cosmo->data.accelerator,&output[i]);
        if (*status != GSL_SUCCESS) {
          strcpy(cosmo->status_message, "ccl_background.c: ccl_growth_factors(): Scale factor outside interpolation range.\n");
          output[i] = NAN;          
        }
      } else {
		  output[i] = NAN;
	  }
>>>>>>> edce5a7e
    }
  }
}

double ccl_growth_factor_unnorm(ccl_cosmology * cosmo, double a, int * status)
{	
  if(a>1.) {
    *status = CCL_ERROR_COMPUTECHI;
    strcpy(cosmo->status_message,"ccl_background.c: scale factor cannot be larger than 1.\n");
    ccl_check_status(cosmo,status);
    return 0.; 
  }
  else {
	 
    if (!cosmo->computed_growth) {		
		
      ccl_cosmology_compute_growth(cosmo, status);
      ccl_check_status(cosmo, status);
      
    }
<<<<<<< HEAD
    double D;
    int gslstatus = gsl_spline_eval_e(cosmo->data.growth, a, cosmo->data.accelerator,&D);
    if(gslstatus != GSL_SUCCESS) {
      ccl_raise_gsl_warning(gslstatus, "ccl_background.c: ccl_growth_factor_unnorm():");
      *status |= gslstatus;
      strcpy(cosmo->status_message, "ccl_background.c: ccl_growth_factor_unnorm(): Scale factor outside interpolation range.\n");
      return NAN;      
    }
    return cosmo->data.growth0*D;
=======
    if (*status != CCL_ERROR_NOT_IMPLEMENTED){
      double D;
      *status|=gsl_spline_eval_e(cosmo->data.growth, a, cosmo->data.accelerator,&D);
      if (*status != GSL_SUCCESS) {
        strcpy(cosmo->status_message, "ccl_background.c: ccl_growth_factor_unnorm(): Scale factor outside interpolation range.\n");
        return NAN;      
      }
      return cosmo->data.growth0*D;
    } else {
		return NAN;
	}
>>>>>>> edce5a7e
  }
}

void ccl_growth_factors_unnorm(ccl_cosmology * cosmo, int na, double a[], double output[], int * status)
{
  if (!cosmo->computed_growth) {
	   
    ccl_cosmology_compute_growth(cosmo, status);
    ccl_check_status(cosmo, status);    
  }
<<<<<<< HEAD
  int gslstatus;
=======

>>>>>>> edce5a7e
  for (int i=0; i<na; i++) {
    if(a[i]>1.) {
      *status = CCL_ERROR_COMPUTECHI;
      strcpy(cosmo->status_message,"ccl_background.c: scale factor cannot be larger than 1.\n");
      ccl_check_status(cosmo,status);
    }
    else {
<<<<<<< HEAD
      gslstatus = gsl_spline_eval_e(cosmo->data.growth,a[i],cosmo->data.accelerator,&output[i]);
      output[i]*=cosmo->data.growth0;
      if(gslstatus != GSL_SUCCESS) {
        ccl_raise_gsl_warning(gslstatus, "ccl_background.c: ccl_growth_factors_unnorm():");
        *status |= gslstatus;
        strcpy(cosmo->status_message, "ccl_background.c: ccl_growth_factors_unnorm(): Scale factor outside interpolation range.\n");
        output[i] = NAN;        
      }
=======
		if (*status != CCL_ERROR_NOT_IMPLEMENTED){
          *status|=gsl_spline_eval_e(cosmo->data.growth,a[i],cosmo->data.accelerator,&output[i]);
          output[i]*=cosmo->data.growth0;
          if (*status != GSL_SUCCESS) {
            strcpy(cosmo->status_message, "ccl_background.c: ccl_growth_factors_unnorm(): Scale factor outside interpolation range.\n");
            output[i] = NAN;        
          }
        } else {
			output[i] = NAN;
		}
        
>>>>>>> edce5a7e
    }
  }
}

double ccl_growth_rate(ccl_cosmology * cosmo, double a, int * status)
{
  if(a>1.) {
    *status = CCL_ERROR_COMPUTECHI;
    strcpy(cosmo->status_message,"ccl_background.c: scale factor cannot be larger than 1.\n");
    ccl_check_status(cosmo,status);
    return 0.;
  }
  else {
	  
    if (!cosmo->computed_growth) {
      ccl_cosmology_compute_growth(cosmo, status);
      ccl_check_status(cosmo, status);
    }
<<<<<<< HEAD
    
    double g;
    int gslstatus = gsl_spline_eval_e(cosmo->data.fgrowth, a, cosmo->data.accelerator,&g);
    if(gslstatus != GSL_SUCCESS) {
      ccl_raise_gsl_warning(gslstatus, "ccl_background.c: ccl_growth_rate():");
      *status |= gslstatus;
      strcpy(cosmo->status_message, "ccl_background.c: ccl_growth_rate(): Scale factor outside interpolation range.\n");
      return NAN;      
    }
    return g;
=======
    if(*status != CCL_ERROR_NOT_IMPLEMENTED) {
      double g;
      *status|=gsl_spline_eval_e(cosmo->data.fgrowth, a, cosmo->data.accelerator,&g);
      if (*status != GSL_SUCCESS) {
        strcpy(cosmo->status_message, "ccl_background.c: ccl_growth_rate(): Scale factor outside interpolation range.\n");
        return NAN;      
      }
      return g;
    } else {
	  return NAN;
	}
>>>>>>> edce5a7e
  }
}

void ccl_growth_rates(ccl_cosmology * cosmo, int na, double a[], double output[], int * status)
{
  if (!cosmo->computed_growth) {
    ccl_cosmology_compute_growth(cosmo, status);
    ccl_check_status(cosmo, status);    
  }
  int gslstatus;
  for (int i=0; i<na; i++) {
    if(a[i]>1.) {
      *status = CCL_ERROR_COMPUTECHI;
      strcpy(cosmo->status_message,"ccl_background.c: scale factor cannot be larger than 1.\n");
      ccl_check_status(cosmo,status);
    }
    else {
<<<<<<< HEAD
      gslstatus = gsl_spline_eval_e(cosmo->data.fgrowth,a[i],cosmo->data.accelerator,&output[i]);
      if(gslstatus != GSL_SUCCESS) {
        ccl_raise_gsl_warning(gslstatus, "ccl_background.c: ccl_growth_rates():");
        *status = CCL_ERROR_SPLINE_EV;
        output[i] = NAN;       
      }
=======
	  if (*status != CCL_ERROR_NOT_IMPLEMENTED) {
        *status|=gsl_spline_eval_e(cosmo->data.fgrowth,a[i],cosmo->data.accelerator,&output[i]);
        if (*status != GSL_SUCCESS) {
          *status = CCL_ERROR_SPLINE_EV;
          output[i] = NAN;       
        }
      }else {
		  output[i] = NAN;
	  }
>>>>>>> edce5a7e
    }
  }
}<|MERGE_RESOLUTION|>--- conflicted
+++ resolved
@@ -719,15 +719,10 @@
   }
   
   double h_over_h0;
-<<<<<<< HEAD
   int gslstatus = gsl_spline_eval_e(cosmo->data.E, a, cosmo->data.accelerator,&h_over_h0);
   if(gslstatus != GSL_SUCCESS) {
     ccl_raise_gsl_warning(gslstatus, "ccl_background.c: ccl_h_over_h0():");
     *status = gslstatus;
-=======
-  *status |= gsl_spline_eval_e(cosmo->data.E, a, cosmo->data.accelerator,&h_over_h0);
-  if(*status != GSL_SUCCESS) { 
->>>>>>> edce5a7e
     strcpy(cosmo->status_message, "ccl_background.c: ccl_h_over_h0(): Scale factor outside interpolation range.\n");
     return NAN;    
   }
@@ -1039,29 +1034,20 @@
       ccl_cosmology_compute_growth(cosmo, status);
       ccl_check_status(cosmo, status);
     }
-<<<<<<< HEAD
-    
-    double D;
-    int gslstatus = gsl_spline_eval_e(cosmo->data.growth, a, cosmo->data.accelerator,&D);
-    if(gslstatus != GSL_SUCCESS) {
-      ccl_raise_gsl_warning(gslstatus, "ccl_background.c: ccl_growth_factor():");
-      *status |= gslstatus;
-      strcpy(cosmo->status_message, "ccl_background.c: ccl_growth_factor(): Scale factor outside interpolation range.\n");
-      return NAN;      
-    }
-=======
-    if (*status!= CCL_ERROR_NOT_IMPLEMENTED){
+    if (*status!= CCL_ERROR_NOT_IMPLEMENTED) {
       double D;
-      *status |=gsl_spline_eval_e(cosmo->data.growth, a, cosmo->data.accelerator,&D);
-      if (*status != GSL_SUCCESS) {
+      int gslstatus = gsl_spline_eval_e(cosmo->data.growth, a, cosmo->data.accelerator,&D);
+      if(gslstatus != GSL_SUCCESS) {
+        ccl_raise_gsl_warning(gslstatus, "ccl_background.c: ccl_growth_factor():");
+        *status |= gslstatus;
         strcpy(cosmo->status_message, "ccl_background.c: ccl_growth_factor(): Scale factor outside interpolation range.\n");
         return NAN;      
       }
->>>>>>> edce5a7e
-    return D;
-   } else {
-	  return NAN;
-  } 
+      return D;
+    } 
+    else {
+      return NAN;
+    } 
   }
 }
 
@@ -1080,26 +1066,18 @@
       ccl_check_status(cosmo,status);
     }
     else {
-<<<<<<< HEAD
-      gslstatus = gsl_spline_eval_e(cosmo->data.growth,a[i],cosmo->data.accelerator,&output[i]);
-      if(gslstatus != GSL_SUCCESS) {
-        ccl_raise_gsl_warning(gslstatus, "ccl_background.c: ccl_growth_factors():");
-        *status |= gslstatus;
-        strcpy(cosmo->status_message, "ccl_background.c: ccl_growth_factors(): Scale factor outside interpolation range.\n");
-        output[i] = NAN;        
+      if(*status!= CCL_ERROR_NOT_IMPLEMENTED) {	
+        gslstatus = gsl_spline_eval_e(cosmo->data.growth,a[i],cosmo->data.accelerator,&output[i]);
+        if(gslstatus != GSL_SUCCESS) {
+          ccl_raise_gsl_warning(gslstatus, "ccl_background.c: ccl_growth_factors():");
+          *status |= gslstatus;
+          strcpy(cosmo->status_message, "ccl_background.c: ccl_growth_factors(): Scale factor outside interpolation range.\n");
+          output[i] = NAN;        
+        }
+      } 
+      else {
+        output[i] = NAN;
       }
-=======
-		
-	  if (*status!= CCL_ERROR_NOT_IMPLEMENTED){	
-        *status|=gsl_spline_eval_e(cosmo->data.growth,a[i],cosmo->data.accelerator,&output[i]);
-        if (*status != GSL_SUCCESS) {
-          strcpy(cosmo->status_message, "ccl_background.c: ccl_growth_factors(): Scale factor outside interpolation range.\n");
-          output[i] = NAN;          
-        }
-      } else {
-		  output[i] = NAN;
-	  }
->>>>>>> edce5a7e
     }
   }
 }
@@ -1120,29 +1098,20 @@
       ccl_check_status(cosmo, status);
       
     }
-<<<<<<< HEAD
-    double D;
-    int gslstatus = gsl_spline_eval_e(cosmo->data.growth, a, cosmo->data.accelerator,&D);
-    if(gslstatus != GSL_SUCCESS) {
-      ccl_raise_gsl_warning(gslstatus, "ccl_background.c: ccl_growth_factor_unnorm():");
-      *status |= gslstatus;
-      strcpy(cosmo->status_message, "ccl_background.c: ccl_growth_factor_unnorm(): Scale factor outside interpolation range.\n");
-      return NAN;      
-    }
-    return cosmo->data.growth0*D;
-=======
-    if (*status != CCL_ERROR_NOT_IMPLEMENTED){
+    if(*status != CCL_ERROR_NOT_IMPLEMENTED) {
       double D;
-      *status|=gsl_spline_eval_e(cosmo->data.growth, a, cosmo->data.accelerator,&D);
-      if (*status != GSL_SUCCESS) {
+      int gslstatus = gsl_spline_eval_e(cosmo->data.growth, a, cosmo->data.accelerator,&D);
+      if(gslstatus != GSL_SUCCESS) {
+        ccl_raise_gsl_warning(gslstatus, "ccl_background.c: ccl_growth_factor_unnorm():");
+        *status |= gslstatus;
         strcpy(cosmo->status_message, "ccl_background.c: ccl_growth_factor_unnorm(): Scale factor outside interpolation range.\n");
         return NAN;      
       }
       return cosmo->data.growth0*D;
-    } else {
-		return NAN;
-	}
->>>>>>> edce5a7e
+    } 
+    else {
+      return NAN;
+    }
   }
 }
 
@@ -1150,91 +1119,6 @@
 {
   if (!cosmo->computed_growth) {
 	   
-    ccl_cosmology_compute_growth(cosmo, status);
-    ccl_check_status(cosmo, status);    
-  }
-<<<<<<< HEAD
-  int gslstatus;
-=======
-
->>>>>>> edce5a7e
-  for (int i=0; i<na; i++) {
-    if(a[i]>1.) {
-      *status = CCL_ERROR_COMPUTECHI;
-      strcpy(cosmo->status_message,"ccl_background.c: scale factor cannot be larger than 1.\n");
-      ccl_check_status(cosmo,status);
-    }
-    else {
-<<<<<<< HEAD
-      gslstatus = gsl_spline_eval_e(cosmo->data.growth,a[i],cosmo->data.accelerator,&output[i]);
-      output[i]*=cosmo->data.growth0;
-      if(gslstatus != GSL_SUCCESS) {
-        ccl_raise_gsl_warning(gslstatus, "ccl_background.c: ccl_growth_factors_unnorm():");
-        *status |= gslstatus;
-        strcpy(cosmo->status_message, "ccl_background.c: ccl_growth_factors_unnorm(): Scale factor outside interpolation range.\n");
-        output[i] = NAN;        
-      }
-=======
-		if (*status != CCL_ERROR_NOT_IMPLEMENTED){
-          *status|=gsl_spline_eval_e(cosmo->data.growth,a[i],cosmo->data.accelerator,&output[i]);
-          output[i]*=cosmo->data.growth0;
-          if (*status != GSL_SUCCESS) {
-            strcpy(cosmo->status_message, "ccl_background.c: ccl_growth_factors_unnorm(): Scale factor outside interpolation range.\n");
-            output[i] = NAN;        
-          }
-        } else {
-			output[i] = NAN;
-		}
-        
->>>>>>> edce5a7e
-    }
-  }
-}
-
-double ccl_growth_rate(ccl_cosmology * cosmo, double a, int * status)
-{
-  if(a>1.) {
-    *status = CCL_ERROR_COMPUTECHI;
-    strcpy(cosmo->status_message,"ccl_background.c: scale factor cannot be larger than 1.\n");
-    ccl_check_status(cosmo,status);
-    return 0.;
-  }
-  else {
-	  
-    if (!cosmo->computed_growth) {
-      ccl_cosmology_compute_growth(cosmo, status);
-      ccl_check_status(cosmo, status);
-    }
-<<<<<<< HEAD
-    
-    double g;
-    int gslstatus = gsl_spline_eval_e(cosmo->data.fgrowth, a, cosmo->data.accelerator,&g);
-    if(gslstatus != GSL_SUCCESS) {
-      ccl_raise_gsl_warning(gslstatus, "ccl_background.c: ccl_growth_rate():");
-      *status |= gslstatus;
-      strcpy(cosmo->status_message, "ccl_background.c: ccl_growth_rate(): Scale factor outside interpolation range.\n");
-      return NAN;      
-    }
-    return g;
-=======
-    if(*status != CCL_ERROR_NOT_IMPLEMENTED) {
-      double g;
-      *status|=gsl_spline_eval_e(cosmo->data.fgrowth, a, cosmo->data.accelerator,&g);
-      if (*status != GSL_SUCCESS) {
-        strcpy(cosmo->status_message, "ccl_background.c: ccl_growth_rate(): Scale factor outside interpolation range.\n");
-        return NAN;      
-      }
-      return g;
-    } else {
-	  return NAN;
-	}
->>>>>>> edce5a7e
-  }
-}
-
-void ccl_growth_rates(ccl_cosmology * cosmo, int na, double a[], double output[], int * status)
-{
-  if (!cosmo->computed_growth) {
     ccl_cosmology_compute_growth(cosmo, status);
     ccl_check_status(cosmo, status);    
   }
@@ -1246,24 +1130,79 @@
       ccl_check_status(cosmo,status);
     }
     else {
-<<<<<<< HEAD
-      gslstatus = gsl_spline_eval_e(cosmo->data.fgrowth,a[i],cosmo->data.accelerator,&output[i]);
+      if(*status != CCL_ERROR_NOT_IMPLEMENTED) {
+        gslstatus = gsl_spline_eval_e(cosmo->data.growth,a[i],cosmo->data.accelerator,&output[i]);
+        output[i]*=cosmo->data.growth0;
+        if(gslstatus != GSL_SUCCESS) {
+          ccl_raise_gsl_warning(gslstatus, "ccl_background.c: ccl_growth_factors_unnorm():");
+          *status |= gslstatus;
+          strcpy(cosmo->status_message, "ccl_background.c: ccl_growth_factors_unnorm(): Scale factor outside interpolation range.\n");
+          output[i] = NAN;        
+        }
+      } 
+      else {
+        output[i] = NAN;
+		  }   
+    }
+  }
+}
+
+double ccl_growth_rate(ccl_cosmology * cosmo, double a, int * status)
+{
+  if(a>1.) {
+    *status = CCL_ERROR_COMPUTECHI;
+    strcpy(cosmo->status_message,"ccl_background.c: scale factor cannot be larger than 1.\n");
+    ccl_check_status(cosmo,status);
+    return 0.;
+  }
+  else {
+	  
+    if (!cosmo->computed_growth) {
+      ccl_cosmology_compute_growth(cosmo, status);
+      ccl_check_status(cosmo, status);
+    }
+    if(*status != CCL_ERROR_NOT_IMPLEMENTED) {
+      double g;
+      int gslstatus = gsl_spline_eval_e(cosmo->data.fgrowth, a, cosmo->data.accelerator,&g);
       if(gslstatus != GSL_SUCCESS) {
-        ccl_raise_gsl_warning(gslstatus, "ccl_background.c: ccl_growth_rates():");
-        *status = CCL_ERROR_SPLINE_EV;
-        output[i] = NAN;       
+        ccl_raise_gsl_warning(gslstatus, "ccl_background.c: ccl_growth_rate():");
+        *status |= gslstatus;
+        strcpy(cosmo->status_message, "ccl_background.c: ccl_growth_rate(): Scale factor outside interpolation range.\n");
+        return NAN;      
       }
-=======
-	  if (*status != CCL_ERROR_NOT_IMPLEMENTED) {
-        *status|=gsl_spline_eval_e(cosmo->data.fgrowth,a[i],cosmo->data.accelerator,&output[i]);
-        if (*status != GSL_SUCCESS) {
+      return g;
+    } 
+    else {
+	    return NAN;
+	  }
+  }
+}
+
+void ccl_growth_rates(ccl_cosmology * cosmo, int na, double a[], double output[], int * status)
+{
+  if (!cosmo->computed_growth) {
+    ccl_cosmology_compute_growth(cosmo, status);
+    ccl_check_status(cosmo, status);    
+  }
+  int gslstatus;
+  for (int i=0; i<na; i++) {
+    if(a[i]>1.) {
+      *status = CCL_ERROR_COMPUTECHI;
+      strcpy(cosmo->status_message,"ccl_background.c: scale factor cannot be larger than 1.\n");
+      ccl_check_status(cosmo,status);
+    }
+    else {
+      if (*status != CCL_ERROR_NOT_IMPLEMENTED) {
+        gslstatus = gsl_spline_eval_e(cosmo->data.fgrowth,a[i],cosmo->data.accelerator,&output[i]);
+        if(gslstatus != GSL_SUCCESS) {
+          ccl_raise_gsl_warning(gslstatus, "ccl_background.c: ccl_growth_rates():");
           *status = CCL_ERROR_SPLINE_EV;
           output[i] = NAN;       
         }
-      }else {
-		  output[i] = NAN;
-	  }
->>>>>>> edce5a7e
+      }
+      else {
+        output[i] = NAN;
+      }
     }
   }
 }