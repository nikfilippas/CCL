--- conflicted
+++ resolved
@@ -100,8 +100,7 @@
 
     int status=gsl_odeiv2_driver_apply(d,&ainit,a,y);
     gsl_odeiv2_driver_free(d);
-    
-<<<<<<< HEAD
+
     if(status!=GSL_SUCCESS)
       return 1;
     
@@ -196,15 +195,6 @@
       return 1;
 
     return 0;
-=======
-    if(status!=GSL_SUCCESS) {
-      cosmo->status = 1;
-      strcpy(cosmo->status_message ,"ccl_background.c: growth_factor_and_growth_rate(): ODE for growth factor didn't converge\n");
-    }
-    
-    *gf=y[0];
-    *fg=y[1]/(a*a*h_over_h0(a,&(cosmo->params))*y[0]);
->>>>>>> 2904394c
   }
 }
 
@@ -226,11 +216,7 @@
       (fabs(a[na-1]-A_SPLINE_MAX)>1e-5) || 
       (a[na-1]>1.0)
       ) {
-<<<<<<< HEAD
     cosmo->status = CCL_ERROR_LINSPACE;
-=======
-    cosmo->status = 2;
->>>>>>> 2904394c
     strcpy(cosmo->status_message,"ccl_background.c: ccl_cosmology_compute_distances(): Error creating linear spacing in a\n");
     return;
   }
@@ -257,40 +243,19 @@
     free(a);
     free(y);
     gsl_spline_free(E);
-<<<<<<< HEAD
     cosmo->status = CCL_ERROR_SPLINE;
-=======
-    cosmo->status = 4;
->>>>>>> 2904394c
     strcpy(cosmo->status_message,"ccl_background.c: ccl_cosmology_compute_distances(): Error creating  E(a) spline\n");
     return;
   }
 
   //Fill in chi(a)
-<<<<<<< HEAD
   for (int i=0; i<na; i++)
     status |= compute_chi(a[i],cosmo,&(y[i]));
-=======
-  //TODO: CQUAD is great, but slower than other methods. This could be sped up if it becomes an issue.
-  gsl_integration_cquad_workspace * workspace = gsl_integration_cquad_workspace_alloc (1000);
-  gsl_function F;
-  F.function = &chi_integrand;
-  F.params = cosmo;
-  for (int i=0; i<na; i++){
-    status |= gsl_integration_cquad(&F, a[i], 1.0, 0.0,EPSREL_DIST,workspace,&y[i], NULL, NULL); 
-    y[i]/=cosmo->params.h;
-  }
-  gsl_integration_cquad_workspace_free(workspace);
->>>>>>> 2904394c
   if (status){
     free(a);
     free(y);
     gsl_spline_free(E);        
-<<<<<<< HEAD
     cosmo->status = CCL_ERROR_INTEG;
-=======
-    cosmo->status = 5;
->>>>>>> 2904394c
     strcpy(cosmo->status_message,"ccl_background.c: ccl_cosmology_compute_distances(): chi(a) integration error \n");
     return;
   }
@@ -302,7 +267,6 @@
     free(y);
     gsl_spline_free(E);
     gsl_spline_free(chi);
-<<<<<<< HEAD
     cosmo->status = CCL_ERROR_SPLINE;
     strcpy(cosmo->status_message,"ccl_background.c: ccl_cosmology_compute_distances(): Error creating  chi(a) spline\n");
     return;
@@ -358,10 +322,6 @@
     gsl_spline_free(achi);
     cosmo->status = CCL_ERROR_SPLINE;
     strcpy(cosmo->status_message,"ccl_background.c: ccl_cosmology_compute_distances(): Error creating  a(chi) spline\n");
-=======
-    cosmo->status = 4;
-    strcpy(cosmo->status_message,"ccl_background.c: ccl_cosmology_compute_distances(): Error creating  chi(a) spline\n");
->>>>>>> 2904394c
     return;
   }
 
@@ -389,26 +349,15 @@
     return;
 
   // Create linearly-spaced values of the scale factor
-<<<<<<< HEAD
-  int na=0, status = 0;
-  double * a = ccl_linear_spacing(A_SPLINE_MIN, A_SPLINE_MAX, A_SPLINE_DELTA, &na);
-=======
   int status = 0, na = A_SPLINE_NA;
   double * a = ccl_linear_spacing(A_SPLINE_MIN, A_SPLINE_MAX, na);
->>>>>>> 2904394c
   if (a==NULL || 
       (fabs(a[0]-A_SPLINE_MIN)>1e-5) || 
       (fabs(a[na-1]-A_SPLINE_MAX)>1e-5) || 
       (a[na-1]>1.0)
       ) {
-<<<<<<< HEAD
     cosmo->status = CCL_ERROR_LINSPACE;
     strcpy(cosmo->status_message,"ccl_background.c: ccl_cosmology_compute_growth(): Error creating linear spacing in a\n");
-=======
-    cosmo->status = 2;
-    strcpy(cosmo->status_message,"ccl_background.c: ccl_cosmology_compute_growth(): Error creating linear spacing in a\n");
-    fprintf(stderr, "Error creating linear spacing.\n");        
->>>>>>> 2904394c
     return;
   }
 
@@ -431,11 +380,7 @@
       free(a);
       free(df_arr);
       gsl_spline_free(df_z_spline);
-<<<<<<< HEAD
       cosmo->status = CCL_ERROR_SPLINE;
-=======
-      cosmo->status = 4;
->>>>>>> 2904394c
       strcpy(cosmo->status_message,"ccl_background.c: ccl_cosmology_compute_growth(): Error creating Delta f(z) spline\n");
       return;
     }
@@ -457,18 +402,11 @@
     //Generate Delta(f) spline
     df_a_spline=gsl_spline_alloc(A_SPLINE_TYPE,na);
     status=gsl_spline_init(df_a_spline,a,df_arr,na);
-<<<<<<< HEAD
     free(df_arr);
-=======
->>>>>>> 2904394c
     if (status){
       free(a);
       gsl_spline_free(df_a_spline);
-<<<<<<< HEAD
       cosmo->status = CCL_ERROR_SPLINE;
-=======
-      cosmo->status = 4;
->>>>>>> 2904394c
       strcpy(cosmo->status_message,"ccl_background.c: ccl_cosmology_compute_growth(): Error creating Delta f(a) spline\n");
       return;
     }
@@ -499,7 +437,6 @@
   }
   status|=growth_factor_and_growth_rate(1.,&growth0,&fgrowth0,cosmo);
   for (int i=0; i<na; i++){
-<<<<<<< HEAD
     status|=growth_factor_and_growth_rate(a[i],&(y[i]),&(y2[i]),cosmo);
     if(cosmo->params.has_mgrowth) {
       if(a[i]>0) {
@@ -510,27 +447,11 @@
 	//Multiply D by exp(-int(df))
 	status_mg |= gsl_integration_cquad(&F,a[i],1.0,0.0,EPSREL_DIST,workspace,&integ,NULL,NULL);
 	y[i]*=exp(-integ);
-=======
-    growth_factor_and_growth_rate(a[i],&(y[i]),&(y2[i]),cosmo);
-    if(cosmo->params.has_mgrowth) {
-      if(a[i]>0) {
-	       double df,integ;
-	       //Add modification to f
-	       df=gsl_spline_eval(df_a_spline,a[i],NULL);
-	       y2[i]+=df;
-	       //Multiply D by exp(-int(df))
-	       status |= gsl_integration_cquad(&F,a[i],1.0,0.0,EPSREL_DIST,workspace,&integ,NULL,NULL);
-	       y[i]*=exp(-integ);
->>>>>>> 2904394c
       }
     }
     y[i]/=growth0;
   }
-<<<<<<< HEAD
   if (status || status_mg){
-=======
-  if (status || cosmo->status){
->>>>>>> 2904394c
     free(a);
     free(y);
     free(y2);
@@ -538,17 +459,12 @@
       gsl_spline_free(df_a_spline);
     if(workspace!=NULL)
       gsl_integration_cquad_workspace_free(workspace);
-<<<<<<< HEAD
     if (status) {
       cosmo->status = CCL_ERROR_INTEG;
       strcpy(cosmo->status_message ,"ccl_background.c: ccl_cosmology_compute_growth(): integral for linear growth factor didn't converge\n");
     }
     if (status_mg) {
       cosmo->status = CCL_ERROR_INTEG;
-=======
-    if (status){
-      cosmo->status = 5;
->>>>>>> 2904394c
       strcpy(cosmo->status_message ,"ccl_background.c: ccl_cosmology_compute_growth(): integral for MG growth factor didn't converge\n");
     }
     return;
@@ -566,11 +482,7 @@
     free(y);
     free(y2);
     gsl_spline_free(growth);
-<<<<<<< HEAD
     cosmo->status = CCL_ERROR_SPLINE;
-=======
-    cosmo->status = 4;
->>>>>>> 2904394c
     strcpy(cosmo->status_message,"ccl_background.c: ccl_cosmology_compute_growth(): Error creating D(a) spline\n");
     return;
   }
@@ -582,11 +494,7 @@
     free(y2);
     gsl_spline_free(growth);
     gsl_spline_free(fgrowth);
-<<<<<<< HEAD
     cosmo->status = CCL_ERROR_SPLINE;
-=======
-    cosmo->status = 4;
->>>>>>> 2904394c
     strcpy(cosmo->status_message,"ccl_background.c: ccl_cosmology_compute_growth(): Error creating f(a) spline\n");
     return;
   }
@@ -636,19 +544,11 @@
     ccl_cosmology_compute_distances(cosmo);
     ccl_check_status(cosmo);    
   }
-<<<<<<< HEAD
   return gsl_spline_eval(cosmo->data.chi, a, cosmo->data.accelerator);
 }
 
 void ccl_comoving_radial_distances(ccl_cosmology * cosmo, int na, double a[na], double output[na])
 {
-=======
-   return gsl_spline_eval(cosmo->data.chi, a, cosmo->data.accelerator);
-}
-
-void ccl_comoving_radial_distances(ccl_cosmology * cosmo, int na, double a[na], double output[na])
-{  
->>>>>>> 2904394c
   if (!cosmo->computed_distances){
     ccl_cosmology_compute_distances(cosmo);
     ccl_check_status(cosmo);    
@@ -664,11 +564,7 @@
     ccl_cosmology_compute_distances(cosmo);
     ccl_check_status(cosmo);    
   }
-<<<<<<< HEAD
   return ccl_comoving_radial_distance(cosmo, a) / a;
-=======
-    return ccl_comoving_radial_distance(cosmo, a) / a;
->>>>>>> 2904394c
 }
 //TODO: this is not valid for curved cosmologies
 
@@ -681,7 +577,6 @@
   for (int i=0; i<na; i++){
     output[i]=gsl_spline_eval(cosmo->data.chi,a[i],cosmo->data.accelerator)/a[i];
   }
-<<<<<<< HEAD
 }
 
 //Scale factor for a given distance
@@ -703,8 +598,6 @@
   for (int i=0; i<nchi; i++) {
     output[i]=gsl_spline_eval(cosmo->data.achi,chi[i],cosmo->data.accelerator_achi);
   }
-=======
->>>>>>> 2904394c
 }
 
 double ccl_growth_factor(ccl_cosmology * cosmo, double a)
@@ -713,11 +606,7 @@
     ccl_cosmology_compute_growth(cosmo);
     ccl_check_status(cosmo);    
   }
-<<<<<<< HEAD
   return gsl_spline_eval(cosmo->data.growth, a, cosmo->data.accelerator);
-=======
-    return gsl_spline_eval(cosmo->data.growth, a, cosmo->data.accelerator);
->>>>>>> 2904394c
 }
 
 void ccl_growth_factors(ccl_cosmology * cosmo, int na, double a[na], double output[na])
@@ -726,10 +615,7 @@
     ccl_cosmology_compute_growth(cosmo);
     ccl_check_status(cosmo);    
   }
-<<<<<<< HEAD
-=======
-
->>>>>>> 2904394c
+
   for (int i=0; i<na; i++){
     output[i]=gsl_spline_eval(cosmo->data.growth,a[i],cosmo->data.accelerator);
   }
@@ -741,11 +627,7 @@
     ccl_cosmology_compute_growth(cosmo);
     ccl_check_status(cosmo);    
   }
-<<<<<<< HEAD
   return cosmo->data.growth0*gsl_spline_eval(cosmo->data.growth, a, cosmo->data.accelerator);
-=======
-    return cosmo->data.growth0*gsl_spline_eval(cosmo->data.growth, a, cosmo->data.accelerator);
->>>>>>> 2904394c
 }
 
 void ccl_growth_factors_unnorm(ccl_cosmology * cosmo, int na, double a[na], double output[na])
@@ -765,11 +647,7 @@
     ccl_cosmology_compute_growth(cosmo);
     ccl_check_status(cosmo);    
   }
-<<<<<<< HEAD
   return gsl_spline_eval(cosmo->data.fgrowth, a, cosmo->data.accelerator);
-=======
-    return gsl_spline_eval(cosmo->data.fgrowth, a, cosmo->data.accelerator);
->>>>>>> 2904394c
 }
 
 void ccl_growth_rates(ccl_cosmology * cosmo, int na, double a[na], double output[na])
