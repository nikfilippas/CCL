--- conflicted
+++ resolved
@@ -77,13 +77,10 @@
 {
   int status = 0;
   ccl_cosmology * cosmo = params;
-<<<<<<< HEAD
+
   double hnorm=h_over_h0(a,cosmo);
-  double om=ccl_omega_x(cosmo, a, ccl_omega_m_label);
-=======
-  double hnorm=h_over_h0(a,&(cosmo->params));
   double om=ccl_omega_x(cosmo, a, ccl_omega_m_label, &status);
->>>>>>> fcf67861
+
 
   dydt[0]=y[1]/(a*a*a*hnorm);
   dydt[1]=1.5*hnorm*a*om*y[0];
@@ -242,12 +239,9 @@
 
   if(cosmo->computed_distances)
     return;
-<<<<<<< HEAD
-  
+
   if (cosmo->data.nu_pspace_int==NULL)
     cosmo->data.nu_pspace_int=ccl_calculate_nu_phasespace_spline();
-  
-=======
 
   if(A_SPLINE_MAX>1.){
     *status = CCL_ERROR_COMPUTECHI; 
@@ -255,7 +249,6 @@
     return;
   }
 
->>>>>>> fcf67861
   // Create linearly-spaced values of the scale factor
   int na = A_SPLINE_NA;
  
@@ -304,10 +297,7 @@
   //Fill in chi(a)
   for (int i=0; i<na; i++)
     chistatus |= compute_chi(a[i],cosmo,&(y[i]));
-<<<<<<< HEAD
-
-=======
->>>>>>> fcf67861
+
   if (chistatus){
     free(a);
     free(y);
