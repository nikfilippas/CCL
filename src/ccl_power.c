#include "ccl_core.h"
#include "ccl_utils.h"
#include "math.h"
#include "stdio.h"
#include "stdlib.h"
#include "gsl/gsl_integration.h"
#include "gsl/gsl_interp.h"
#include "gsl/gsl_spline.h"
//#include "gsl/gsl_interp2d.h"
//#include "gsl/gsl_spline2d.h"
#include "ccl_placeholder.h"
#include "ccl_background.h"
#include "ccl_power.h"
#include "ccl_error.h"
#include "class.h"
#include "ccl_params.h"
#include "ccl_emu17.h"
#include "ccl_emu17_params.h"

/*------ ROUTINE: ccl_cosmology_compute_power_class ----- 
INPUT: ccl_cosmology * cosmo
*/
static void ccl_free_class_structs(ccl_cosmology *cosmo,               
				   struct background *ba,
				   struct thermo *th,
				   struct perturbs *pt,
				   struct transfers *tr,
				   struct primordial *pm,
				   struct spectra *sp,
				   struct nonlinear *nl,
				   struct lensing *le,
				   int *init_arr,
				   int * status)
{
  int i_init=6;
  if(init_arr[i_init--]) {
    if (spectra_free(sp) == _FAILURE_) {
      *status = CCL_ERROR_CLASS;
      sprintf(cosmo->status_message ,"ccl_power.c: ccl_free_class_structs(): Error freeing CLASS spectra:%s\n",sp->error_message);
      return;
    }
  }
  
  if(init_arr[i_init--]) {
    if (transfer_free(tr) == _FAILURE_) {
      *status = CCL_ERROR_CLASS;
      sprintf(cosmo->status_message ,"ccl_power.c: ccl_free_class_structs(): Error freeing CLASS transfer:%s\n",tr->error_message);
      return;
    }
  }

  if(init_arr[i_init--]) {
    if (nonlinear_free(nl) == _FAILURE_) {
      *status = CCL_ERROR_CLASS;
      sprintf(cosmo->status_message ,"ccl_power.c: ccl_free_class_structs(): Error freeing CLASS nonlinear:%s\n",nl->error_message);
      return;
    }
  }
  
  if(init_arr[i_init--]) {
    if (primordial_free(pm) == _FAILURE_) {
      *status = CCL_ERROR_CLASS;
      sprintf(cosmo->status_message ,"ccl_power.c: ccl_free_class_structs(): Error freeing CLASS pm:%s\n",pm->error_message);
      return;
    }
  }
  
  if(init_arr[i_init--]) {
    if (perturb_free(pt) == _FAILURE_) {
      *status = CCL_ERROR_CLASS;
      sprintf(cosmo->status_message ,"ccl_power.c: ccl_free_class_structs(): Error freeing CLASS pt:%s\n",pt->error_message);
      return;
    }
  }
  
  if(init_arr[i_init--]) {
    if (thermodynamics_free(th) == _FAILURE_) {
      *status = CCL_ERROR_CLASS;
      sprintf(cosmo->status_message ,"ccl_power.c: ccl_free_class_structs(): Error freeing CLASS thermo:%s\n",th->error_message);
      return;
    }
  }

  if(init_arr[i_init--]) {
    if (background_free(ba) == _FAILURE_) {
      *status = CCL_ERROR_CLASS;
      sprintf(cosmo->status_message ,"ccl_power.c: ccl_free_class_structs(): Error freeing CLASS bg:%s\n",ba->error_message);
      return;
    }
  }
}

static void ccl_class_preinit(struct background *ba,
			      struct thermo *th,
			      struct perturbs *pt,
			      struct transfers *tr,
			      struct primordial *pm,
			      struct spectra *sp,
			      struct nonlinear *nl,
			      struct lensing *le)
{
  //pre-initialize all fields that are freed by *_free() routine
  //prevents crashes if *_init()failed and did not initialize all tables freed by *_free()
  
  //init for background_free
  ba->tau_table = NULL;
  ba->z_table = NULL;
  ba->d2tau_dz2_table = NULL;
  ba->background_table = NULL;
  ba->d2background_dtau2_table = NULL;

  //init for thermodynamics_free
  th->z_table = NULL;
  th->thermodynamics_table = NULL;
  th->d2thermodynamics_dz2_table = NULL;

  //init for perturb_free
  pt->tau_sampling = NULL;
  pt->tp_size = NULL;
  pt->ic_size = NULL;
  pt->k = NULL;
  pt->k_size_cmb = NULL;
  pt->k_size_cl = NULL;
  pt->k_size = NULL;
  pt->sources = NULL;

  //init for primordial_free
  pm->amplitude = NULL;
  pm->tilt = NULL;
  pm->running = NULL;
  pm->lnpk = NULL;
  pm->ddlnpk = NULL;
  pm->is_non_zero = NULL;
  pm->ic_size = NULL;
  pm->ic_ic_size = NULL;
  pm->lnk = NULL;

  //init for nonlinear_free
  nl->k = NULL;
  nl->tau = NULL;
  nl->nl_corr_density = NULL;
  nl->k_nl = NULL;

  //init for transfer_free
  tr->tt_size = NULL;
  tr->l_size_tt = NULL;
  tr->l_size = NULL;
  tr->l = NULL;
  tr->q = NULL;
  tr->k = NULL;
  tr->transfer = NULL;

  //init for spectra_free
  //spectra_free checks all other data fields before freeing
  sp->is_non_zero = NULL;
  sp->ic_size = NULL;
  sp->ic_ic_size = NULL;
}

static void ccl_run_class(ccl_cosmology *cosmo, 
			  struct file_content *fc,
			  struct precision* pr,
			  struct background* ba,
			  struct thermo* th,
			  struct perturbs* pt,
			  struct transfers* tr,
			  struct primordial* pm,
			  struct spectra* sp,
			  struct nonlinear* nl,
			  struct lensing* le,
			  struct output* op, 
			  int *init_arr,
			  int * status)
{
  ErrorMsg errmsg;            // for error messages 
  int i_init=0;
  ccl_class_preinit(ba,th,pt,tr,pm,sp,nl,le);
  
  if(input_init(fc,pr,ba,th,pt,tr,pm,sp,nl,le,op,errmsg) == _FAILURE_) {
    *status = CCL_ERROR_CLASS;
    sprintf(cosmo->status_message ,"ccl_power.c: ccl_cosmology_compute_power_class(): Error running CLASS input:%s\n",errmsg);
    return;
  }
  if (background_init(pr,ba) == _FAILURE_) {
    *status = CCL_ERROR_CLASS;
    sprintf(cosmo->status_message ,"ccl_power.c: ccl_cosmology_compute_power_class(): Error running CLASS background:%s\n",ba->error_message);
    return;
  }
  init_arr[i_init++]=1;
  if (thermodynamics_init(pr,ba,th) == _FAILURE_) {
    *status = CCL_ERROR_CLASS;
    sprintf(cosmo->status_message ,"ccl_power.c: ccl_cosmology_compute_power_class(): Error running CLASS thermodynamics:%s\n",th->error_message);
    return;
  }
  init_arr[i_init++]=1;
  if (perturb_init(pr,ba,th,pt) == _FAILURE_) {
    *status = CCL_ERROR_CLASS;
    sprintf(cosmo->status_message ,"ccl_power.c: ccl_cosmology_compute_power_class(): Error running CLASS pertubations:%s\n",pt->error_message);
    return;
  }
  init_arr[i_init++]=1;
  if (primordial_init(pr,pt,pm) == _FAILURE_) {
    *status = CCL_ERROR_CLASS;
    sprintf(cosmo->status_message ,"ccl_power.c: ccl_cosmology_compute_power_class(): Error running CLASS primordial:%s\n",pm->error_message);
    return;
  }
  init_arr[i_init++]=1;
  if (nonlinear_init(pr,ba,th,pt,pm,nl) == _FAILURE_) {
    *status = CCL_ERROR_CLASS;
    sprintf(cosmo->status_message ,"ccl_power.c: ccl_cosmology_compute_power_class(): Error running CLASS nonlinear:%s\n",nl->error_message);
    return;
  }
  init_arr[i_init++]=1;
  if (transfer_init(pr,ba,th,pt,nl,tr) == _FAILURE_) {
    *status = CCL_ERROR_CLASS;
    sprintf(cosmo->status_message ,"ccl_power.c: ccl_cosmology_compute_power_class(): Error running CLASS transfer:%s\n",tr->error_message);
    return;
  }
  init_arr[i_init++]=1;
  if (spectra_init(pr,ba,pt,pm,nl,tr,sp) == _FAILURE_) {
    *status = CCL_ERROR_CLASS;
    sprintf(cosmo->status_message ,"ccl_power.c: ccl_cosmology_compute_power_class(): Error running CLASS spectra:%s\n",sp->error_message);
    return;
  }
  init_arr[i_init++]=1;
}

static double ccl_get_class_As(ccl_cosmology *cosmo, struct file_content *fc, int position_As,
			       double sigma8, int * status)
{
  //structures for class test run
  struct precision pr;        // for precision parameters 
  struct background ba;       // for cosmological background 
  struct thermo th;           // for thermodynamics 
  struct perturbs pt;         // for source functions 
  struct transfers tr;        // for transfer functions 
  struct primordial pm;       // for primordial spectra 
  struct spectra sp;          // for output spectra 
  struct nonlinear nl;        // for non-linear spectra 
  struct lensing le;
  struct output op;

  //temporarily overwrite P_k_max_1/Mpc to speed up sigma_8 calculation
  double k_max_old = 0.;
  int position_kmax =2;
  double A_s_guess;
  int init_arr[7]={0,0,0,0,0,0,0};

  if (strcmp(fc->name[position_kmax],"P_k_max_1/Mpc")) {
    k_max_old = strtof(fc->value[position_kmax],NULL);
    sprintf(fc->value[position_kmax],"%e",10.);  
  }
  A_s_guess = 2.43e-9/0.87659*sigma8;
  sprintf(fc->value[position_As],"%e",A_s_guess);

  ccl_run_class(cosmo, fc,&pr,&ba,&th,&pt,&tr,&pm,&sp,&nl,&le,&op,init_arr,status);
  if (cosmo->status != CCL_ERROR_CLASS) A_s_guess*=pow(sigma8/sp.sigma8,2.);
  ccl_free_class_structs(cosmo, &ba,&th,&pt,&tr,&pm,&sp,&nl,&le,init_arr,status);

  if (k_max_old >0) {
    sprintf(fc->value[position_kmax],"%e",k_max_old);      
  }
  return A_s_guess;
}

static void ccl_fill_class_parameters(ccl_cosmology * cosmo, struct file_content * fc,
				      int parser_length, int * status)
				   
{

  // initialize fc fields
  //silences Valgrind's "Conditional jump or move depends on uninitialised value" warning
  for (int i = 0; i< parser_length; i++){
    strcpy(fc->name[i]," ");
    strcpy(fc->value[i]," "); 
  }

  strcpy(fc->name[0],"output");
  strcpy(fc->value[0],"mPk"); 

  strcpy(fc->name[1],"non linear");
  if (cosmo->config.matter_power_spectrum_method == ccl_halofit)
    strcpy(fc->value[1],"Halofit");
  else 
    strcpy(fc->value[1],"none");

  strcpy(fc->name[2],"P_k_max_1/Mpc");
  sprintf(fc->value[2],"%e",ccl_splines->K_MAX_SPLINE); //in units of 1/Mpc, corroborated with ccl_constants.h

  strcpy(fc->name[3],"z_max_pk");
  sprintf(fc->value[3],"%e",1./ccl_splines->A_SPLINE_MIN_PK-1.);

  strcpy(fc->name[4],"modes");
  strcpy(fc->value[4],"s");

  strcpy(fc->name[5],"lensing");
  strcpy(fc->value[5],"no");

  // now, copy over cosmology parameters
  strcpy(fc->name[6],"h");
  sprintf(fc->value[6],"%e",cosmo->params.h);

  strcpy(fc->name[7],"Omega_cdm");
  sprintf(fc->value[7],"%e",cosmo->params.Omega_c);

  strcpy(fc->name[8],"Omega_b");
  sprintf(fc->value[8],"%e",cosmo->params.Omega_b);

  strcpy(fc->name[9],"Omega_k");
  sprintf(fc->value[9],"%e",cosmo->params.Omega_k);

  strcpy(fc->name[10],"n_s");
  sprintf(fc->value[10],"%e",cosmo->params.n_s);


  //cosmological constant?
  // set Omega_Lambda = 0.0 if w !=-1
  if ((cosmo->params.w0 !=-1.0) || (cosmo->params.wa !=0)) {
    strcpy(fc->name[11],"Omega_Lambda");
    sprintf(fc->value[11],"%e",0.0);

    strcpy(fc->name[12],"w0_fld");
    sprintf(fc->value[12],"%e",cosmo->params.w0);

    strcpy(fc->name[13],"wa_fld");
    sprintf(fc->value[13],"%e",cosmo->params.wa);
  }
  //neutrino parameters
  //massless neutrinos
  if (cosmo->params.N_nu_rel > 1.e-4) {
    strcpy(fc->name[14],"N_ur");
    sprintf(fc->value[14],"%e",cosmo->params.N_nu_rel);
  }
  else {
    strcpy(fc->name[14],"N_ur");
    sprintf(fc->value[14],"%e", 0.);
  }
  
  if (cosmo->params.N_nu_mass > 0) {
    strcpy(fc->name[15],"N_ncdm");
    sprintf(fc->value[15],"%d",cosmo->params.N_nu_mass);
    strcpy(fc->name[16],"m_ncdm");
    sprintf(fc->value[16],"%f", (cosmo->params.mnu)[0]);
    if (cosmo->params.N_nu_mass >=1){
		for (int i = 1; i < cosmo->params.N_nu_mass; i++) {
			char tmp[20];
			sprintf(tmp,", %f",(cosmo->params.mnu)[i]);
			strcat(fc->value[16],tmp);
		}
	}

  }
<<<<<<< HEAD
   
=======
  strcpy(fc->name[17],"T_cmb");
  sprintf(fc->value[17],"%e",cosmo->params.T_CMB);
>>>>>>> e87767f9
  //normalization comes last, so that all other parameters are filled in for determining A_s if sigma_8 is specified
  if (isfinite(cosmo->params.sigma_8) && isfinite(cosmo->params.A_s)){
      *status = CCL_ERROR_INCONSISTENT;
      strcpy(cosmo->status_message ,"ccl_power.c: class_parameters(): Error initializing CLASS parameters: both sigma_8 and A_s defined\n");
    return;
  }
  if (isfinite(cosmo->params.sigma_8)) {
    strcpy(fc->name[parser_length-1],"A_s");
    sprintf(fc->value[parser_length-1],"%e",ccl_get_class_As(cosmo,fc,parser_length-1,cosmo->params.sigma_8, status));
  }
  else if (isfinite(cosmo->params.A_s)) {
    strcpy(fc->name[parser_length-1],"A_s");
    sprintf(fc->value[parser_length-1],"%e",cosmo->params.A_s);
  }
  else {
    *status = CCL_ERROR_INCONSISTENT;
    strcpy(cosmo->status_message ,"ccl_power.c: class_parameters(): Error initializing CLASS pararmeters: neither sigma_8 nor A_s defined\n");
    return;
  }

}

static void ccl_cosmology_compute_power_class(ccl_cosmology * cosmo, int * status)
{
  struct precision pr;        // for precision parameters 
  struct background ba;       // for cosmological background 
  struct thermo th;           // for thermodynamics 
  struct perturbs pt;         // for source functions 
  struct transfers tr;        // for transfer functions 
  struct primordial pm;       // for primordial spectra 
  struct spectra sp;          // for output spectra 
  struct nonlinear nl;        // for non-linear spectra 
  struct lensing le;
  struct output op;
  struct file_content fc;

  ErrorMsg errmsg; // for error messages 
  // generate file_content structure 
  // CLASS configuration parameters will be passed through this structure,
  // to avoid writing and reading .ini files for every call
  int parser_length = 20;
  int init_arr[7]={0,0,0,0,0,0,0};
  if (parser_init(&fc,parser_length,"none",errmsg) == _FAILURE_) {
    *status = CCL_ERROR_CLASS;
    sprintf(cosmo->status_message ,"ccl_power.c: ccl_cosmology_compute_power_class(): parser init error:%s\n",errmsg);
    return;
  }

  ccl_fill_class_parameters(cosmo,&fc,parser_length, status);

  if (*status != CCL_ERROR_CLASS)
    ccl_run_class(cosmo, &fc,&pr,&ba,&th,&pt,&tr,&pm,&sp,&nl,&le,&op,init_arr,status);

  if (*status == CCL_ERROR_CLASS) {
    //printed error message while running CLASS
    ccl_free_class_structs(cosmo, &ba,&th,&pt,&tr,&pm,&sp,&nl,&le,init_arr,status);
    return;
  }
  if (parser_free(&fc)== _FAILURE_) {
    *status = CCL_ERROR_CLASS;
    strcpy(cosmo->status_message ,"ccl_power.c: ccl_cosmology_compute_power_class(): Error freeing CLASS parser\n");
    ccl_free_class_structs(cosmo, &ba,&th,&pt,&tr,&pm,&sp,&nl,&le,init_arr,status);
    return;
  }

  cosmo->data.k_min_lin=2*exp(sp.ln_k[0]);
  cosmo->data.k_max_lin=ccl_splines->K_MAX_SPLINE;
  //CLASS calculations done - now allocate CCL splines
  double kmin = cosmo->data.k_min_lin;
  double kmax = ccl_splines->K_MAX_SPLINE;
  //Compute nk from number of decades and N_K = # k per decade
  double ndecades = log10(kmax) - log10(kmin);
  int nk = (int)ceil(ndecades*ccl_splines->N_K);
  double amin = ccl_splines->A_SPLINE_MIN_PK;
  double amax = ccl_splines->A_SPLINE_MAX;
  int na = ccl_splines->A_SPLINE_NA_PK;
  
  // The x array is initially k, but will later
  // be overwritten with log(k)
  double * x = ccl_log_spacing(kmin, kmax, nk);
  double * z = ccl_linear_spacing(amin,amax, na);
  double * y2d_lin = malloc(nk * na * sizeof(double));
  double * y2d_nl = malloc(nk * na * sizeof(double));
  if (z==NULL|| x==NULL || y2d_lin==NULL || y2d_nl==NULL) {
    *status = CCL_ERROR_SPLINE;
    strcpy(cosmo->status_message,"ccl_power.c: ccl_cosmology_compute_power_class(): memory allocation error\n");
  }
  else{  
    // After this loop x will contain log(k), y will contain log(P_nl), z will contain log(P_lin)
    // all in Mpc, not Mpc/h units!
    double psout_l,ic;
    int s=0;
    for (int i=0; i<nk; i++) {
      for (int j = 0; j < na; j++) {
	//The 2D interpolation routines access the function values y_{k_ia_j} with the following ordering:
	//y_ij = y2d[j*N_k + i]
	//with i = 0,...,N_k-1 and j = 0,...,N_a-1.
	s |= spectra_pk_at_k_and_z(&ba, &pm, &sp,x[i],1./z[j]-1., &psout_l,&ic);
	y2d_lin[j*nk+i] = log(psout_l);
      }
      x[i] = log(x[i]);
    }
    if(s) {
      free(x); 
      free(z);
      free(y2d_nl);
      free(y2d_lin);
      *status = CCL_ERROR_CLASS;
      strcpy(cosmo->status_message ,"ccl_power.c: ccl_cosmology_compute_power_class(): Error computing CLASS power spectrum\n");

      ccl_free_class_structs(cosmo, &ba,&th,&pt,&tr,&pm,&sp,&nl,&le,init_arr,status);

      return;
    }
    gsl_spline2d * log_power = gsl_spline2d_alloc(PLIN_SPLINE_TYPE, nk,na);
    int pwstatus = gsl_spline2d_init(log_power, x, z, y2d_lin,nk,na);
    if (pwstatus) {
      free(x); 
      free(z);
      free(y2d_nl);
      free(y2d_lin);
      gsl_spline2d_free(log_power);
      ccl_free_class_structs(cosmo, &ba,&th,&pt,&tr,&pm,&sp,&nl,&le,init_arr,status);
      strcpy(cosmo->status_message,"ccl_power.c: ccl_cosmology_compute_power_class(): Error creating log_power spline\n");
      return;
    }
    else {
      cosmo->data.p_lin = log_power;
    }

    // At the moment KMIN can't be less than CLASS's kmin in the nonlinear case. 
    if (kmin<(exp(sp.ln_k[0]))) {
      *status = CCL_ERROR_CLASS;
      strcpy(cosmo->status_message ,"ccl_power.c: ccl_cosmology_compute_power_class(): K_MIN is less than CLASS's kmin. Not yet supported for nonlinear P(k).\n");
    }

    cosmo->data.k_min_nl=2*exp(sp.ln_k[0]);
    cosmo->data.k_max_nl=ccl_splines->K_MAX_SPLINE;

    if(cosmo->config.matter_power_spectrum_method==ccl_halofit) {
      
      double psout_nl;
      
      for (int i=0; i<nk; i++) {
	for (int j = 0; j < na; j++) {
	  s |= spectra_pk_nl_at_k_and_z(&ba, &pm, &sp,exp(x[i]),1./z[j]-1.,&psout_nl);
	  y2d_nl[j*nk+i] = log(psout_nl);
	}
      }
      
      if(s) {
	free(x); 
	free(z);
	free(y2d_nl);
	free(y2d_lin);
	*status = CCL_ERROR_CLASS;
	strcpy(cosmo->status_message ,"ccl_power.c: ccl_cosmology_compute_power_class(): Error computing CLASS power spectrum\n");
	ccl_free_class_structs(cosmo, &ba,&th,&pt,&tr,&pm,&sp,&nl,&le,init_arr,status);
	return;

      }

      gsl_spline2d * log_power_nl = gsl_spline2d_alloc(PNL_SPLINE_TYPE, nk,na);
      pwstatus = gsl_spline2d_init(log_power_nl, x, z, y2d_nl,nk,na);

      if (pwstatus) {
	free(x); 
	free(z);
	free(y2d_nl);
	free(y2d_lin);
	gsl_spline2d_free(log_power_nl);
	ccl_free_class_structs(cosmo, &ba,&th,&pt,&tr,&pm,&sp,&nl,&le,init_arr,status);
	strcpy(cosmo->status_message,"ccl_power.c: ccl_cosmology_compute_power_class(): Error creating log_power_nl spline\n");
	return;
      }
      else {
	cosmo->data.p_nl = log_power_nl;
      }
      
      free(y2d_nl);
    }

    ccl_free_class_structs(cosmo, &ba,&th,&pt,&tr,&pm,&sp,&nl,&le,init_arr,status);
    free(x);
    free(y2d_lin);
    free(z);
  }

}

/* BCM correction */
// See Schneider & Teyssier (2015) for details of the model.  
double ccl_bcm_model_fkz(ccl_cosmology * cosmo, double k, double a, int *status){

  double fkz;
  double b0;
  double bfunc, bfunc4;
  double kg;
  double gf,scomp;
  double kh;
  double z;

  z=1./a-1.;
  kh = k/cosmo->params.h;
  b0 = 0.105*cosmo->params.bcm_log10Mc-1.27;
  bfunc = b0/(1.+pow(z/2.3,2.5));
  bfunc4 = (1-bfunc)*(1-bfunc)*(1-bfunc)*(1-bfunc);
  kg = 0.7*bfunc4*pow(cosmo->params.bcm_etab,-1.6);
  gf = bfunc/(1+pow(kh/kg,3.))+1.-bfunc; //k in h/Mpc                                 
  scomp = 1+(kh/cosmo->params.bcm_ks)*(kh/cosmo->params.bcm_ks); //k in h/Mpc   
  fkz = gf*scomp;
  return fkz;
}

void ccl_cosmology_write_power_class_z(char *filename, ccl_cosmology * cosmo, double z, int * status)
{
  struct precision pr;        // for precision parameters 
  struct background ba;       // for cosmological background 
  struct thermo th;           // for thermodynamics 
  struct perturbs pt;         // for source functions 
  struct transfers tr;        // for transfer functions 
  struct primordial pm;       // for primordial spectra 
  struct spectra sp;          // for output spectra 
  struct nonlinear nl;        // for non-linear spectra 
  struct lensing le;
  struct output op;
  struct file_content fc;

  ErrorMsg errmsg; // for error messages 
  // generate file_content structure 
  // CLASS configuration parameters will be passed through this structure,
  // to avoid writing and reading .ini files for every call
  int parser_length = 20;
  int init_arr[7]={0,0,0,0,0,0,0};
  if (parser_init(&fc,parser_length,"none",errmsg) == _FAILURE_) {
    *status = CCL_ERROR_CLASS;
    sprintf(cosmo->status_message ,"ccl_power.c: write_power_class_z(): parser init error:%s\n",errmsg);
    return;
  }

  ccl_fill_class_parameters(cosmo,&fc,parser_length, status);
  
  if (*status != CCL_ERROR_CLASS)
    ccl_run_class(cosmo, &fc,&pr,&ba,&th,&pt,&tr,&pm,&sp,&nl,&le,&op,init_arr,status);

  if (*status == CCL_ERROR_CLASS) {
    //printed error message while running CLASS
    ccl_free_class_structs(cosmo, &ba,&th,&pt,&tr,&pm,&sp,&nl,&le,init_arr,status);
    return;
  }
  if (parser_free(&fc)== _FAILURE_) {
    *status = CCL_ERROR_CLASS;
    strcpy(cosmo->status_message ,"ccl_power.c: write_power_class_z(): Error freeing CLASS parser\n");
    ccl_free_class_structs(cosmo, &ba,&th,&pt,&tr,&pm,&sp,&nl,&le,init_arr,status);
    return;
  }
  FILE *f;
  f = fopen(filename,"w");
  if (!f){
    *status = CCL_ERROR_CLASS;
    strcpy(cosmo->status_message ,"ccl_power.c: write_power_class_z(): Error opening output file\n");
    ccl_free_class_structs(cosmo, &ba,&th,&pt,&tr,&pm,&sp,&nl,&le,init_arr,status);
    fclose(f);
    return;
  }
  double psout_l,ic;
  int s=0;
  for (int i=0; i<sp.ln_k_size; i++) {
    s |= spectra_pk_at_k_and_z(&ba, &pm, &sp,exp(sp.ln_k[i]),z, &psout_l,&ic);
    fprintf(f,"%e %e\n",exp(sp.ln_k[i]),psout_l);
  }
  fclose(f);
  if(s) {
    *status = CCL_ERROR_CLASS;
    strcpy(cosmo->status_message ,"ccl_power.c: write_power_class_z(): Error writing CLASS power spectrum\n");
  }

  ccl_free_class_structs(cosmo, &ba,&th,&pt,&tr,&pm,&sp,&nl,&le,init_arr,status);
}


typedef struct {
  double rsound;
  double zeq;
  double keq;
  double zdrag;
  double kSilk;
  double rsound_approx;
  double th2p7;
  double alphac;
  double alphab;
  double betac;
  double betab;
  double bnode;
} eh_struct;

static eh_struct *eh_struct_new(ccl_parameters *params)
{
  //////
  // Computes Eisenstein & Hu parameters for
  // P_k and r_sound
  double OMh2,OBh2;
  double th2p7;
  eh_struct *eh=malloc(sizeof(eh_struct));
  if(eh==NULL)
    return NULL;

  OMh2=params->Omega_m*params->h*params->h;
  OBh2=params->Omega_b*params->h*params->h;
  th2p7=params->T_CMB/2.7;
  eh->th2p7=th2p7;
  eh->zeq=2.5E4*OMh2/pow(th2p7,4);
  eh->keq=0.0746*OMh2/(params->h*th2p7*th2p7);

  double b1,b2;
  b1=0.313*pow(OMh2,-0.419)*(1+0.607*pow(OMh2,0.674));
  b2=0.238*pow(OMh2,0.223);
  eh->zdrag=1291*pow(OMh2,0.251)*(1+b1*pow(OBh2,b2))/(1+0.659*pow(OMh2,0.828));

  double Req,Rd;
  Req=31.5*OBh2*1000./(eh->zeq*pow(th2p7,4));
  Rd=31.5*OBh2*1000./((1+eh->zdrag)*pow(th2p7,4));
  eh->rsound=2/(3*eh->keq)*sqrt(6/Req)*
    log((sqrt(1+Rd)+sqrt(Rd+Req))/(1+sqrt(Req)));

  eh->kSilk=1.6*pow(OBh2,0.52)*pow(OMh2,0.73)*(1+pow(10.4*OMh2,-0.95))/params->h;

  double a1,a2,b_frac;
  a1=pow(46.9*OMh2,0.670)*(1+pow(32.1*OMh2,-0.532));
  a2=pow(12.0*OMh2,0.424)*(1+pow(45.0*OMh2,-0.582));
  b_frac=OBh2/OMh2;
  eh->alphac=pow(a1,-b_frac)*pow(a2,-b_frac*b_frac*b_frac);

  double bb1,bb2;
  bb1=0.944/(1+pow(458*OMh2,-0.708));
  bb2=pow(0.395*OMh2,-0.0266);
  eh->betac=1/(1+bb1*(pow(1-b_frac,bb2)-1));

  double y=eh->zeq/(1+eh->zdrag);
  double sqy=sqrt(1+y);
  double gy=y*(-6*sqy+(2+3*y)*log((sqy+1)/(sqy-1)));
  eh->alphab=2.07*eh->keq*eh->rsound*pow(1+Rd,-0.75)*gy;

  eh->betab=0.5+b_frac+(3-2*b_frac)*sqrt(pow(17.2*OMh2,2)+1);

  eh->bnode=8.41*pow(OMh2,0.435);

  eh->rsound_approx=params->h*44.5*log(9.83/OMh2)/
    sqrt(1+10*pow(OBh2,0.75));

  //  printf("\n");
  //  printf("zeq           %lE\n",eh->zeq);
  //  printf("keq           %lE\n",eh->keq*params->h);
  //  printf("ksilk         %lE\n",eh->kSilk*params->h);
  //  printf("zd            %lE\n",eh->zdrag);
  //  printf("rsound        %lE\n",eh->rsound/params->h);
  //  printf("rsound_approx %lE\n",eh->rsound_approx/params->h);
  //  printf("Rd            %lE\n",Rd);
  //  printf("\n");

  return eh;
}

static double tkEH_0(double keq,double k,double a,double b)
{
  //////
  // Eisentstein & Hu's Tk_0
  double q=k/(13.41*keq);
  double c=14.2/a+386./(1+69.9*pow(q,1.08));
  double l=log(M_E+1.8*b*q);
  return l/(l+c*q*q);
}

static double tkEH_c(eh_struct *eh,double k)
{
  //////
  // Eisenstein & Hu's Tk_c
  double f=1/(1+pow(k*eh->rsound/5.4,4));
  return f*tkEH_0(eh->keq,k,1,eh->betac)+
    (1-f)*tkEH_0(eh->keq,k,eh->alphac,eh->betac);
}

static double jbes0(double x)
{
  double jl;
  double ax=fabs(x);
  double ax2=ax*ax;
  
  if(ax<0.01) jl=1-ax2*(1-ax2/20.)/6.;
  else jl=sin(x)/x;
  
  return jl;
}

static double tkEH_b(eh_struct *eh,double k)
{
  //////
  // Eisenstein & Hu's Tk_b
  double x_bessel,part1,part2,jbes;
  double x=k*eh->rsound;

  if(k==0) x_bessel=0;
  else {
    x_bessel=x*pow(1+eh->bnode*eh->bnode*eh->bnode/(x*x*x),-1./3.);
  }

  part1=tkEH_0(eh->keq,k,1,1)/(1+pow(x/5.2,2));

  if(k==0)
    part2=0;
  else
    part2=eh->alphab/(1+pow(eh->betab/x,3))*exp(-pow(k/eh->kSilk,1.4));
  
  return jbes0(x_bessel)*(part1+part2);
}

static double tsqr_EH(ccl_parameters *params,eh_struct * eh,double k,int wiggled)
{
  double tk;
  double b_frac=params->Omega_b/params->Omega_m;
  if(wiggled)
    tk=b_frac*tkEH_b(eh,k)+(1-b_frac)*tkEH_c(eh,k);
  else {
    double OMh2=params->Omega_m*params->h*params->h;
    double alpha_gamma=1-0.328*log(431*OMh2)*b_frac+0.38*log(22.3*OMh2)*b_frac*b_frac;
    double gamma_eff=params->Omega_m*params->h*(alpha_gamma+(1-alpha_gamma)/
						(1+pow(0.43*k*eh->rsound_approx,4)));
    double q=k*eh->th2p7*eh->th2p7/gamma_eff;
    double l0=log(2*M_E+1.8*q);
    double c0=14.2+731/(1+62.5*q);
    tk=l0/(l0+c0*q*q);
  }

  return tk*tk;
}

static double eh_power(ccl_parameters *params,eh_struct *eh,double k,int wiggled)
{
  //Wavenumber in units of Mpc^-1
  double kinvh=k/params->h;
  return pow(k,params->n_s)*tsqr_EH(params,eh,kinvh,wiggled);
}

static void ccl_cosmology_compute_power_eh(ccl_cosmology * cosmo, int * status)
{
  cosmo->data.k_min_lin=ccl_splines->K_MIN_DEFAULT;
  cosmo->data.k_min_nl=ccl_splines->K_MIN_DEFAULT;
  cosmo->data.k_max_lin=ccl_splines->K_MAX;
  cosmo->data.k_max_nl=ccl_splines->K_MAX;
  double kmin = cosmo->data.k_min_lin;
  double kmax = ccl_splines->K_MAX;
  //Compute nk from number of decades and N_K = # k per decade
  double ndecades = log10(kmax) - log10(kmin);
  int nk = (int)ceil(ndecades*ccl_splines->N_K);
  double amin = ccl_splines->A_SPLINE_MIN_PK;
  double amax = ccl_splines->A_SPLINE_MAX;
  int na = ccl_splines->A_SPLINE_NA_PK;
  eh_struct *eh=eh_struct_new(&(cosmo->params));
  if (eh==NULL) {
    *status=CCL_ERROR_MEMORY;
    strcpy(cosmo->status_message,"ccl_power.c: ccl_cosmology_compute_power_eh(): memory allocation error\n");
    return;
  }

  // The x array is initially k, but will later
  // be overwritten with log(k)
  double * x = ccl_log_spacing(kmin, kmax, nk);
  double * y = malloc(sizeof(double)*nk);
  double * z = ccl_linear_spacing(amin,amax, na);
  double * y2d = malloc(nk * na * sizeof(double));
  if (z==NULL||y==NULL|| x==NULL || y2d==NULL) {
    free(eh);
    *status=CCL_ERROR_MEMORY;
    strcpy(cosmo->status_message,"ccl_power.c: ccl_cosmology_compute_power_eh(): memory allocation error\n");
    return;
  }

  // After this loop x will contain log(k)
  for (int i=0; i<nk; i++) {
    y[i] = log(eh_power(&cosmo->params,eh,x[i],1));
    x[i] = log(x[i]);
  }

  // now normalize to cosmo->params.sigma_8
  if (isnan(cosmo->params.sigma_8)) {
    free(eh);
    free(x);
    free(y);
    free(z);
    free(y2d);
    *status = CCL_ERROR_INCONSISTENT;
    strcpy(cosmo->status_message ,"ccl_power.c: ccl_cosmology_compute_power_eh(): sigma_8 not set, required for E&H\n");
    return;
  }

  gsl_spline2d * log_power_lin = gsl_spline2d_alloc(PLIN_SPLINE_TYPE, nk,na);
  for (int j = 0; j < na; j++) {
    double g2 = 2.*log(ccl_growth_factor(cosmo,z[j], status));
    for (int i=0; i<nk; i++) {
      y2d[j*nk+i] = y[i]+g2;
    }

  }

  int splinstatus = gsl_spline2d_init(log_power_lin, x, z, y2d,nk,na);
  if (splinstatus) {
    free(eh);
    free(x);
    free(y);
    free(z);
    free(y2d);
    gsl_spline2d_free(log_power_lin);
    *status = CCL_ERROR_SPLINE;
    strcpy(cosmo->status_message,"ccl_power.c: ccl_cosmology_compute_power_eh(): Error creating log_power_lin spline\n");
    return;
  }
  cosmo->data.p_lin=log_power_lin;

  cosmo->computed_power=true;
  double sigma_8 = ccl_sigma8(cosmo,status);
  cosmo->computed_power=false;

  double log_sigma_8 = 2*(log(cosmo->params.sigma_8) - log(sigma_8));
  for (int i=0; i<nk; i++) {
    y[i] += log_sigma_8;
  }

  for (int j = 0; j < na; j++) {
    double g2 = 2.*log(ccl_growth_factor(cosmo,z[j], status));
    for (int i=0; i<nk; i++) {
      y2d[j*nk+i] = y[i]+g2;
    }
  }

  gsl_spline2d_free(log_power_lin);
  log_power_lin = gsl_spline2d_alloc(PLIN_SPLINE_TYPE, nk,na);
  splinstatus = gsl_spline2d_init(log_power_lin, x, z, y2d,nk,na);
  if (splinstatus) {
    free(eh);
    free(x);
    free(y);
    free(z);
    free(y2d);
    gsl_spline2d_free(log_power_lin);
    *status = CCL_ERROR_SPLINE;
    strcpy(cosmo->status_message,"ccl_power.c: ccl_cosmology_compute_power_eh(): Error creating log_power_lin spline\n");
    return;
  }
  else
    cosmo->data.p_lin = log_power_lin;

  gsl_spline2d * log_power_nl = gsl_spline2d_alloc(PNL_SPLINE_TYPE, nk,na);
  splinstatus = gsl_spline2d_init(log_power_nl, x, z, y2d,nk,na);

  if (splinstatus) {
    free(eh);
    free(x);
    free(y);
    free(z);
    free(y2d);
    gsl_spline2d_free(log_power_lin);
    gsl_spline2d_free(log_power_nl);
    *status = CCL_ERROR_SPLINE;
    strcpy(cosmo->status_message,"ccl_power.c: ccl_cosmology_compute_power_eh(): Error creating log_power_nl spline\n");
    return;
  }
  else
    cosmo->data.p_nl = log_power_nl;

  free(eh);
  free(x);
  free(y);
  free(z);
  free(y2d);
}

/*------ ROUTINE: tsqr_BBKS ----- 
INPUT: ccl_parameters and k wavenumber in 1/Mpc
TASK: provide the square of the BBKS transfer function with baryonic correction
*/

static double tsqr_BBKS(ccl_parameters * params, double k)
{
  double q = k/(params->Omega_m*params->h*params->h*exp(-params->Omega_b*(1.0+pow(2.*params->h,.5)/params->Omega_m)));
  return pow(log(1.+2.34*q)/(2.34*q),2.0)/pow(1.+3.89*q+pow(16.1*q,2.0)+pow(5.46*q,3.0)+pow(6.71*q,4.0),0.5);
}

/*------ ROUTINE: bbks_power ----- 
INPUT: ccl_parameters and k wavenumber in 1/Mpc
TASK: provide the BBKS power spectrum with baryonic correction at single k
*/

//Calculate Normalization see Cosmology Notes 8.105 (TODO: whose comment is this?)
static double bbks_power(ccl_parameters * params, double k)
{
  return pow(k,params->n_s)*tsqr_BBKS(params, k);
}

/*------ ROUTINE: ccl_cosmology_compute_bbks_power ----- 
INPUT: cosmology
TASK: provide spline for the BBKS power spectrum with baryonic correction
*/

static void ccl_cosmology_compute_power_bbks(ccl_cosmology * cosmo, int * status)
{
  cosmo->data.k_min_lin=ccl_splines->K_MIN_DEFAULT;
  cosmo->data.k_min_nl=ccl_splines->K_MIN_DEFAULT;
  cosmo->data.k_max_lin=ccl_splines->K_MAX;
  cosmo->data.k_max_nl=ccl_splines->K_MAX;
  double kmin = cosmo->data.k_min_lin;
  double kmax = ccl_splines->K_MAX;
  //Compute nk from number of decades and N_K = # k per decade
  double ndecades = log10(kmax) - log10(kmin);
  int nk = (int)ceil(ndecades*ccl_splines->N_K);
  double amin = ccl_splines->A_SPLINE_MIN_PK;
  double amax = ccl_splines->A_SPLINE_MAX;
  int na = ccl_splines->A_SPLINE_NA_PK;
  
  // The x array is initially k, but will later
  // be overwritten with log(k)
  double * x = ccl_log_spacing(kmin, kmax, nk);
  double * y = malloc(sizeof(double)*nk);
  double * z = ccl_linear_spacing(amin,amax, na);
  double * y2d = malloc(nk * na * sizeof(double));
  if (z==NULL||y==NULL|| x==NULL || y2d==0) {
    *status=CCL_ERROR_MEMORY;
    strcpy(cosmo->status_message,"ccl_power.c: ccl_cosmology_compute_power_bbks(): memory allocation error\n");
    return;
  }

  // After this loop x will contain log(k)
  for (int i=0; i<nk; i++) {
    y[i] = log(bbks_power(&cosmo->params, x[i]));
    x[i] = log(x[i]);
  }

  // now normalize to cosmo->params.sigma_8
  if (isnan(cosmo->params.sigma_8)) {
    free(x);
    free(y);
    free(z);
    free(y2d);
    *status = CCL_ERROR_INCONSISTENT;
    strcpy(cosmo->status_message ,"ccl_power.c: ccl_cosmology_compute_power_bbks(): sigma_8 not set, required for BBKS\n");
    return;
  }
  
  gsl_spline2d * log_power_lin = gsl_spline2d_alloc(PLIN_SPLINE_TYPE, nk,na);
  for (int j = 0; j < na; j++) {
    double g2 = 2.*log(ccl_growth_factor(cosmo,z[j], status));
    for (int i=0; i<nk; i++) {
      y2d[j*nk+i] = y[i]+g2;
    }

  }
  
  int splinstatus = gsl_spline2d_init(log_power_lin, x, z, y2d,nk,na);
  
  if (splinstatus) {
    free(x);
    free(y);
    free(z);
    free(y2d);
    gsl_spline2d_free(log_power_lin);
    *status = CCL_ERROR_SPLINE;
    strcpy(cosmo->status_message,"ccl_power.c: ccl_cosmology_compute_power_bbks(): Error creating log_power_lin spline\n");
    return;
  }
  cosmo->data.p_lin=log_power_lin;
  
  cosmo->computed_power=true;
  double sigma_8 = ccl_sigma8(cosmo,status);
  cosmo->computed_power=false;
  
  double log_sigma_8 = 2*(log(cosmo->params.sigma_8) - log(sigma_8));
  for (int i=0; i<nk; i++) {
    y[i] += log_sigma_8;
  }
  
  for (int j = 0; j < na; j++) {
    double g2 = 2.*log(ccl_growth_factor(cosmo,z[j], status));
    for (int i=0; i<nk; i++) {
      y2d[j*nk+i] = y[i]+g2;
    }
  }

  gsl_spline2d_free(log_power_lin);
  log_power_lin = gsl_spline2d_alloc(PLIN_SPLINE_TYPE, nk,na);
  splinstatus = gsl_spline2d_init(log_power_lin, x, z, y2d,nk,na);
  if (splinstatus) {
    free(x);
    free(y);
    free(z);
    free(y2d);
    gsl_spline2d_free(log_power_lin);
    *status = CCL_ERROR_SPLINE;
    strcpy(cosmo->status_message,"ccl_power.c: ccl_cosmology_compute_power_bbks(): Error creating log_power_lin spline\n");
    return;
  }
  else {
    cosmo->data.p_lin=log_power_lin;
  }
  

  gsl_spline2d * log_power_nl = gsl_spline2d_alloc(PNL_SPLINE_TYPE, nk,na);
  splinstatus = gsl_spline2d_init(log_power_nl, x, z, y2d,nk,na);
  
  if (splinstatus) {
    free(x);
    free(y);
    free(z);
    free(y2d);
    gsl_spline2d_free(log_power_nl);
    gsl_spline2d_free(log_power_lin);
    *status = CCL_ERROR_SPLINE;
    strcpy(cosmo->status_message,"ccl_power.c: ccl_cosmology_compute_power_bbks(): Error creating log_power_nl spline\n");
    return;
  }
  else {
    cosmo->data.p_nl = log_power_nl;
  }

  free(x);
  free(y);
  free(z);
  free(y2d);
}



/*------ ROUTINE: ccl_cosmology_compute_power_emu ----- 
INPUT: cosmology
TASK: provide spline for the emulated power spectrum from Cosmic EMU
*/

static void ccl_cosmology_compute_power_emu(ccl_cosmology * cosmo, int * status)
{

  struct precision pr;        // for precision parameters 
  struct background ba;       // for cosmological background 
  struct thermo th;           // for thermodynamics 
  struct perturbs pt;         // for source functions 
  struct transfers tr;        // for transfer functions 
  struct primordial pm;       // for primordial spectra 
  struct spectra sp;          // for output spectra 
  struct nonlinear nl;        // for non-linear spectra 
  struct lensing le;
  struct output op;
  struct file_content fc;

  ErrorMsg errmsg; // for error messages 
  // generate file_content structure 
  // CLASS configuration parameters will be passed through this structure,
  // to avoid writing and reading .ini files for every call
  int parser_length = 20;
  int init_arr[7]={0,0,0,0,0,0,0};
  if (parser_init(&fc,parser_length,"none",errmsg) == _FAILURE_) {
    *status = CCL_ERROR_CLASS;
    sprintf(cosmo->status_message ,"ccl_power.c: ccl_cosmology_compute_power_class(): parser init error:%s\n",errmsg);
    return;
  }
  
  // Check ranges to see if the cosmology is valid
  if((cosmo->params.h<0.55) || (cosmo->params.h>0.85)){
    *status=CCL_ERROR_INCONSISTENT;
    strcpy(cosmo->status_message,"ccl_power.c: ccl_cosmology_compute_power_emu(): h is outside allowed range\n");
    return;
  }
  if(cosmo->params.N_nu_mass>0){
    //From CLASS explanatory.ini: N_nu_rel=0.00641 to obtain Neff=3.046 in the early Universe.
    if(cosmo->params.N_nu_mass==3){
      if(fabs(cosmo->params.N_nu_rel-0.00641)>1.e-5){
	*status=CCL_ERROR_INCONSISTENT;
	strcpy(cosmo->status_message,"ccl_power.c: ccl_cosmology_compute_power_emu(): N_nu_rel must be fixed to 0.00641 for cosmic emulator predictions with 3 massive neutrinos.\n");
	return;
      }
    } else {
      *status=CCL_ERROR_INCONSISTENT;
      strcpy(cosmo->status_message,"ccl_power.c: ccl_cosmology_compute_power_emu(): N_nu_mass cannot be other than 3 for cosmic emulator predictions.\n");
      return;
    }
  } else {
    if(fabs(cosmo->params.N_nu_rel - 3.04)>1.e-6){
      *status=CCL_ERROR_INCONSISTENT;
      strcpy(cosmo->status_message,"ccl_power.c: ccl_cosmology_compute_power_emu(): N_nu_rel = 3.04 for cosmic emulator predictions in absence of massive neutrinos.\n");
      return;
    }
    }
  double w0wacomb = -cosmo->params.w0 - cosmo->params.wa;
  if(w0wacomb<0.3*0.3*0.3*0.3){
    *status=CCL_ERROR_INCONSISTENT;
    strcpy(cosmo->status_message,"ccl_power.c: ccl_cosmology_compute_power_emu(): w0 and wa do not satisfy the emulator bound\n");
    return;
  }
  if(cosmo->params.Omega_n_mass*cosmo->params.h*cosmo->params.h>0.01){
    *status=CCL_ERROR_INCONSISTENT;
    strcpy(cosmo->status_message,"ccl_power.c: ccl_cosmology_compute_power_emu(): Omega_nu does not satisfy the emulator bound\n");
    return;
    }
  
  // Check to see if sigma_8 was defined
  if(isnan(cosmo->params.sigma_8)){
    *status=CCL_ERROR_INCONSISTENT;
    strcpy(cosmo->status_message,"ccl_power.c: ccl_cosmology_compute_power_emu(): sigma_8 is not defined; specify sigma_8 instead of A_s\n");
    return;
  }
  
  // Prepare to run CLASS for linear scales
  ccl_fill_class_parameters(cosmo,&fc,parser_length, status);
  
  if (*status != CCL_ERROR_CLASS)
    ccl_run_class(cosmo, &fc,&pr,&ba,&th,&pt,&tr,&pm,&sp,&nl,&le,&op,init_arr,status);

  if (*status == CCL_ERROR_CLASS) {
    //printed error message while running CLASS
    ccl_free_class_structs(cosmo, &ba,&th,&pt,&tr,&pm,&sp,&nl,&le,init_arr,status);
    return;
  }
  if (parser_free(&fc)== _FAILURE_) {
    *status = CCL_ERROR_CLASS;
    strcpy(cosmo->status_message ,"ccl_power.c: ccl_cosmology_compute_power_class(): Error freeing CLASS parser\n");
    ccl_free_class_structs(cosmo, &ba,&th,&pt,&tr,&pm,&sp,&nl,&le,init_arr,status);
    return;
  }

  cosmo->data.k_min_lin=2*exp(sp.ln_k[0]); 
  cosmo->data.k_max_lin=ccl_splines->K_MAX_SPLINE;
//CLASS calculations done - now allocate CCL splines
  double kmin = cosmo->data.k_min_lin;
  double kmax = ccl_splines->K_MAX_SPLINE;
  int nk = ccl_splines->N_K;
  double amin = ccl_splines->A_SPLINE_MIN_PK;
  double amax = ccl_splines->A_SPLINE_MAX;
  int na = ccl_splines->A_SPLINE_NA_PK;
  
  // The x array is initially k, but will later
  // be overwritten with log(k)
  double * x = ccl_log_spacing(kmin, kmax, nk);
  double * z = ccl_linear_spacing(amin,amax, na);
  double * y2d_lin = malloc(nk * na * sizeof(double));
  if (z==NULL|| x==NULL || y2d_lin==NULL) {
    *status = CCL_ERROR_SPLINE;
    strcpy(cosmo->status_message,"ccl_power.c: ccl_cosmology_compute_power_class(): memory allocation error\n");
  }
  else{  
    // After this loop x will contain log(k), y will contain log(P_nl), z will contain log(P_lin)
    // all in Mpc, not Mpc/h units!
    double psout_l,ic;
    int s=0;
    for (int i=0; i<nk; i++) {
      for (int j = 0; j < na; j++) {
	//The 2D interpolation routines access the function values y_{k_ia_j} with the following ordering:
	//y_ij = y2d[j*N_k + i]
	//with i = 0,...,N_k-1 and j = 0,...,N_a-1.
	s |= spectra_pk_at_k_and_z(&ba, &pm, &sp,x[i],1./z[j]-1., &psout_l,&ic);
	y2d_lin[j*nk+i] = log(psout_l);
      }
      x[i] = log(x[i]);
    }
    if(s) {
      free(x); 
      free(z);
      free(y2d_lin);
      *status = CCL_ERROR_CLASS;
      strcpy(cosmo->status_message ,"ccl_power.c: ccl_cosmology_compute_power_emu(): Error computing CLASS power spectrum\n");

      ccl_free_class_structs(cosmo, &ba,&th,&pt,&tr,&pm,&sp,&nl,&le,init_arr,status);

      return;
    }
    gsl_spline2d * log_power = gsl_spline2d_alloc(PLIN_SPLINE_TYPE, nk,na);
    int pwstatus = gsl_spline2d_init(log_power, x, z, y2d_lin,nk,na);
    if (pwstatus) {
      free(x); 
      free(z);
      free(y2d_lin);
      gsl_spline2d_free(log_power);
      ccl_free_class_structs(cosmo, &ba,&th,&pt,&tr,&pm,&sp,&nl,&le,init_arr,status);
      strcpy(cosmo->status_message,"ccl_power.c: ccl_cosmology_compute_power_emu(): Error creating log_power spline\n");
      return;
    }
    else {
      cosmo->data.p_lin = log_power;
    }
  }

  //Now start the NL computation with the emulator
  cosmo->data.k_min_nl=K_MIN_EMU;
  cosmo->data.k_max_nl=K_MAX_EMU;
  amin = A_MIN_EMU; //limit of the emulator
  amax = ccl_splines->A_SPLINE_MAX; 
  na = ccl_splines->A_SPLINE_NA_PK;
  // The x array is initially k, but will later
  // be overwritten with log(k)
  double * logx= malloc(351*sizeof(double));
  double * y;
  double * xstar = malloc(9 * sizeof(double));
  double * zemu = ccl_linear_spacing(amin,amax, na);
  double * y2d = malloc(351 * na * sizeof(double));
  if (zemu==NULL || y2d==NULL || logx==NULL || xstar==NULL){
    *status=CCL_ERROR_MEMORY;
    strcpy(cosmo->status_message,"ccl_power.c: ccl_cosmology_compute_power_emu(): memory allocation error\n");
    return;
  }
  
  //For each redshift:
  for (int j = 0; j < na; j++){
    
    //Turn cosmology into xstar:
    xstar[0] = (cosmo->params.Omega_c+cosmo->params.Omega_b)*cosmo->params.h*cosmo->params.h;
    xstar[1] = cosmo->params.Omega_b*cosmo->params.h*cosmo->params.h;
    xstar[2] = cosmo->params.sigma_8;
    xstar[3] = cosmo->params.h;
    xstar[4] = cosmo->params.n_s;
    xstar[5] = cosmo->params.w0;
    xstar[6] = cosmo->params.wa;
    xstar[7] = cosmo->params.Omega_n_mass*cosmo->params.h*cosmo->params.h;
    xstar[8] = 1./zemu[j]-1;
    //Need to have this here because otherwise overwritten by emu in each loop
    
    //Call emulator at this redshift
    ccl_pkemu(xstar,&y, status, cosmo);
    ccl_check_status(cosmo, status);
    if (y == NULL) return;
    for (int i=0; i<351; i++){
      logx[i] = log(mode[i]);
      y2d[j*351+i] = log(y[i]);
    }
  }
  
  gsl_spline2d * log_power_nl = gsl_spline2d_alloc(PLIN_SPLINE_TYPE, 351,na);
  int splinstatus = gsl_spline2d_init(log_power_nl, logx, zemu, y2d,351,na);
  //Note the minimum k of the spline is different from the linear one.

  if (splinstatus){
    free(zemu);
    free(y2d);
    gsl_spline2d_free(log_power_nl);
    *status = CCL_ERROR_SPLINE;
    strcpy(cosmo->status_message,"ccl_power.c: ccl_cosmology_compute_power_emu(): Error creating log_power spline\n");
    return;

  }
  cosmo->data.p_nl = log_power_nl;
  cosmo->computed_power=true;
  
  free(zemu);
  free(y2d);
}



/*------ ROUTINE: ccl_cosmology_compute_power ----- 
INPUT: ccl_cosmology * cosmo
TASK: compute power spectrum
*/
void ccl_cosmology_compute_power(ccl_cosmology * cosmo, int * status)
{
  
  if (cosmo->computed_power) return;
    switch(cosmo->config.transfer_function_method){
        case ccl_bbks:
	  ccl_cosmology_compute_power_bbks(cosmo,status);
	  break;
        case ccl_eisenstein_hu:
	  ccl_cosmology_compute_power_eh(cosmo,status);
	  break;
        case ccl_boltzmann_class:
	  ccl_cosmology_compute_power_class(cosmo,status);
	  break;
        case ccl_emulator:
	  ccl_cosmology_compute_power_emu(cosmo,status);
	  break;
        default:
	  *status = CCL_ERROR_INCONSISTENT;
	  sprintf(cosmo->status_message ,"ccl_power.c: ccl_cosmology_compute_power(): Unknown or non-implemented transfer function method: %d \n",cosmo->config.transfer_function_method);
    }
    cosmo->computed_power = true;
    ccl_check_status(cosmo,status);
  return;
}


/*------ ROUTINE: ccl_power_extrapol_highk ----- 
INPUT: ccl_cosmology * cosmo, a, k [1/Mpc]
TASK: extrapolate power spectrum at high k
*/
static double ccl_power_extrapol_highk(ccl_cosmology * cosmo, double k, double a, 
				       gsl_spline2d * powerspl, double kmax, int * status)
{
  double log_p_1;
  double deltak=1e-2; //step for numerical derivative;
  double deriv_pk_kmid,deriv2_pk_kmid;
  double lkmid;
  double lpk_kmid;
  
  lkmid = log(kmax)-2*deltak;
  
  int pwstatus =  gsl_spline2d_eval_e(powerspl, lkmid,a,NULL ,NULL ,&lpk_kmid);
  if (pwstatus) {
    *status = CCL_ERROR_SPLINE_EV;
    sprintf(cosmo->status_message ,"ccl_power.c: ccl_power_extrapol_highk(): Spline evaluation error\n");
    return NAN;
  }
  //GSL derivatives
  pwstatus = gsl_spline2d_eval_deriv_x_e (powerspl, lkmid, a, NULL,NULL,&deriv_pk_kmid);
  if (pwstatus) {
    *status = CCL_ERROR_SPLINE_EV;
    sprintf(cosmo->status_message ,"ccl_power.c: ccl_power_extrapol_highk(): Spline evaluation error\n");
    return NAN;
  }
  pwstatus = gsl_spline2d_eval_deriv_xx_e (powerspl, lkmid, a, NULL,NULL,&deriv2_pk_kmid);
  if (pwstatus) {
    *status = CCL_ERROR_SPLINE_EV;
    sprintf(cosmo->status_message ,"ccl_power.c: ccl_power_extrapol_highk(): Spline evaluation error\n");
    return NAN;
  }
  
  log_p_1=lpk_kmid+deriv_pk_kmid*(log(k)-lkmid)+deriv2_pk_kmid/2.*(log(k)-lkmid)*(log(k)-lkmid);

  return log_p_1;
    
}

/*------ ROUTINE: ccl_power_extrapol_hxighk ----- 
INPUT: ccl_cosmology * cosmo, a, k [1/Mpc]
TASK: extrapolate power spectrum at low k
*/
static double ccl_power_extrapol_lowk(ccl_cosmology * cosmo, double k, double a,
				      gsl_spline2d * powerspl, double kmin, int * status)
{
  double log_p_1;
  double deltak=1e-2; //safety step
  double lkmin=log(kmin)+deltak;
  double lpk_kmin;
  int pwstatus=gsl_spline2d_eval_e(powerspl,lkmin,a,NULL,NULL,&lpk_kmin);

  if (pwstatus) {
    *status=CCL_ERROR_SPLINE_EV;
    sprintf(cosmo->status_message,"ccl_power.c: ccl_power_extrapol_lowk(): Spline evaluation error\n");
    return NAN;
  }

  return lpk_kmin+cosmo->params.n_s*(log(k)-lkmin);
}


/*------ ROUTINE: ccl_linear_matter_power ----- 
INPUT: ccl_cosmology * cosmo, k [1/Mpc],a
TASK: compute the linear power spectrum at a given redshift
      by rescaling using the growth function
*/

double ccl_linear_matter_power(ccl_cosmology * cosmo, double k, double a, int * status)
<<<<<<< HEAD
{ 
  if (!cosmo->computed_power) ccl_cosmology_compute_power(cosmo, status);
  double log_p_1;
  int pkstatus;

=======
{
  if ((cosmo->config.transfer_function_method == ccl_emulator) && (a<A_MIN_EMU)){
    *status = CCL_ERROR_INCONSISTENT;
    sprintf(cosmo->status_message ,"ccl_power.c: the cosmic emulator cannot be used above z=2\n");
    return NAN;
  }
  
  if (!cosmo->computed_power) ccl_cosmology_compute_power(cosmo, status);
  double log_p_1;
  int pkstatus;
  
>>>>>>> e87767f9
  if(a<ccl_splines->A_SPLINE_MIN_PK) {  //Extrapolate linearly at high redshift
    double pk0=ccl_linear_matter_power(cosmo,k,ccl_splines->A_SPLINE_MIN_PK,status);
    double gf=ccl_growth_factor(cosmo,a,status)/ccl_growth_factor(cosmo,ccl_splines->A_SPLINE_MIN_PK,status);
    return pk0*gf*gf;
  }
<<<<<<< HEAD
  
  if(k<=cosmo->data.k_min) {
    log_p_1=ccl_power_extrapol_lowk(cosmo,k,a,cosmo->data.p_lin,status);
=======
 
  if(k<=cosmo->data.k_min_lin) { 
    log_p_1=ccl_power_extrapol_lowk(cosmo,k,a,cosmo->data.p_lin,cosmo->data.k_min_lin,status);
>>>>>>> e87767f9
    return exp(log_p_1);
  }
  else if(k<cosmo->data.k_max_lin){
    pkstatus = gsl_spline2d_eval_e(cosmo->data.p_lin, log(k), a,NULL,NULL,&log_p_1);
    if (pkstatus) {
      *status = CCL_ERROR_SPLINE_EV;
      sprintf(cosmo->status_message ,"ccl_power.c: ccl_linear_matter_power(): Spline evaluation error\n");
      return NAN;
    }
    else
      return exp(log_p_1);
  }
  else { //Extrapolate using log derivative
    log_p_1 = ccl_power_extrapol_highk(cosmo,k,a,cosmo->data.p_lin,cosmo->data.k_max_lin,status);
    return exp(log_p_1);
  }
}


/*------ ROUTINE: ccl_nonlin_matter_power ----- 
INPUT: ccl_cosmology * cosmo, a, k [1/Mpc]
TASK: compute the nonlinear power spectrum at a given redshift
*/

double ccl_nonlin_matter_power(ccl_cosmology * cosmo, double k, double a, int *status)
{

  double log_p_1, pk;
  
  switch(cosmo->config.matter_power_spectrum_method) {
    
  //If the matter PS specified was linear, then do the linear compuation
  case ccl_linear:
    return ccl_linear_matter_power(cosmo,k,a,status);
    
  case ccl_halofit:

    if (!cosmo->computed_power)
      ccl_cosmology_compute_power(cosmo,status);
    
    if(a<ccl_splines->A_SPLINE_MIN_PK) { //Extrapolate linearly at high redshift
      double pk0=ccl_nonlin_matter_power(cosmo,k,ccl_splines->A_SPLINE_MIN_PK,status);
      double gf=ccl_growth_factor(cosmo,a,status)/ccl_growth_factor(cosmo,ccl_splines->A_SPLINE_MIN_PK,status);
      return pk0*gf*gf;
    }
    
    if(k<=cosmo->data.k_min_nl) {
      log_p_1=ccl_power_extrapol_lowk(cosmo,k,a,cosmo->data.p_nl,cosmo->data.k_min_nl,status);
      return exp(log_p_1);
    }
    if(k<cosmo->data.k_max_nl){
      int pwstatus =  gsl_spline2d_eval_e(cosmo->data.p_nl, log(k),a,NULL ,NULL ,&log_p_1);
      if (pwstatus) {
	    *status = CCL_ERROR_SPLINE_EV;
	    sprintf(cosmo->status_message ,"ccl_power.c: ccl_nonlin_matter_power(): Spline evaluation error\n");
	    return NAN;
      }else{
        pk = exp(log_p_1);
      }
    }
    else { //Extrapolate NL regime using log derivative
      log_p_1 = ccl_power_extrapol_highk(cosmo,k,a,cosmo->data.p_nl,cosmo->data.k_max_nl,status);
      pk = exp(log_p_1);
    }
    
    // Add baryonic correction
    if(cosmo->config.baryons_power_spectrum_method==ccl_bcm){
      int pwstatus=0;
      double fbcm=ccl_bcm_model_fkz(cosmo,k,a,&pwstatus);
      pk=pk*fbcm;
      if(pwstatus){
        *status = CCL_ERROR_SPLINE_EV;
        sprintf(cosmo->status_message ,"ccl_power.c: ccl_nonlin_matter_power(): Error in BCM correction\n");
        return NAN;
      }
    }
    return pk;

  case ccl_emu:
    if ((cosmo->config.transfer_function_method == ccl_emulator) && (a<A_MIN_EMU)){
      *status = CCL_ERROR_EMULATOR_BOUND;
      sprintf(cosmo->status_message, "ccl_power.c: the cosmic emulator cannot be used above z=2\
\n");
      return NAN;
    }
    
    // Compute power spectrum if needed; return if computation failed
    if (!cosmo->computed_power){
      ccl_cosmology_compute_power(cosmo,status);
    }
    if (cosmo->data.p_nl == NULL) return NAN;
    
    if(k<=cosmo->data.k_min_nl) {
      log_p_1=ccl_power_extrapol_lowk(cosmo,k,a,cosmo->data.p_nl,cosmo->data.k_min_nl,status);
      return exp(log_p_1);
    }
    
    if(k<cosmo->data.k_max_nl){
      int pwstatus =  gsl_spline2d_eval_e(cosmo->data.p_nl, log(k),a,NULL ,NULL ,&log_p_1);
      if (pwstatus) {
	*status = CCL_ERROR_SPLINE_EV;
	sprintf(cosmo->status_message ,"ccl_power.c: ccl_nonlin_matter_power(): Spline evaluation error\n");
	return NAN;
      }
      else{
	    pk = exp(log_p_1);
	  }
    }
    else { // Extrapolate NL regime using log derivative
      log_p_1 = ccl_power_extrapol_highk(cosmo,k,a,cosmo->data.p_nl,cosmo->data.k_max_nl,status);
      pk = exp(log_p_1);
    }
    // Add baryonic correction
    if(cosmo->config.baryons_power_spectrum_method==ccl_bcm){
      int pwstatus=0;
      double fbcm=ccl_bcm_model_fkz(cosmo,k,a,&pwstatus);
      pk = pk*fbcm;
      if(pwstatus){
	    *status = CCL_ERROR_SPLINE_EV;
	    sprintf(cosmo->status_message ,"ccl_power.c: ccl_nonlin_matter_power(): Error in BCM correction\n");
	    return NAN;
      }
    }
    return pk;
    
  default:
    printf("WARNING:  config.matter_power_spectrum_method = %d not yet supported\n continuing with linear power spectrum\n",cosmo->config.matter_power_spectrum_method);
    cosmo->config.matter_power_spectrum_method=ccl_linear;
    return ccl_linear_matter_power(cosmo,k,a,status);
  } // end switch

}

//Params for sigma(R) integrand
typedef struct {
  ccl_cosmology *cosmo;
  double R;
  int* status;
} SigmaR_pars;

static double sigmaR_integrand(double lk,void *params)
{
  SigmaR_pars *par=(SigmaR_pars *)params;
  
  double k=pow(10.,lk);
  double pk=ccl_linear_matter_power(par->cosmo,k, 1.,par->status);
  double kR=k*par->R;
  double w;
  if(kR<0.1) {
    w =1.-0.1*kR*kR+0.003571429*kR*kR*kR*kR
      -6.61376E-5*kR*kR*kR*kR*kR*kR
      +7.51563E-7*kR*kR*kR*kR*kR*kR*kR*kR;
  }
  else
    w = 3.*(sin(kR) - kR*cos(kR))/(kR*kR*kR);

  return pk*k*k*k*w*w;
}

double ccl_sigmaR(ccl_cosmology *cosmo,double R, int *status)
{
  SigmaR_pars par;
  par.status = status;
  
  par.cosmo=cosmo;
  par.R=R;
  gsl_integration_cquad_workspace *workspace=gsl_integration_cquad_workspace_alloc(1000);
  gsl_function F;
  F.function=&sigmaR_integrand;
  F.params=&par;
  double sigma_R;
  *status |=gsl_integration_cquad(&F,log10(ccl_splines->K_MIN_DEFAULT),log10(ccl_splines->K_MAX),
				  0.0,1E-5,workspace,&sigma_R,NULL,NULL);
  //TODO: log10 could be taken already in the macros.
  //TODO: 1E-5 should be a macro
  //TODO: we should check for integration success
  gsl_integration_cquad_workspace_free(workspace);

  return sqrt(sigma_R*M_LN10/(2*M_PI*M_PI));
}

double ccl_sigma8(ccl_cosmology *cosmo, int *status)
{
  return ccl_sigmaR(cosmo,8/cosmo->params.h, status);
}<|MERGE_RESOLUTION|>--- conflicted
+++ resolved
@@ -350,12 +350,10 @@
 	}
 
   }
-<<<<<<< HEAD
-   
-=======
+  
   strcpy(fc->name[17],"T_cmb");
   sprintf(fc->value[17],"%e",cosmo->params.T_CMB);
->>>>>>> e87767f9
+  
   //normalization comes last, so that all other parameters are filled in for determining A_s if sigma_8 is specified
   if (isfinite(cosmo->params.sigma_8) && isfinite(cosmo->params.A_s)){
       *status = CCL_ERROR_INCONSISTENT;
@@ -1108,7 +1106,7 @@
 
   ErrorMsg errmsg; // for error messages 
   // generate file_content structure 
-  // CLASS configuration parameters will be passed through this structure,
+  // Configuration parameters will be passed through this structure,
   // to avoid writing and reading .ini files for every call
   int parser_length = 20;
   int init_arr[7]={0,0,0,0,0,0,0};
@@ -1410,13 +1408,7 @@
 */
 
 double ccl_linear_matter_power(ccl_cosmology * cosmo, double k, double a, int * status)
-<<<<<<< HEAD
-{ 
-  if (!cosmo->computed_power) ccl_cosmology_compute_power(cosmo, status);
-  double log_p_1;
-  int pkstatus;
-
-=======
+
 {
   if ((cosmo->config.transfer_function_method == ccl_emulator) && (a<A_MIN_EMU)){
     *status = CCL_ERROR_INCONSISTENT;
@@ -1427,22 +1419,16 @@
   if (!cosmo->computed_power) ccl_cosmology_compute_power(cosmo, status);
   double log_p_1;
   int pkstatus;
-  
->>>>>>> e87767f9
+
   if(a<ccl_splines->A_SPLINE_MIN_PK) {  //Extrapolate linearly at high redshift
     double pk0=ccl_linear_matter_power(cosmo,k,ccl_splines->A_SPLINE_MIN_PK,status);
     double gf=ccl_growth_factor(cosmo,a,status)/ccl_growth_factor(cosmo,ccl_splines->A_SPLINE_MIN_PK,status);
     return pk0*gf*gf;
   }
-<<<<<<< HEAD
-  
-  if(k<=cosmo->data.k_min) {
-    log_p_1=ccl_power_extrapol_lowk(cosmo,k,a,cosmo->data.p_lin,status);
-=======
  
   if(k<=cosmo->data.k_min_lin) { 
     log_p_1=ccl_power_extrapol_lowk(cosmo,k,a,cosmo->data.p_lin,cosmo->data.k_min_lin,status);
->>>>>>> e87767f9
+
     return exp(log_p_1);
   }
   else if(k<cosmo->data.k_max_lin){
