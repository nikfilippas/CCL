--- conflicted
+++ resolved
@@ -40,376 +40,12 @@
   return ccl_halomodel_matter_power(cosmo, k, a, status);
 }
 
-<<<<<<< HEAD
-static void ccl_fill_class_parameters(ccl_cosmology * cosmo, struct file_content * fc,
-				      int parser_length, int * status)
-
-{
-
-  // initialize fc fields
-  //silences Valgrind's "Conditional jump or move depends on uninitialised value" warning
-  for (int i = 0; i< parser_length; i++){
-    strcpy(fc->name[i]," ");
-    strcpy(fc->value[i]," ");
-  }
-
-  strcpy(fc->name[0],"output");
-  strcpy(fc->value[0],"mPk");
-
-  strcpy(fc->name[1],"non linear");
-  if (cosmo->config.matter_power_spectrum_method == ccl_halofit)
-    strcpy(fc->value[1],"Halofit");
-  else
-    strcpy(fc->value[1],"none");
-
-  strcpy(fc->name[2],"P_k_max_1/Mpc");
-  sprintf(fc->value[2],"%.15e",ccl_splines->K_MAX_SPLINE); //in units of 1/Mpc, corroborated with ccl_constants.h
-
-  strcpy(fc->name[3],"z_max_pk");
-  sprintf(fc->value[3],"%.15e",1./ccl_splines->A_SPLINE_MINLOG_PK-1.);
-
-  strcpy(fc->name[4],"modes");
-  strcpy(fc->value[4],"s");
-
-  strcpy(fc->name[5],"lensing");
-  strcpy(fc->value[5],"no");
-
-  // now, copy over cosmology parameters
-  strcpy(fc->name[6],"h");
-  sprintf(fc->value[6],"%.15e",cosmo->params.h);
-
-  strcpy(fc->name[7],"Omega_cdm");
-  sprintf(fc->value[7],"%.15e",cosmo->params.Omega_c);
-
-  strcpy(fc->name[8],"Omega_b");
-  sprintf(fc->value[8],"%.15e",cosmo->params.Omega_b);
-
-  strcpy(fc->name[9],"Omega_k");
-  sprintf(fc->value[9],"%.15e",cosmo->params.Omega_k);
-
-  strcpy(fc->name[10],"n_s");
-  sprintf(fc->value[10],"%.15e",cosmo->params.n_s);
-
-
-  //cosmological constant?
-  // set Omega_Lambda = 0.0 if w !=-1
-  if ((cosmo->params.w0 !=-1.0) || (cosmo->params.wa !=0)) {
-    strcpy(fc->name[11],"Omega_Lambda");
-    sprintf(fc->value[11],"%.15e",0.0);
-
-    strcpy(fc->name[12],"w0_fld");
-    sprintf(fc->value[12],"%.15e",cosmo->params.w0);
-
-    strcpy(fc->name[13],"wa_fld");
-    sprintf(fc->value[13],"%.15e",cosmo->params.wa);
-  }
-  //neutrino parameters
-  //massless neutrinos
-  if (cosmo->params.N_nu_rel > 1.e-4) {
-    strcpy(fc->name[14],"N_ur");
-    sprintf(fc->value[14],"%.15e",cosmo->params.N_nu_rel);
-  }
-  else {
-    strcpy(fc->name[14],"N_ur");
-    sprintf(fc->value[14],"%.15e", 0.);
-  }
-  if (cosmo->params.N_nu_mass > 0) {
-    strcpy(fc->name[15],"N_ncdm");
-    sprintf(fc->value[15],"%d",cosmo->params.N_nu_mass);
-    strcpy(fc->name[16],"m_ncdm");
-    sprintf(fc->value[16],"%f", (cosmo->params.mnu)[0]);
-    if (cosmo->params.N_nu_mass >=1){
-		for (int i = 1; i < cosmo->params.N_nu_mass; i++) {
-			char tmp[20];
-			sprintf(tmp,", %f",(cosmo->params.mnu)[i]);
-			strcat(fc->value[16],tmp);
-		}
-	}
-
-  }
-
-  strcpy(fc->name[17],"T_cmb");
-  sprintf(fc->value[17],"%.15e",cosmo->params.T_CMB);
-
-  //normalization comes last, so that all other parameters are filled in for determining A_s if sigma8 is specified
-  if (isfinite(cosmo->params.sigma8) && isfinite(cosmo->params.A_s)){
-      *status = CCL_ERROR_INCONSISTENT;
-      ccl_cosmology_set_status_message(cosmo, "ccl_power.c: class_parameters(): Error initializing CLASS parameters: both sigma8 and A_s defined\n");
-    return;
-  }
-  if (isfinite(cosmo->params.sigma8)) {
-    strcpy(fc->name[parser_length-1],"A_s");
-    sprintf(fc->value[parser_length-1],"%.15e",ccl_get_class_As(cosmo,fc,parser_length-1,cosmo->params.sigma8, status));
-  }
-  else if (isfinite(cosmo->params.A_s)) {
-    strcpy(fc->name[parser_length-1],"A_s");
-    sprintf(fc->value[parser_length-1],"%.15e",cosmo->params.A_s);
-  }
-  else {
-    *status = CCL_ERROR_INCONSISTENT;
-    ccl_cosmology_set_status_message(cosmo, "ccl_power.c: class_parameters(): Error initializing CLASS pararmeters: neither sigma8 nor A_s defined\n");
-    return;
-  }
-  
- }
-
-static void ccl_cosmology_compute_power_class(ccl_cosmology * cosmo, int * status)
-{
-  struct precision pr;        // for precision parameters
-  struct background ba;       // for cosmological background
-  struct thermo th;           // for thermodynamics
-  struct perturbs pt;         // for source functions
-  struct transfers tr;        // for transfer functions
-  struct primordial pm;       // for primordial spectra
-  struct spectra sp;          // for output spectra
-  struct nonlinear nl;        // for non-linear spectra
-  struct lensing le;
-  struct output op;
-  struct file_content fc;
-
-  ErrorMsg errmsg; // for error messages
-  // generate file_content structure
-  // CLASS configuration parametesrs will be passed through this structure,
-  // to avoid writing and reading .ini files for every call
-  int parser_length = 20;
-  int init_arr[7]={0,0,0,0,0,0,0};
-  if (parser_init(&fc,parser_length,"none",errmsg) == _FAILURE_) {
-    *status = CCL_ERROR_CLASS;
-    ccl_cosmology_set_status_message(cosmo, "ccl_power.c: ccl_cosmology_compute_power_class(): parser init error:%s\n", errmsg);
-    return;
-  }
-
-  ccl_fill_class_parameters(cosmo,&fc,parser_length, status);
-
-  if (*status != CCL_ERROR_CLASS)
-    ccl_run_class(cosmo, &fc,&pr,&ba,&th,&pt,&tr,&pm,&sp,&nl,&le,&op,init_arr,status);
-
-  if (*status == CCL_ERROR_CLASS) {
-    //printed error message while running CLASS
-    ccl_free_class_structs(cosmo, &ba,&th,&pt,&tr,&pm,&sp,&nl,&le,init_arr,status);
-    return;
-  }
-
-  if (parser_free(&fc)== _FAILURE_) {
-    *status = CCL_ERROR_CLASS;
-    ccl_cosmology_set_status_message(cosmo, "ccl_power.c: ccl_cosmology_compute_power_class(): Error freeing CLASS parser\n");
-    ccl_free_class_structs(cosmo, &ba,&th,&pt,&tr,&pm,&sp,&nl,&le,init_arr,status);
-    return;
-  }
-
-  //These are the limits of the splining range
-  cosmo->data.k_min_lin=2*exp(sp.ln_k[0]);
-  cosmo->data.k_max_lin=ccl_splines->K_MAX_SPLINE;
-
-  //CLASS calculations done - now allocate CCL splines
-  double kmin = cosmo->data.k_min_lin;
-  double kmax = ccl_splines->K_MAX_SPLINE;
-  //Compute nk from number of decades and N_K = # k per decade
-  double ndecades = log10(kmax) - log10(kmin);
-  int nk = (int)ceil(ndecades*ccl_splines->N_K);
-  double amin = ccl_splines->A_SPLINE_MINLOG_PK;
-  double amax = ccl_splines->A_SPLINE_MAX;
-  int na = ccl_splines->A_SPLINE_NA_PK+ccl_splines->A_SPLINE_NLOG_PK-1;
-
-  // The x array is initially k, but will later
-  // be overwritten with log(k)
-  double * x = ccl_log_spacing(kmin, kmax, nk);
-  double * a = ccl_linlog_spacing(amin, ccl_splines->A_SPLINE_MIN_PK, amax, ccl_splines->A_SPLINE_NLOG_PK, ccl_splines->A_SPLINE_NA_PK);
-  double * y2d_lin = malloc(nk * na * sizeof(double));
-  double * y2d_nl = malloc(nk * na * sizeof(double));
-  //If error, store status, we will free later
-  if (a==NULL|| x==NULL || y2d_lin==NULL || y2d_nl==NULL) {
-    *status = CCL_ERROR_SPLINE;
-    ccl_cosmology_set_status_message(cosmo, "ccl_power.c: ccl_cosmology_compute_power_class(): memory allocation error\n");
-  }
-
-  //Status flags
-  int newstatus=0;
-  int pwstatus=0;
-  //If not, proceed
-  if(!*status){
-    
-    // After this loop x will contain log(k)
-    // all in Mpc, not Mpc/h units!
-    double psout_l,ic;
-    
-    // If scale-independent mu / Sigma modified gravity is in use 
-    // and mu ! = 0 : get the unnormalized growth factor in MG and for 
-    // corresponding GR case, to rescale CLASS power spectrum
-    if ( fabs(cosmo->params.mu_0)>1e-14){
-	    // Set up another cosmology which is exactly the same as the 
-	    // current one but with mu_0 and Sigma_0=0, for scaling P(k)
-	  
-	    // Get a list of the three neutrino masses already calculated
-	    double *mnu_list = NULL;
-	    mnu_list = malloc(3*sizeof(double));
-	    for (int i=0; i< cosmo->params.N_nu_mass; i=i+1){
-		    mnu_list[i] = cosmo->params.mnu[i];
-       }
-	    if (cosmo->params.N_nu_mass<3){
-		    for (int j=cosmo->params.N_nu_mass; j<3; j=j+3){
-			    mnu_list[j] = 0.;
-		    }
-	    }
-	    
-	    double norm_pk;
-	    if (isfinite(cosmo->params.A_s)){
-			norm_pk = cosmo->params.A_s;
-	    } else if(isfinite(cosmo->params.sigma8)){
-			norm_pk = cosmo->params.sigma8;
-	    } else {
-			 *status = CCL_ERROR_PARAMETERS;
-			 strcpy(cosmo->status_message,"ccl_power.c: ccl_cosmology_compute_power_class(): neither A_s nor sigma8 defined.\n");
-	    }
-	    
-	    ccl_parameters params_GR = ccl_parameters_create(cosmo->params.Omega_c,
-	               cosmo->params.Omega_b, cosmo->params.Omega_k, 
-	               cosmo->params.Neff, mnu_list, ccl_mnu_list, 
-	               cosmo->params.w0, cosmo->params.wa, cosmo->params.h, 
-	               norm_pk, cosmo->params.n_s, 
-	               cosmo->params.bcm_log10Mc, cosmo->params.bcm_etab,
-	               cosmo->params.bcm_ks, 0., 0., cosmo->params.nz_mgrowth,
-	               cosmo->params.z_mgrowth, cosmo->params.df_mgrowth, status);
-	    ccl_cosmology* cosmo_GR = ccl_cosmology_create(params_GR,
-	               cosmo->config);
-	    
-	    double * D_mu = malloc(na * sizeof(double)); 
-	    double * D_GR = malloc(na * sizeof(double));          
-	  
-	    for (int i=0; i<na; i++){
-	        D_mu[i] = ccl_growth_factor_unnorm(cosmo, a[i], status);
-	        D_GR[i] = ccl_growth_factor_unnorm(cosmo_GR, a[i], status);
-	    }
-	  
-        for (int i=0; i<nk; i++) {
-            for (int j = 0; j < na; j++) {
-	            //The 2D interpolation routines access the function values y_{k_ia_j} with the following ordering:
-	            //y_ij = y2d[j*N_k + i]
-	            //with i = 0,...,N_k-1 and j = 0,...,N_a-1.
-	            newstatus |= spectra_pk_at_k_and_z(&ba, &pm, &sp,x[i],1./a[j]-1., &psout_l,&ic);
-	            // Scale the GR P(k) from CLASS by the ratio of growth factors
-	            y2d_lin[j*nk+i] = log(psout_l) + 2 * log(D_mu[j]) - 2 * log(D_GR[j]);
-            }
-        x[i] = log(x[i]);
-        }
-        free(D_mu);
-        free(D_GR);
-        free(cosmo_GR);
-    } else {
-		// This is the standard case without modifying gravity
-        for (int i=0; i<nk; i++) {
-            for (int j = 0; j < na; j++) {
-	           //The 2D interpolation routines access the function values y_{k_ia_j} with the following ordering:
-	           //y_ij = y2d[j*N_k + i]
-	           //with i = 0,...,N_k-1 and j = 0,...,N_a-1.
-	           newstatus |= spectra_pk_at_k_and_z(&ba, &pm, &sp,x[i],1./a[j]-1., &psout_l,&ic);
-	           y2d_lin[j*nk+i] = log(psout_l);
-               }
-            x[i] = log(x[i]);
-        }
-      }
-
-    
-    //If error, store status, we will free later
-    if(newstatus) {
-      *status = CCL_ERROR_CLASS;
-      ccl_cosmology_set_status_message(cosmo, "ccl_power.c: ccl_cosmology_compute_power_class(): Error computing CLASS power spectrum\n");
-    }
-
-      
-  }
-
-  
-  //If no error, proceed
-  if(!*status) {
-    gsl_spline2d * log_power = gsl_spline2d_alloc(PLIN_SPLINE_TYPE, nk,na);
-    pwstatus = gsl_spline2d_init(log_power, x, a, y2d_lin,nk,na);
-    
-    //If not, proceed
-    if(!pwstatus){
-      cosmo->data.p_lin = log_power;
-    } else {
-      gsl_spline2d_free(log_power);
-      *status = CCL_ERROR_SPLINE;
-      ccl_cosmology_set_status_message(cosmo, "ccl_power.c: ccl_cosmology_compute_power_class(): Error creating log_power spline\n");
-    }
-
-  }
-  
-  if(*status){ //Linear power spec failed, so we return without proceeding to nonlinear.
-    free(x);
-    free(a);
-    free(y2d_nl);
-    free(y2d_lin);
-    ccl_free_class_structs(cosmo, &ba,&th,&pt,&tr,&pm,&sp,&nl,&le,init_arr,status);
-    return;
-  }
-
-  //Non-linear power
-  //At the moment KMIN can't be less than CLASS's kmin in the nonlinear case.
-  
-  //If error, store status, we will free later
-  if (kmin<(exp(sp.ln_k[0]))) {
-    *status = CCL_ERROR_CLASS;
-    ccl_cosmology_set_status_message(cosmo, "ccl_power.c: ccl_cosmology_compute_power_class(): K_MIN is less than CLASS's kmin. Not yet supported for nonlinear P(k).\n");
-  }
-
-  //If not, proceed
-  if(!*status){
-
-    //These are the limits of the splining range
-    cosmo->data.k_min_nl=2*exp(sp.ln_k[0]);
-    cosmo->data.k_max_nl=ccl_splines->K_MAX_SPLINE;
-    
-    if(cosmo->config.matter_power_spectrum_method==ccl_halofit) {
-	
-      double psout_nl;
-      for (int i=0; i<nk; i++) {
-	for (int j = 0; j < na; j++) {
-	  newstatus |= spectra_pk_nl_at_k_and_z(&ba, &pm, &sp,exp(x[i]),1./a[j]-1.,&psout_nl);
-	  y2d_nl[j*nk+i] = log(psout_nl);
-	}
-      }
-    }
-
-    if(newstatus){
-      *status = CCL_ERROR_CLASS;
-      ccl_cosmology_set_status_message(cosmo, "ccl_power.c: ccl_cosmology_compute_power_class(): Error computing CLASS power spectrum\n");
-    }
-    
-  }
-
-  if(!*status){
-	
-    gsl_spline2d * log_power_nl = gsl_spline2d_alloc(PNL_SPLINE_TYPE, nk,na);
-    pwstatus = gsl_spline2d_init(log_power_nl, x, a, y2d_nl,nk,na);
-    
-    if(!pwstatus){
-      cosmo->data.p_nl = log_power_nl;
-    } else {
-      gsl_spline2d_free(log_power_nl);
-      *status = CCL_ERROR_SPLINE;
-      ccl_cosmology_set_status_message(cosmo, "ccl_power.c: ccl_cosmology_compute_power_class(): Error creating log_power_nl spline\n");
-    }
-
-  }
-      
-  ccl_free_class_structs(cosmo, &ba,&th,&pt,&tr,&pm,&sp,&nl,&le,init_arr,status);
-  free(x);
-  free(a);
-  free(y2d_nl);
-  free(y2d_lin);
-
-  return;
-  
-=======
 static double linear_power(ccl_cosmology* cosmo, double k, double a, void *p, int* status) {
   return ccl_linear_matter_power(cosmo, k, a, status);
 }
 
 static double halofit_power(ccl_cosmology* cosmo, double k, double a, void *p, int* status) {
   return ccl_halofit_power(cosmo, k, a, (halofit_struct*)p, status);
->>>>>>> b1be9e56
 }
 
 /*------ ROUTINE: ccl_cosmology_compute_power_analytic -----
@@ -468,65 +104,7 @@
                "memory allocation\n");
     }
   }
-<<<<<<< HEAD
-  else
-    cosmo->data.p_nl = log_power_nl;
-
-  // Free temporary arrays
-  free(eh); free(x); free(y); free(a); free(y2d);
-}
-
-/*------ ROUTINE: tsqr_BBKS -----
-INPUT: ccl_parameters and k wavenumber in 1/Mpc
-TASK: provide the square of the BBKS transfer function with baryonic correction
-NOTE: Bardeen et al. (1986) as implemented in Sugiyama (1995) 
-*/
-
-static double tsqr_BBKS(ccl_parameters * params, double k)
-{
-  double q = k/(params->Omega_m*params->h*params->h*exp(-params->Omega_b*(1.0+pow(2.*params->h,.5)/params->Omega_m)));
-  return pow(log(1.+2.34*q)/(2.34*q),2.0)/pow(1.+3.89*q+pow(16.1*q,2.0)+pow(5.46*q,3.0)+pow(6.71*q,4.0),0.5);
-}
-
-/*------ ROUTINE: bbks_power -----
-INPUT: ccl_parameters and k wavenumber in 1/Mpc
-TASK: provide the BBKS power spectrum with baryonic correction at single k
-*/
-
-//Calculate Normalization see Cosmology Notes 8.105 (TODO: whose comment is this?)
-static double bbks_power(ccl_parameters * params, double k)
-{
-  return pow(k,params->n_s)*tsqr_BBKS(params, k);
-}
-
-/*------ ROUTINE: ccl_cosmology_compute_bbks_power -----
-INPUT: cosmology
-TASK: provide spline for the BBKS power spectrum with baryonic correction
-*/
-
-static void ccl_cosmology_compute_power_bbks(ccl_cosmology * cosmo, int * status)
-{
-  //These are the limits of the splining range
-  cosmo->data.k_min_lin=ccl_splines->K_MIN;
-  cosmo->data.k_min_nl=ccl_splines->K_MIN;
-  cosmo->data.k_max_lin=ccl_splines->K_MAX;
-  cosmo->data.k_max_nl=ccl_splines->K_MAX;
-  double kmin = cosmo->data.k_min_lin;
-  double kmax = ccl_splines->K_MAX;
-  
-  //Compute nk from number of decades and N_K = # k per decade
-  double ndecades = log10(kmax) - log10(kmin);
-  int nk = (int)ceil(ndecades*ccl_splines->N_K);
-  double amin = ccl_splines->A_SPLINE_MINLOG_PK;
-  double amax = ccl_splines->A_SPLINE_MAX;
-  int na = ccl_splines->A_SPLINE_NA_PK+ccl_splines->A_SPLINE_NLOG_PK-1;
-
-  // Exit if sigma8 wasn't specified
-  if (isnan(cosmo->params.sigma8)) {
-    *status = CCL_ERROR_INCONSISTENT;
-    ccl_cosmology_set_status_message(cosmo, "ccl_power.c: ccl_cosmology_compute_power_bbks(): sigma8 not set, required for BBKS\n");
-    return; //Return without anything to free
-=======
+
   if(*status==0) {
     y2d = malloc(nk * na * sizeof(double));
     if(y2d==NULL) {
@@ -534,7 +112,6 @@
       ccl_cosmology_set_status_message(cosmo,"ccl_power.c: ccl_cosmology_compute_power_analytic(): "
                "memory allocation\n");
     }
->>>>>>> b1be9e56
   }
 
   if(*status==0) {
@@ -764,46 +341,11 @@
     void *data,
     int* status) {
 
-<<<<<<< HEAD
-/*------ ROUTINE: ccl_cosmology_compute_power -----
-INPUT: ccl_cosmology * cosmo
-TASK: compute power spectrum
-*/
-void ccl_cosmology_compute_power(ccl_cosmology * cosmo, int * status)
-{
-	
-  if ( (cosmo->config.transfer_function_method != ccl_boltzmann_class) && (fabs(cosmo->params.mu_0)>1e-14 || fabs(cosmo->params.sigma_0)>1e-14)){
-	  *status = CCL_ERROR_NOT_IMPLEMENTED;
-	  strcpy(cosmo->status_message,"ccl_power.c: ccl_cosmology_compute_power(): The power spectrum in the mu / Sigma modified gravity parameterisation is only implemented with the ccl_boltzmann_class power spectrum method.\n");
-	  return;
-  }	
-  
-
-  if (cosmo->computed_power) return;
-    switch(cosmo->config.transfer_function_method){
-        case ccl_bbks:
-	        ccl_cosmology_compute_power_bbks(cosmo,status);
-	        break;
-        case ccl_eisenstein_hu:
-	        ccl_cosmology_compute_power_eh(cosmo,status);
-	        break;
-        case ccl_boltzmann_class:
-	        ccl_cosmology_compute_power_class(cosmo,status);
-	        break;
-        case ccl_emulator:
-	        ccl_cosmology_compute_power_emu(cosmo,status);
-	        break;
-        default:
-	        *status = CCL_ERROR_INCONSISTENT;
-	        ccl_cosmology_set_status_message(cosmo, "ccl_power.c: ccl_cosmology_compute_power(): Unknown or non-implemented transfer function method: %d \n", cosmo->config.transfer_function_method);
-    }
-=======
   double sigma8,log_sigma8;
 
   //These are the limits of the splining range
   double kmin = exp(cosmo->data.p_lin->lkmin);
   double kmax = exp(cosmo->data.p_lin->lkmax);
->>>>>>> b1be9e56
 
   //Compute nk from number of decades and N_K = # k per decade
   double ndecades = log10(kmax) - log10(kmin);
@@ -883,6 +425,12 @@
 */
 void ccl_cosmology_compute_power(ccl_cosmology* cosmo, int* status)
 {
+
+  if ( (cosmo->config.transfer_function_method != ccl_boltzmann_class) && (fabs(cosmo->params.mu_0)>1e-14 || fabs(cosmo->params.sigma_0)>1e-14)){
+	  *status = CCL_ERROR_NOT_IMPLEMENTED;
+	  strcpy(cosmo->status_message,"ccl_power.c: ccl_cosmology_compute_power(): The power spectrum in the mu / Sigma modified gravity parameterisation is only implemented with the ccl_boltzmann_class power spectrum method.\n");
+	  return;
+  }
 
   if (cosmo->computed_power) return;
 
@@ -970,70 +518,14 @@
 TASK: compute the linear power spectrum at a given redshift
       by rescaling using the growth function
 */
-<<<<<<< HEAD
-
-double ccl_linear_matter_power(ccl_cosmology * cosmo, double k, double a, int * status){
-
-  if ((cosmo->config.transfer_function_method == ccl_emulator) && (a<A_MIN_EMU)){
-    *status = CCL_ERROR_INCONSISTENT;
-    ccl_cosmology_set_status_message(cosmo, "ccl_power.c: the cosmic emulator cannot be used above a=%f\n",A_MIN_EMU);
-    return NAN;
-  }
-
-=======
 double ccl_linear_matter_power(ccl_cosmology* cosmo, double k, double a, int* status)
 {
->>>>>>> b1be9e56
   if (!cosmo->computed_power) ccl_cosmology_compute_power(cosmo, status);
 
   // Return if compilation failed
-<<<<<<< HEAD
-
-  //if (cosmo->data.p_lin == NULL) return NAN;
-
   if (!cosmo->computed_power) return NAN;
 
-  double log_p_1;
-
-  int gslstatus;
-  if(a<ccl_splines->A_SPLINE_MINLOG_PK) {  //Extrapolate linearly at high redshift
-    double pk0=ccl_linear_matter_power(cosmo,k,ccl_splines->A_SPLINE_MINLOG_PK,status);
-    double gf=ccl_growth_factor(cosmo,a,status)/ccl_growth_factor(cosmo,ccl_splines->A_SPLINE_MINLOG_PK,status);
-
-    return pk0*gf*gf;
-  }
-
-  if (*status!=CCL_ERROR_INCONSISTENT){
- 
-    if(k<=cosmo->data.k_min_lin) {
-      log_p_1=ccl_power_extrapol_lowk(cosmo,k,a,cosmo->data.p_lin,cosmo->data.k_min_lin,status);
-      return exp(log_p_1);
-    }
-    else if(k<cosmo->data.k_max_lin){
-	
-      gslstatus = gsl_spline2d_eval_e(cosmo->data.p_lin, log(k), a,NULL,NULL,&log_p_1);
-      if(gslstatus != GSL_SUCCESS) {
-        ccl_raise_gsl_warning(gslstatus, "ccl_power.c: ccl_linear_matter_power():");
-        *status = CCL_ERROR_SPLINE_EV;
-        ccl_cosmology_set_status_message(cosmo, "ccl_power.c: ccl_linear_matter_power(): Spline evaluation error\n");
-        return NAN;
-      }
-      else {
-        return exp(log_p_1);
-      }
-    }
-    else { //Extrapolate using log derivative
-      log_p_1 = ccl_power_extrapol_highk(cosmo,k,a,cosmo->data.p_lin,cosmo->data.k_max_lin,status);
-      return exp(log_p_1);
-    }
-  }
-
-  return exp(log_p_1);
-=======
-  if (!cosmo->computed_power) return NAN;
-
   return ccl_p2d_t_eval(cosmo->data.p_lin,log(k),a,cosmo,status);
->>>>>>> b1be9e56
 }
 
 /*------ ROUTINE: ccl_nonlin_matter_power -----
@@ -1042,100 +534,9 @@
 */
 double ccl_nonlin_matter_power(ccl_cosmology* cosmo, double k, double a, int* status)
 {
-<<<<<<< HEAD
-  double log_p_1, pk;
-  
-  // Check if mu / Sigma modified gravity parameterization is in use.
-  // If so, the nonlinear matter power spectrum methods are not valid.
-  // If matter power spectrum method is not set to linear, raise an error.
-  
-  if ( (fabs(cosmo->params.mu_0)>1e-14 || fabs(cosmo->params.sigma_0)>1e-14) && (cosmo->config.matter_power_spectrum_method != ccl_linear)){
-      *status = CCL_ERROR_NOT_IMPLEMENTED;
-	  strcpy(cosmo->status_message,"ccl_power.c: ccl_nonlin_matter_power(): Nonlinear behaviour for the mu / Sigma parameterization of modified gravity is not implemented. \n");
-	  return NAN;
-  }
-
-  switch(cosmo->config.matter_power_spectrum_method) {
-
-  //If the matter PS specified was linear, then do the linear compuation
-  case ccl_linear:
-    return ccl_linear_matter_power(cosmo,k,a,status);
-
-  case ccl_halofit:
-    if (!cosmo->computed_power)
-      ccl_cosmology_compute_power(cosmo, status);
-    if (cosmo->data.p_nl == NULL) return NAN; // Return if computation failed
-
-    if(a<ccl_splines->A_SPLINE_MINLOG_PK) { //Extrapolate linearly at high redshift
-      double pk0=ccl_nonlin_matter_power(cosmo,k,ccl_splines->A_SPLINE_MINLOG_PK,status);
-      double gf=ccl_growth_factor(cosmo,a,status)/ccl_growth_factor(cosmo,ccl_splines->A_SPLINE_MINLOG_PK,status);
-      return pk0*gf*gf;
-    }
-		break;
-
-  case ccl_emu:
-    if ((cosmo->config.transfer_function_method == ccl_emulator) && (a<A_MIN_EMU)){
-      *status = CCL_ERROR_EMULATOR_BOUND;
-      ccl_cosmology_set_status_message(cosmo, "ccl_power.c: the cosmic emulator cannot be used above z=2\n");
-      return NAN;
-    }
-
-    // Compute power spectrum if needed; return if computation failed
-    if (!cosmo->computed_power){
-      ccl_cosmology_compute_power(cosmo,status);
-    }
-    if (cosmo->data.p_nl == NULL) return NAN;
-		break;
-
-  default:
-    ccl_raise_warning(
-			CCL_ERROR_NOT_IMPLEMENTED,
-      "config.matter_power_spectrum_method = %d not yet supported "
-			"continuing with linear power spectrum\n", cosmo->config.matter_power_spectrum_method);
-    cosmo->config.matter_power_spectrum_method=ccl_linear;
-    return ccl_linear_matter_power(cosmo,k,a,status);
-  } // end switch
-
-  // if we get here, try to evaluate the power spectrum
-  // we need to account for bounds below and above
-  if (k <= cosmo->data.k_min_nl) {
-    // we assume no baryonic effects below k_min_nl
-    log_p_1 = ccl_power_extrapol_lowk(cosmo, k, a, cosmo->data.p_nl, cosmo->data.k_min_nl, status);
-    return exp(log_p_1);
-  }
-
-  if (k < cosmo->data.k_max_nl) {
-    int gslstatus = gsl_spline2d_eval_e(cosmo->data.p_nl, log(k), a, NULL ,NULL, &log_p_1);
-    if (gslstatus != GSL_SUCCESS) {
-      ccl_raise_gsl_warning(gslstatus, "ccl_power.c: ccl_nonlin_matter_power():");
-      *status = CCL_ERROR_SPLINE_EV;
-      ccl_cosmology_set_status_message(cosmo, "ccl_power.c: ccl_nonlin_matter_power(): Spline evaluation error\n");
-      return NAN;
-    } else {
-      pk = exp(log_p_1);
-    }
-  } else {
-    // Extrapolate NL regime using log derivative
-    log_p_1 = ccl_power_extrapol_highk(cosmo, k, a, cosmo->data.p_nl, cosmo->data.k_max_nl, status);
-    pk = exp(log_p_1);
-  }
-
-	// Add baryonic correction
-  if (cosmo->config.baryons_power_spectrum_method == ccl_bcm) {
-    int pwstatus = 0;
-    double fbcm = ccl_bcm_model_fka(cosmo, k, a, &pwstatus);
-    pk *= fbcm;
-    if (pwstatus) {
-      *status = CCL_ERROR_SPLINE_EV;
-      ccl_cosmology_set_status_message(cosmo, "ccl_power.c: ccl_nonlin_matter_power(): Error in BCM correction\n");
-      return NAN;
-    }
-  }
-=======
   if (!cosmo->computed_power) ccl_cosmology_compute_power(cosmo, status);
   // Return if compilation failed
   if (!cosmo->computed_power) return NAN;
->>>>>>> b1be9e56
 
   return ccl_p2d_t_eval(cosmo->data.p_nl,log(k),a,cosmo,status);
 }
