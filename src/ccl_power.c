--- conflicted
+++ resolved
@@ -497,96 +497,27 @@
     }
   }
 
-<<<<<<< HEAD
   if(*status==0) {
     // After this loop x will contain log(k), y will contain log(P_nl), z will contain log(P_lin)
     // all in Mpc, not Mpc/h units!
     double psout_l;
     s=0;
-=======
-  //These are the limits of the splining range
-  cosmo->data.k_min_lin=2*exp(sp.ln_k[0]);
-  cosmo->data.k_max_lin=ccl_splines->K_MAX_SPLINE;
-
-  //CLASS calculations done - now allocate CCL splines
-  double kmin = cosmo->data.k_min_lin;
-  double kmax = ccl_splines->K_MAX_SPLINE;
-  //Compute nk from number of decades and N_K = # k per decade
-  double ndecades = log10(kmax) - log10(kmin);
-  int nk = (int)ceil(ndecades*ccl_splines->N_K);
-  double amin = ccl_splines->A_SPLINE_MINLOG_PK;
-  double amax = ccl_splines->A_SPLINE_MAX;
-  int na = ccl_splines->A_SPLINE_NA_PK+ccl_splines->A_SPLINE_NLOG_PK-1;
-
-  // The x array is initially k, but will later
-  // be overwritten with log(k)
-  double * x = ccl_log_spacing(kmin, kmax, nk);
-  double * a = ccl_linlog_spacing(amin, ccl_splines->A_SPLINE_MIN_PK, amax, ccl_splines->A_SPLINE_NLOG_PK, ccl_splines->A_SPLINE_NA_PK);
-  double * y2d_lin = malloc(nk * na * sizeof(double));
-  double * y2d_nl = malloc(nk * na * sizeof(double));
-
-  
-  //If error, store status, we will free later
-  if (a==NULL|| x==NULL || y2d_lin==NULL || y2d_nl==NULL) {
-    *status = CCL_ERROR_SPLINE;
-    ccl_cosmology_set_status_message(cosmo, "ccl_power.c: ccl_cosmology_compute_power_class(): memory allocation error\n");
-  }
-
-  //Status flags
-  int newstatus=0;
-  int pwstatus=0;
-  
-  //If not, proceed
-  if(!*status){
-    
-    // After this loop x will contain log(k)
-    // all in Mpc, not Mpc/h units!
-    double psout_l,ic;
->>>>>>> acd6a1a9
     for (int i=0; i<nk; i++) {
       for (int j = 0; j < na; j++) {
 	//The 2D interpolation routines access the function values y_{k_ia_j} with the following ordering:
 	//y_ij = y2d[j*N_k + i]
 	//with i = 0,...,N_k-1 and j = 0,...,N_a-1.
-	newstatus |= spectra_pk_at_k_and_z(&ba, &pm, &sp,x[i],1./a[j]-1., &psout_l,&ic);
+	s |= spectra_pk_at_k_and_z(&ba, &pm, &sp,x[i],1./z[j]-1., &psout_l,&ic);
 	y2d_lin[j*nk+i] = log(psout_l);
       }
       x[i] = log(x[i]);
     }
-<<<<<<< HEAD
     if(s) {
       *status = CCL_ERROR_CLASS;
       ccl_cosmology_set_status_message(cosmo, "ccl_power.c: ccl_cosmology_compute_power_class(): Error computing CLASS power spectrum\n");
-=======
-
-    
-    //If error, store status, we will free later
-    if(newstatus) {
-      *status = CCL_ERROR_CLASS;
-      ccl_cosmology_set_status_message(cosmo, "ccl_power.c: ccl_cosmology_compute_power_class(): Error computing CLASS power spectrum\n");
-    }
-
-      
-  }
-  
-  //If no error, proceed
-  if(!*status) {
-    
-    gsl_spline2d * log_power = gsl_spline2d_alloc(PLIN_SPLINE_TYPE, nk,na);
-    pwstatus = gsl_spline2d_init(log_power, x, a, y2d_lin,nk,na);
-    
-    //If not, proceed
-    if(!pwstatus){
-      cosmo->data.p_lin = log_power;
-    } else {
-      gsl_spline2d_free(log_power);
-      *status = CCL_ERROR_SPLINE;
-      ccl_cosmology_set_status_message(cosmo, "ccl_power.c: ccl_cosmology_compute_power_class(): Error creating log_power spline\n");
->>>>>>> acd6a1a9
-    }
-  }
-
-<<<<<<< HEAD
+    }
+  }
+
   if(*status==0)
     cosmo->data.p_lin=ccl_p2d_t_new(na,z,nk,x,y2d_lin,1,2,ccl_p2d_cclgrowth,1,NULL,0,ccl_p2d_3,status);
 
@@ -631,104 +562,6 @@
   free(z);
   free(y2d_nl);
   free(y2d_lin);
-=======
-  }
-  
-  if(*status){ //Linear power spec failed, so we return without proceeding to nonlinear.
-    free(x);
-    free(a);
-    free(y2d_nl);
-    free(y2d_lin);
-    ccl_free_class_structs(cosmo, &ba,&th,&pt,&tr,&pm,&sp,&nl,&le,init_arr,status);
-    return;
-  }
-
-  //Non-linear power
-  //At the moment KMIN can't be less than CLASS's kmin in the nonlinear case.
-  
-    //If error, store status, we will free later
-  if (kmin<(exp(sp.ln_k[0]))) {
-    *status = CCL_ERROR_CLASS;
-    ccl_cosmology_set_status_message(cosmo, "ccl_power.c: ccl_cosmology_compute_power_class(): K_MIN is less than CLASS's kmin. Not yet supported for nonlinear P(k).\n");
-  }
-
-  //If not, proceed
-  if(!*status){
-
-    //These are the limits of the splining range
-    cosmo->data.k_min_nl=2*exp(sp.ln_k[0]);
-    cosmo->data.k_max_nl=ccl_splines->K_MAX_SPLINE;
-    
-    if(cosmo->config.matter_power_spectrum_method==ccl_halofit) {
-	
-      double psout_nl;
-      for (int i=0; i<nk; i++) {
-	for (int j = 0; j < na; j++) {
-	  newstatus |= spectra_pk_nl_at_k_and_z(&ba, &pm, &sp,exp(x[i]),1./a[j]-1.,&psout_nl);
-	  y2d_nl[j*nk+i] = log(psout_nl);
-	}
-      }
-    }
-
-    if(newstatus){
-      *status = CCL_ERROR_CLASS;
-      ccl_cosmology_set_status_message(cosmo, "ccl_power.c: ccl_cosmology_compute_power_class(): Error computing CLASS power spectrum\n");
-    }
-    
-  }
-
-  if(!*status){
-	
-    gsl_spline2d * log_power_nl = gsl_spline2d_alloc(PNL_SPLINE_TYPE, nk,na);
-    pwstatus = gsl_spline2d_init(log_power_nl, x, a, y2d_nl,nk,na);
-    
-    if(!pwstatus){
-      cosmo->data.p_nl = log_power_nl;
-    } else {
-      gsl_spline2d_free(log_power_nl);
-      *status = CCL_ERROR_SPLINE;
-      ccl_cosmology_set_status_message(cosmo, "ccl_power.c: ccl_cosmology_compute_power_class(): Error creating log_power_nl spline\n");
-    }
-
-  }
-      
-  free(x);
-  free(a);
-  free(y2d_nl);
-  free(y2d_lin);
-
-  return;
-  
-}
-
-/* BCM correction 
-   See Schneider & Teyssier (2015) for details of the model.
-   The equations inside this function correspond to those in that
-   work for:
-   gf -> G(k)
-   scomp -> S(k)
-*/
-double ccl_bcm_model_fka(ccl_cosmology * cosmo, double k, double a, int *status){
-
-  double fka;
-  double b0;
-  double bfunc, bfunc4;
-  double kg;
-  double gf,scomp;
-  double kh;
-  double z;
-
-  z=1./a-1.;
-  kh = k/cosmo->params.h; //convert to h/Mpc
-  b0 = 0.105*cosmo->params.bcm_log10Mc-1.27; //Eq. 4.4
-  bfunc = b0/(1.+pow(z/2.3,2.5)); //Eq. 4.3
-  bfunc4 = (1-bfunc)*(1-bfunc)*(1-bfunc)*(1-bfunc); //B^4(z)
-  kg = 0.7*bfunc4*pow(cosmo->params.bcm_etab,-1.6); //Eq. 4.3
-  gf = bfunc/(1+pow(kh/kg,3.))+1.-bfunc; //Eq. 4.2, k in h/Mpc
-  scomp = 1+(kh/cosmo->params.bcm_ks)*(kh/cosmo->params.bcm_ks); //Eq 4.5, k in h/Mpc
-  fka = gf*scomp;
-  return fka;
->>>>>>> acd6a1a9
 }
 
 void ccl_cosmology_write_power_class_z(char *filename, ccl_cosmology * cosmo, double z, int * status)
@@ -828,17 +661,10 @@
   OBh2=params->Omega_b*params->h*params->h;
   th2p7=params->T_CMB/2.7; //This is Theta_{2.7} in E&Hu notation
   eh->th2p7=th2p7; //This is Theta_{2.7} in E&Hu notation
-<<<<<<< HEAD
   eh->zeq=2.5E4*OMh2/pow(th2p7,4); //Eq. 2
   eh->keq=0.0746*OMh2/(params->h*th2p7*th2p7); //Eq. 3
 
   //This group corresponds to Eq. 4
-=======
-  eh->zeq=2.5E4*OMh2/pow(th2p7,4);// Eq 2
-  eh->keq=0.0746*OMh2/(params->h*th2p7*th2p7);//Eq. 3
-
-  //These group corresponds to Eq. 4
->>>>>>> acd6a1a9
   double b1,b2;
   b1=0.313*pow(OMh2,-0.419)*(1+0.607*pow(OMh2,0.674));
   b2=0.238*pow(OMh2,0.223);
@@ -854,11 +680,7 @@
     log((sqrt(1+Rd)+sqrt(Rd+Req))/(1+sqrt(Req)));
 
   //This is Eq. 7 (but in h/Mpc)
-<<<<<<< HEAD
   eh->kSilk=1.6*pow(OBh2,0.52)*pow(OMh2,0.73)*(1+pow(10.4*OMh2,-0.95))/params->h;
-=======
-  eh->kSilk=1.6*pow(OBh2,0.52)*pow(OMh2,0.73)*(1+pow(10.4*OMh2,-0.95))/params->h; 
->>>>>>> acd6a1a9
 
   //These are Eqs. 11
   double a1,a2,b_frac;
@@ -877,11 +699,7 @@
   double sqy=sqrt(1+y);
   double gy=y*(-6*sqy+(2+3*y)*log((sqy+1)/(sqy-1))); //Eq 15
   //Baryon suppression Eq. 14
-<<<<<<< HEAD
   eh->alphab=2.07*eh->keq*eh->rsound*pow(1+Rd,-0.75)*gy;
-=======
-  eh->alphab=2.07*eh->keq*eh->rsound*pow(1+Rd,-0.75)*gy; 
->>>>>>> acd6a1a9
 
   //Baryon envelope shift Eq. 24
   eh->betab=0.5+b_frac+(3-2*b_frac)*sqrt(pow(17.2*OMh2,2)+1);
@@ -892,11 +710,7 @@
   //Approx for the sound horizon, Eq. 26
   eh->rsound_approx=params->h*44.5*log(9.83/OMh2)/
     sqrt(1+10*pow(OBh2,0.75));
-<<<<<<< HEAD
-
-=======
-  
->>>>>>> acd6a1a9
+
   return eh;
 }
 
@@ -917,11 +731,7 @@
   // Eisenstein & Hu's Tk_c
   // see astro-ph/9709112 for the relevant equations
   double f=1/(1+pow(k*eh->rsound/5.4,4)); //Eq 18
-<<<<<<< HEAD
   return f*tkEH_0(eh->keq,k,1,eh->betac)+
-=======
-  return f*tkEH_0(eh->keq,k,1,eh->betac)+ 
->>>>>>> acd6a1a9
     (1-f)*tkEH_0(eh->keq,k,eh->alphac,eh->betac); //Returns Eq 17
 }
 
@@ -987,11 +797,7 @@
     // Compute Eqs. 29
     double l0=log(2*M_E+1.8*q);
     double c0=14.2+731/(1+62.5*q);
-<<<<<<< HEAD
     tk=l0/(l0+c0*q*q);  //T_0 of Eq. 29
-=======
-    tk=l0/(l0+c0*q*q); //T_0 of Eq. 29
->>>>>>> acd6a1a9
   }
 
   return tk*tk; //Return T_0^2
@@ -1000,11 +806,7 @@
 static double eh_power(ccl_parameters *params,eh_struct *eh,double k,int wiggled)
 {
   //Wavenumber in units of Mpc^-1
-<<<<<<< HEAD
   double kinvh=k/params->h;  //Changed to h/Mpc
-=======
-  double kinvh=k/params->h; //Changed to h/Mpc
->>>>>>> acd6a1a9
   return pow(k,params->n_s)*tsqr_EH(params,eh,kinvh,wiggled);
 }
 static void ccl_cosmology_compute_power_eh(ccl_cosmology * cosmo, int * status)
@@ -1033,7 +835,6 @@
   if (eh == NULL) {
     *status = CCL_ERROR_MEMORY;
     ccl_cosmology_set_status_message(cosmo, "ccl_power.c: ccl_cosmology_compute_power_eh(): memory allocation error\n");
-<<<<<<< HEAD
   }
 
   // The x array is initially k, but will later
@@ -1091,116 +892,6 @@
 	y2d[j*nk+i] = y[i]+g2;
       } // end loop over k
     } // end loop over a
-=======
-    return;
-  }
-
-  // Build grids in k and a that P(k, a) will be evaluated on
-  // NB: The x array is initially k, but will later be overwritten with log(k)
-  double * x = ccl_log_spacing(kmin, kmax, nk);
-  double * y = malloc(sizeof(double)*nk);
-  double * a = ccl_linlog_spacing(amin, ccl_splines->A_SPLINE_MIN_PK,
-                                  amax, ccl_splines->A_SPLINE_NLOG_PK,
-                                  ccl_splines->A_SPLINE_NA_PK);
-  double * y2d = malloc(nk * na * sizeof(double));
-  if (a==NULL || y==NULL || x==NULL || y2d==NULL) {
-    free(eh);free(x);free(y);
-    free(a);free(y2d);
-    *status = CCL_ERROR_MEMORY;
-    ccl_cosmology_set_status_message(cosmo, "ccl_power.c: ccl_cosmology_compute_power_eh(): memory allocation error\n");
-    return;
-  }
-
-  // Calculate P(k) on k grid. After this loop, x will contain log(k) and y
-  // will contain log(pk) [which has not yet been normalized]
-  // Notice the last parameter in eh_power controls
-  // whether to introduce wiggles (BAO) in the power spectrum.
-  // We do this by default.
-  for (int i=0; i<nk; i++) {
-    y[i] = log(eh_power(&cosmo->params, eh, x[i], 1));
-    x[i] = log(x[i]);
-  }
-
-  // Apply growth factor, D(a), to P(k) and store in 2D (k, a) array
-  double gfac, g2;
-  gsl_spline2d *log_power_lin = gsl_spline2d_alloc(PLIN_SPLINE_TYPE, nk,na);
-  for (int j = 0; j < na; j++) {
-    gfac = ccl_growth_factor(cosmo, a[j], status); 
-    g2 = 2.*log(gfac);
-    for (int i=0; i<nk; i++) {
-      y2d[j*nk+i] = y[i]+g2;
-    } // end loop over k
-  } // end loop over a
-
-  // Check that ccl_growth_factor didn't fail
-  if (*status) {
-    free(eh); free(x); free(y); free(a); free(y2d);
-    gsl_spline2d_free(log_power_lin);
-    return;
-  }
-
-  // Initialize a 2D spline over P(k, a) [which is still unnormalized by sigma8]
-  int splinstatus = gsl_spline2d_init(log_power_lin, x, a, y2d,nk,na);
-  if (splinstatus) {
-    free(eh); free(x); free(y); free(a); free(y2d);
-    gsl_spline2d_free(log_power_lin);
-    *status = CCL_ERROR_SPLINE;
-    ccl_cosmology_set_status_message(cosmo, "ccl_power.c: ccl_cosmology_compute_power_eh(): Error creating log_power_lin spline\n");
-    return;
-  }
-
-  // Calculate sigma8 for the unnormalized P(k), using the standard
-  // ccl_sigma8() function
-  cosmo->data.p_lin = log_power_lin;
-  cosmo->computed_power = true; // Temporarily set this to true
-  double sigma8 = ccl_sigma8(cosmo, status);
-  cosmo->computed_power = false;
-
-  // Check that ccl_sigma8 didn't fail
-  if (*status) {
-    free(eh); free(x); free(y); free(a); free(y2d);
-    gsl_spline2d_free(log_power_lin);
-    return;
-  }
-
-  // Calculate normalization factor using computed value of sigma8, then
-  // recompute P(k, a) using this normalization
-  double log_normalization_factor = 2*(log(cosmo->params.sigma8) - log(sigma8));
-  for (int i=0; i < nk; i++) {
-    y[i] += log_normalization_factor;
-  }
-  for (int j = 0; j < na; j++) {
-    gfac = ccl_growth_factor(cosmo, a[j], status);
-    g2 = 2.*log(gfac);
-    for (int i=0; i<nk; i++) {
-      y2d[j*nk+i] = y[i]+g2; // Replace previous values
-    } // end k loop
-  } // end a loop
-
-  splinstatus = gsl_spline2d_init(log_power_lin, x, a, y2d, nk, na);
-  if (splinstatus) {
-    free(eh); free(x); free(y); free(a); free(y2d);
-    gsl_spline2d_free(log_power_lin);
-    *status = CCL_ERROR_SPLINE;
-    ccl_cosmology_set_status_message(cosmo, "ccl_power.c: ccl_cosmology_compute_power_eh(): Error creating log_power_lin spline\n");
-    return;
-  }
-  else
-    cosmo->data.p_lin = log_power_lin;
-
-  // Allocate a 2D spline for the nonlinear P(k) [which is just a copy of the
-  // linear one for E&H]
-  gsl_spline2d * log_power_nl = gsl_spline2d_alloc(PNL_SPLINE_TYPE, nk, na);
-  splinstatus = gsl_spline2d_init(log_power_nl, x, a, y2d, nk, na);
-
-  if (splinstatus) {
-    free(eh); free(x); free(y); free(a); free(y2d);
-    gsl_spline2d_free(log_power_lin);
-    gsl_spline2d_free(log_power_nl);
-    *status = CCL_ERROR_SPLINE;
-    ccl_cosmology_set_status_message(cosmo, "ccl_power.c: ccl_cosmology_compute_power_eh(): Error creating log_power_nl spline\n");
-    return;
->>>>>>> acd6a1a9
   }
   
   // Check that ccl_growth_factor didn't fail
@@ -1235,7 +926,7 @@
     cosmo->data.p_nl=ccl_p2d_t_new(na,z,nk,x,y2d,1,2,ccl_p2d_cclgrowth,1,NULL,0,ccl_p2d_3,status);
 
   // Free temporary arrays
-  free(eh); free(x); free(y); free(a); free(y2d);
+  free(eh); free(x); free(y); free(z); free(y2d);
 }
 
 /*------ ROUTINE: tsqr_BBKS -----
@@ -1289,23 +980,11 @@
 
   // The x array is initially k, but will later
   // be overwritten with log(k)
-<<<<<<< HEAD
   double *x, *y, *z, *y2d;
   x=ccl_log_spacing(kmin, kmax, nk);
   if(x==NULL) {
     *status = CCL_ERROR_MEMORY;
     ccl_cosmology_set_status_message(cosmo,"ccl_power.c: ccl_cosmology_compute_power_bbks(): memory allocation\n");
-=======
-  double * x = ccl_log_spacing(kmin, kmax, nk);
-  double * y = malloc(sizeof(double)*nk);
-  double * a = ccl_linlog_spacing(amin, ccl_splines->A_SPLINE_MIN_PK, amax, ccl_splines->A_SPLINE_NLOG_PK, ccl_splines->A_SPLINE_NA_PK);
-  double * y2d = malloc(nk * na * sizeof(double));
-  if (a==NULL||y==NULL|| x==NULL || y2d==0) {
-    free(x);free(y);free(a);free(y2d);
-    *status=CCL_ERROR_MEMORY;
-    ccl_cosmology_set_status_message(cosmo, "ccl_power.c: ccl_cosmology_compute_power_bbks(): memory allocation error\n");
-    return;
->>>>>>> acd6a1a9
   }
   if(*status==0) {
     y=malloc(sizeof(double)*nk);
@@ -1314,7 +993,6 @@
       ccl_cosmology_set_status_message(cosmo,"ccl_power.c: ccl_cosmology_compute_power_bbks(): memory allocation\n");
     }
   }
-<<<<<<< HEAD
   if(*status==0) {
     z=ccl_linlog_spacing(amin, ccl_splines->A_SPLINE_MIN_PK,
 			 amax, ccl_splines->A_SPLINE_NLOG_PK,
@@ -1370,88 +1048,6 @@
     // properly-normalized P(k,a)
     ccl_p2d_t_free(cosmo->data.p_lin);
     cosmo->data.p_lin=ccl_p2d_t_new(na,z,nk,x,y2d,1,2,ccl_p2d_cclgrowth,1,NULL,0,ccl_p2d_3,status);
-=======
-
-  gsl_spline2d * log_power_lin = gsl_spline2d_alloc(PLIN_SPLINE_TYPE, nk,na);
-  for (int j = 0; j < na; j++) {
-    double gfac = ccl_growth_factor(cosmo,a[j], status);
-    double g2 = 2.*log(gfac);
-    for (int i=0; i<nk; i++) {
-      y2d[j*nk+i] = y[i]+g2;
-    }
-  }
-
-  // Check that ccl_growth_factor didn't fail
-  if (*status) {
-    free(x); free(y); free(a); free(y2d);
-    gsl_spline2d_free(log_power_lin);
-    return;
-  }
-
-  // Initialize a 2D spline over P(k, a) [which is still unnormalized by sigma8]
-  int splinstatus = gsl_spline2d_init(log_power_lin, x, a, y2d,nk,na);
-  if (splinstatus) {
-    free(x); free(y); free(a); free(y2d);
-    gsl_spline2d_free(log_power_lin);
-    *status = CCL_ERROR_SPLINE;
-    ccl_cosmology_set_status_message(cosmo,
-           "ccl_power.c: ccl_cosmology_compute_power_bbks(): Error creating log_power_lin spline\n");
-    return;
-  }
-
-  // Calculate sigma8 for the unnormalized P(k), using the standard
-  // ccl_sigma8() function
-  cosmo->data.p_lin=log_power_lin;
-  cosmo->computed_power=true;
-  double sigma8 = ccl_sigma8(cosmo,status);
-  cosmo->computed_power=false;
-
-  // Check that ccl_sigma8 didn't fail
-  if (*status) {
-    free(x); free(y); free(a); free(y2d);
-    gsl_spline2d_free(log_power_lin);
-    return;
-  }
-
-  // Calculate normalization factor using computed value of sigma8, then
-  // recompute P(k, a) using this normalization
-  double log_normalization_factor = 2*(log(cosmo->params.sigma8) - log(sigma8));
-  for (int i=0; i<nk; i++) {
-    y[i] += log_normalization_factor;
-  }
-  for (int j = 0; j < na; j++) {
-    double gfac = ccl_growth_factor(cosmo,a[j], status);
-    double g2 = 2.*log(gfac);
-    for (int i=0; i<nk; i++) {
-      y2d[j*nk+i] = y[i]+g2;
-    }
-  }
-
-  splinstatus = gsl_spline2d_init(log_power_lin, x, a, y2d,nk,na);
-  if (splinstatus) {
-    free(x); free(y); free(a); free(y2d);
-    gsl_spline2d_free(log_power_lin);
-    *status = CCL_ERROR_SPLINE;
-    ccl_cosmology_set_status_message(cosmo,
-           "ccl_power.c: ccl_cosmology_compute_power_bbks(): Error creating log_power_lin spline\n");
-    return;
-  }
-  else {
-    cosmo->data.p_lin=log_power_lin;
-  }
-
-  // Allocate a 2D spline for the nonlinear P(k) [which is just a copy of the
-  // linear one for BBKS]
-  gsl_spline2d * log_power_nl = gsl_spline2d_alloc(PNL_SPLINE_TYPE, nk,na);
-  splinstatus = gsl_spline2d_init(log_power_nl, x, a, y2d,nk,na);
-  if (splinstatus) {
-    free(x); free(y); free(a); free(y2d);
-    gsl_spline2d_free(log_power_nl);
-    gsl_spline2d_free(log_power_lin);
-    *status = CCL_ERROR_SPLINE;
-    ccl_cosmology_set_status_message(cosmo, "ccl_power.c: ccl_cosmology_compute_power_bbks(): Error creating log_power_nl spline\n");
-    return;
->>>>>>> acd6a1a9
   }
   
   if(*status==0) {
@@ -1462,7 +1058,7 @@
   if(*status==0)
     cosmo->data.p_nl=ccl_p2d_t_new(na,z,nk,x,y2d,1,2,ccl_p2d_cclgrowth,1,NULL,0,ccl_p2d_3,status);
 
-  free(x); free(y); free(a); free(y2d);
+  free(x); free(y); free(z); free(y2d);
 }
 
 
@@ -1509,7 +1105,6 @@
   // Check if the cosmology has been set up with equal neutrino masses for the emulator
   // If not, check if the user has forced redistribution of masses and if so do this.
   if(cosmo->params.N_nu_mass>0) {
-<<<<<<< HEAD
     if (cosmo->config.emulator_neutrinos_method == ccl_emu_strict){
       if (cosmo->params.N_nu_mass==3){
 	if (cosmo->params.mnu[0] != cosmo->params.mnu[1] || cosmo->params.mnu[0] != cosmo->params.mnu[2] || cosmo->params.mnu[1] != cosmo->params.mnu[2]){
@@ -1535,29 +1130,6 @@
       double mnu_eq[3] = {cosmo->params.sum_nu_masses / 3., cosmo->params.sum_nu_masses / 3., cosmo->params.sum_nu_masses / 3.};
       Omeganuh2_eq = ccl_Omeganuh2(1.0, 3, mnu_eq, cosmo->params.T_CMB, cosmo->data.accelerator, status);
     }
-=======
-	  if (cosmo->config.emulator_neutrinos_method == ccl_emu_strict){
-		  if (cosmo->params.N_nu_mass==3){
-			  //double diff1 = pow((cosmo->params.mnu[0] - cosmo->params.mnu[1]) * (cosmo->params.mnu[0] - cosmo->params.mnu[1]), 0.5);
-			  //double diff2 = pow((cosmo->params.mnu[1] - cosmo->params.mnu[2]) * (cosmo->params.mnu[1] - cosmo->params.mnu[2]), 0.5);
-			  //double diff3 = pow((cosmo->params.mnu[2] - cosmo->params.mnu[0]) * (cosmo->params.mnu[2] - cosmo->params.mnu[0]), 0.5);
-			  //if (diff1>1e-12 || diff2>1e-12 || diff3>1e-12){
-			  if (cosmo->params.mnu[0] != cosmo->params.mnu[1] || cosmo->params.mnu[0] != cosmo->params.mnu[2] || cosmo->params.mnu[1] != cosmo->params.mnu[2]){
-				*status = CCL_ERROR_INCONSISTENT;
-				ccl_cosmology_set_status_message(cosmo, "ccl_power.c: ccl_cosmology_compute_power_emu(): In the default configuration, you must pass a list of 3 equal neutrino masses or pass a sum and set mnu_type = ccl_mnu_sum_equal. If you wish to over-ride this, set config->emulator_neutrinos_method = 'ccl_emu_equalize'. This will force the neutrinos to be of equal mass but will result in internal inconsistencies.\n");
-				return;
-			    }
-          }else if (cosmo->params.N_nu_mass!=3){
-			    *status = CCL_ERROR_INCONSISTENT;
-				ccl_cosmology_set_status_message(cosmo, "ccl_power.c: ccl_cosmology_compute_power_emu(): In the default configuration, you must pass a list of 3 equal neutrino masses or pass a sum and set mnu_type = ccl_mnu_sum_equal. If you wish to over-ride this, set config->emulator_neutrinos_method = 'ccl_emu_equalize'. This will force the neutrinos to be of equal mass but will result in internal inconsistencies.\n");
-				return;
-			}
-      }else if (cosmo->config.emulator_neutrinos_method == ccl_emu_equalize){
-          // Reset the masses to equal
-          double mnu_eq[3] = {cosmo->params.sum_nu_masses / 3., cosmo->params.sum_nu_masses / 3., cosmo->params.sum_nu_masses / 3.};
-          Omeganuh2_eq = ccl_Omeganuh2(1.0, 3, mnu_eq, cosmo->params.T_CMB, cosmo->data.accelerator, status);
-       }
->>>>>>> acd6a1a9
   } else {
     if(fabs(cosmo->params.N_nu_rel - 3.04)>1.e-6){
       *status=CCL_ERROR_INCONSISTENT;
@@ -1638,20 +1210,7 @@
     }
   }
 
-<<<<<<< HEAD
-  if(*status==0) {
-=======
-  // The x array is initially k, but will later
-  // be overwritten with log(k)
-  double * x = ccl_log_spacing(kmin, kmax, nk);
-  double * a = ccl_linlog_spacing(amin, ccl_splines->A_SPLINE_MIN_PK, amax, ccl_splines->A_SPLINE_NLOG_PK, ccl_splines->A_SPLINE_NA_PK);
-  double * y2d_lin = malloc(nk * na * sizeof(double));
-  if (a==NULL|| x==NULL || y2d_lin==NULL) {
-    *status = CCL_ERROR_SPLINE;
-    ccl_cosmology_set_status_message(cosmo, "ccl_power.c: ccl_cosmology_compute_power_class(): memory allocation error\n");
-  }
-  else{
->>>>>>> acd6a1a9
+  if(*status==0) {
     // After this loop x will contain log(k), y will contain log(P_nl), z will contain log(P_lin)
     // all in Mpc, not Mpc/h units!
     double psout_l;
@@ -1661,18 +1220,12 @@
 	//The 2D interpolation routines access the function values y_{k_ia_j} with the following ordering:
 	//y_ij = y2d[j*N_k + i]
 	//with i = 0,...,N_k-1 and j = 0,...,N_a-1.
-	s |= spectra_pk_at_k_and_z(&ba, &pm, &sp,x[i],1./a[j]-1., &psout_l,&ic);
+	s |= spectra_pk_at_k_and_z(&ba, &pm, &sp,x[i],1./z[j]-1., &psout_l,&ic);
 	y2d_lin[j*nk+i] = log(psout_l);
       }
       x[i] = log(x[i]);
     }
     if(s) {
-<<<<<<< HEAD
-=======
-      free(x);
-      free(a);
-      free(y2d_lin);
->>>>>>> acd6a1a9
       *status = CCL_ERROR_CLASS;
       ccl_cosmology_set_status_message(cosmo, "ccl_power.c: ccl_cosmology_compute_power_class(): Error computing CLASS power spectrum\n");
     }
@@ -1694,26 +1247,12 @@
       *status=CCL_ERROR_MEMORY;
       ccl_cosmology_set_status_message(cosmo, "ccl_power.c: ccl_cosmology_compute_power_emu(): memory allocation error\n");
     }
-<<<<<<< HEAD
   }
   if (*status == 0) {
     xstar = malloc(9 * sizeof(double));
     if(xstar==NULL) {
       *status=CCL_ERROR_MEMORY;
       ccl_cosmology_set_status_message(cosmo, "ccl_power.c: ccl_cosmology_compute_power_emu(): memory allocation error\n");
-=======
-    gsl_spline2d * log_power = gsl_spline2d_alloc(PLIN_SPLINE_TYPE, nk,na);
-    int pwstatus = gsl_spline2d_init(log_power, x, a, y2d_lin,nk,na);
-    if (pwstatus) {
-      free(x);
-      free(a);
-      free(y2d_lin);
-      gsl_spline2d_free(log_power);
-      ccl_free_class_structs(cosmo, &ba,&th,&pt,&tr,&pm,&sp,&nl,&le,init_arr,status);
-      *status = CCL_ERROR_SPLINE;
-      ccl_cosmology_set_status_message(cosmo, "ccl_power.c: ccl_cosmology_compute_power_emu(): Error creating log_power spline\n");
-      return;
->>>>>>> acd6a1a9
     }
   }
   if (*status == 0) {
@@ -1723,34 +1262,12 @@
       ccl_cosmology_set_status_message(cosmo, "ccl_power.c: ccl_cosmology_compute_power_emu(): memory allocation error\n");
     }
   }
-<<<<<<< HEAD
   if (*status == 0) {
     y2d_nl = malloc(NK_EMU * na * sizeof(double));
     if(y2d_nl==NULL) {
       *status=CCL_ERROR_MEMORY;
       ccl_cosmology_set_status_message(cosmo, "ccl_power.c: ccl_cosmology_compute_power_emu(): memory allocation error\n");
     }
-=======
-
-  //Now start the NL computation with the emulator
-  //These are the limits of the splining range
-  cosmo->data.k_min_nl=K_MIN_EMU;
-  cosmo->data.k_max_nl=K_MAX_EMU;
-  amin = A_MIN_EMU; //limit of the emulator
-  amax = ccl_splines->A_SPLINE_MAX;
-  na = ccl_splines->A_SPLINE_NA_PK;
-  // The x array is initially k, but will later
-  // be overwritten with log(k)
-  double * logx= malloc(NK_EMU*sizeof(double));
-  double * y;
-  double * xstar = malloc(9 * sizeof(double));
-  double * aemu = ccl_linear_spacing(amin,amax, na);
-  double * y2d = malloc(NK_EMU * na * sizeof(double));
-  if (aemu==NULL || y2d==NULL || logx==NULL || xstar==NULL){
-    *status=CCL_ERROR_MEMORY;
-    ccl_cosmology_set_status_message(cosmo, "ccl_power.c: ccl_cosmology_compute_power_emu(): memory allocation error\n");
-    return;
->>>>>>> acd6a1a9
   }
   if (*status == 0) {
     y=malloc(NK_EMU*sizeof(double));
@@ -1758,7 +1275,6 @@
       *status=CCL_ERROR_MEMORY;
       ccl_cosmology_set_status_message(cosmo, "ccl_power.c: ccl_cosmology_compute_power_emu(): memory allocation error\n");
     }
-<<<<<<< HEAD
   }
   
   if (*status == 0) {
@@ -1799,39 +1315,12 @@
     if(cosmo->config.baryons_power_spectrum_method==ccl_bcm)
       correct_bcm(cosmo,na,zemu,NK_EMU,logx,y2d_nl,status);
   }
-=======
-    xstar[8] = 1./aemu[j]-1;
-    //Need to have this here because otherwise overwritten by emu in each loop
-
-    //Call emulator at this redshift
-    ccl_pkemu(xstar,&y, status, cosmo);
-    ccl_check_status(cosmo, status);
-    if (y == NULL) return;
-    for (int i=0; i<NK_EMU; i++){
-      logx[i] = log(mode[i]);
-      y2d[j*NK_EMU+i] = log(y[i]);
-    }
-  }
-
-  gsl_spline2d * log_power_nl = gsl_spline2d_alloc(PLIN_SPLINE_TYPE, NK_EMU,na);
-  int splinstatus = gsl_spline2d_init(log_power_nl, logx, aemu, y2d,NK_EMU,na);
-  //Note the minimum k of the spline is different from the linear one.
-
-  if (splinstatus){
-    free(aemu);
-    free(y2d);
-    gsl_spline2d_free(log_power_nl);
-    *status = CCL_ERROR_SPLINE;
-    ccl_cosmology_set_status_message(cosmo, "ccl_power.c: ccl_cosmology_compute_power_emu(): Error creating log_power spline\n");
-    return;
->>>>>>> acd6a1a9
 
   if(*status==0) {
     cosmo->data.p_nl=ccl_p2d_t_new(na,zemu,NK_EMU,logx,y2d_nl,1,2,ccl_p2d_no_extrapol,
 				   1,NULL,0,ccl_p2d_3,status);
   }
 
-<<<<<<< HEAD
   free(x);
   free(y);
   free(y2d_lin);
@@ -1839,10 +1328,6 @@
   free(xstar);
   free(zemu);
   free(y2d_nl);
-=======
-  free(aemu);
-  free(y2d);
->>>>>>> acd6a1a9
 }
 
 /*------ ROUTINE: ccl_cosmology_compute_power -----
@@ -1884,15 +1369,6 @@
 */
 double ccl_linear_matter_power(ccl_cosmology * cosmo, double k, double a, int * status)
 {
-<<<<<<< HEAD
-=======
-  if ((cosmo->config.transfer_function_method == ccl_emulator) && (a<A_MIN_EMU)){
-    *status = CCL_ERROR_INCONSISTENT;
-    ccl_cosmology_set_status_message(cosmo, "ccl_power.c: the cosmic emulator cannot be used above a=%f\n",A_MIN_EMU);
-    return NAN;
-  }
-
->>>>>>> acd6a1a9
   if (!cosmo->computed_power) ccl_cosmology_compute_power(cosmo, status);
   // Return if compilation failed
   if (!cosmo->computed_power) return NAN;
