#include "ccl_core.h"
#include "ccl_utils.h"
#include "math.h"
#include "stdio.h"
#include "stdlib.h"
#include "gsl/gsl_integration.h"
#include "gsl/gsl_interp.h"
#include "gsl/gsl_spline.h"
//#include "gsl/gsl_interp2d.h"
//#include "gsl/gsl_spline2d.h"
#include "ccl_placeholder.h"
#include "ccl_background.h"
#include "ccl_power.h"
#include "ccl_error.h"
#include "../class/include/class.h"
#include "ccl_params.h"

/*------ ROUTINE: ccl_cosmology_compute_power_class ----- 
INPUT: ccl_cosmology * cosmo
*/
static void ccl_free_class_structs(
               ccl_cosmology *cosmo,               
               struct background *ba,
               struct thermo *th,
               struct perturbs *pt,
               struct transfers *tr,
               struct primordial *pm,
               struct spectra *sp,
               struct nonlinear *nl,
               struct lensing *le,
	       int *init_arr,
	       int * status){
  int i_init=6;
  if(init_arr[i_init--]) {
    if (spectra_free(sp) == _FAILURE_) {
      *status = CCL_ERROR_CLASS;
      sprintf(cosmo->status_message ,"ccl_power.c: ccl_free_class_structs(): Error freeing CLASS spectra:%s\n",sp->error_message);
      return;
    }
  }
  
  if(init_arr[i_init--]) {
    if (transfer_free(tr) == _FAILURE_) {
      *status = CCL_ERROR_CLASS;
      sprintf(cosmo->status_message ,"ccl_power.c: ccl_free_class_structs(): Error freeing CLASS transfer:%s\n",tr->error_message);
      return;
    }
  }

  if(init_arr[i_init--]) {
    if (nonlinear_free(nl) == _FAILURE_) {
      *status = CCL_ERROR_CLASS;
      sprintf(cosmo->status_message ,"ccl_power.c: ccl_free_class_structs(): Error freeing CLASS nonlinear:%s\n",nl->error_message);
      return;
    }
  }
  
  if(init_arr[i_init--]) {
    if (primordial_free(pm) == _FAILURE_) {
      *status = CCL_ERROR_CLASS;
      sprintf(cosmo->status_message ,"ccl_power.c: ccl_free_class_structs(): Error freeing CLASS pm:%s\n",pm->error_message);
      return;
    }
  }
  
  if(init_arr[i_init--]) {
    if (perturb_free(pt) == _FAILURE_) {
      *status = CCL_ERROR_CLASS;
      sprintf(cosmo->status_message ,"ccl_power.c: ccl_free_class_structs(): Error freeing CLASS pt:%s\n",pt->error_message);
      return;
    }
  }
  
  if(init_arr[i_init--]) {
    if (thermodynamics_free(th) == _FAILURE_) {
      *status = CCL_ERROR_CLASS;
      sprintf(cosmo->status_message ,"ccl_power.c: ccl_free_class_structs(): Error freeing CLASS thermo:%s\n",th->error_message);
      return;
    }
  }

  if(init_arr[i_init--]) {
    if (background_free(ba) == _FAILURE_) {
      *status = CCL_ERROR_CLASS;
      sprintf(cosmo->status_message ,"ccl_power.c: ccl_free_class_structs(): Error freeing CLASS bg:%s\n",ba->error_message);
      return;
    }
  }
}

static void ccl_class_preinit(
               struct background *ba,
               struct thermo *th,
               struct perturbs *pt,
               struct transfers *tr,
               struct primordial *pm,
               struct spectra *sp,
               struct nonlinear *nl,
               struct lensing *le){
//pre-initialize all fields that are freed by *_free() routine
//prevents crashes if *_init()failed and did not initialize all tables freed by *_free()

  //init for background_free
  ba->tau_table = NULL;
  ba->z_table = NULL;
  ba->d2tau_dz2_table = NULL;
  ba->background_table = NULL;
  ba->d2background_dtau2_table = NULL;

  //init for thermodynamics_free
  th->z_table = NULL;
  th->thermodynamics_table = NULL;
  th->d2thermodynamics_dz2_table = NULL;

  //init for perturb_free
  pt->tau_sampling = NULL;
  pt->tp_size = NULL;
  pt->ic_size = NULL;
  pt->k = NULL;
  pt->k_size_cmb = NULL;
  pt->k_size_cl = NULL;
  pt->k_size = NULL;
  pt->sources = NULL;

  //init for primordial_free
  pm->amplitude = NULL;
  pm->tilt = NULL;
  pm->running = NULL;
  pm->lnpk = NULL;
  pm->ddlnpk = NULL;
  pm->is_non_zero = NULL;
  pm->ic_size = NULL;
  pm->ic_ic_size = NULL;
  pm->lnk = NULL;

  //init for nonlinear_free
  nl->k = NULL;
  nl->tau = NULL;
  nl->nl_corr_density = NULL;
  nl->k_nl = NULL;

  //init for transfer_free
  tr->tt_size = NULL;
  tr->l_size_tt = NULL;
  tr->l_size = NULL;
  tr->l = NULL;
  tr->q = NULL;
  tr->k = NULL;
  tr->transfer = NULL;

  //init for spectra_free
  //spectra_free checks all other data fields before freeing
  sp->is_non_zero = NULL;
  sp->ic_size = NULL;
  sp->ic_ic_size = NULL;
}
static void ccl_run_class(
               ccl_cosmology *cosmo, 
               struct file_content *fc,
               struct precision* pr,
               struct background* ba,
               struct thermo* th,
               struct perturbs* pt,
               struct transfers* tr,
               struct primordial* pm,
               struct spectra* sp,
               struct nonlinear* nl,
               struct lensing* le,
               struct output* op, 
	       int *init_arr,
	       int * status){
  ErrorMsg errmsg;            // for error messages 
  int i_init=0;
  ccl_class_preinit(ba,th,pt,tr,pm,sp,nl,le);
  
  if(input_init(fc,pr,ba,th,pt,tr,pm,sp,nl,le,op,errmsg) == _FAILURE_) {
    *status = CCL_ERROR_CLASS;
    sprintf(cosmo->status_message ,"ccl_power.c: ccl_cosmology_compute_power_class(): Error running CLASS input:%s\n",errmsg);
    return;
  }
  if (background_init(pr,ba) == _FAILURE_) {
    *status = CCL_ERROR_CLASS;
    sprintf(cosmo->status_message ,"ccl_power.c: ccl_cosmology_compute_power_class(): Error running CLASS background:%s\n",ba->error_message);
    return;
  }
  init_arr[i_init++]=1;
  if (thermodynamics_init(pr,ba,th) == _FAILURE_) {
    *status = CCL_ERROR_CLASS;
    sprintf(cosmo->status_message ,"ccl_power.c: ccl_cosmology_compute_power_class(): Error running CLASS thermodynamics:%s\n",th->error_message);
    return;
  }
  init_arr[i_init++]=1;
  if (perturb_init(pr,ba,th,pt) == _FAILURE_) {
    *status = CCL_ERROR_CLASS;
    sprintf(cosmo->status_message ,"ccl_power.c: ccl_cosmology_compute_power_class(): Error running CLASS pertubations:%s\n",pt->error_message);
    return;
  }
  init_arr[i_init++]=1;
  if (primordial_init(pr,pt,pm) == _FAILURE_) {
    *status = CCL_ERROR_CLASS;
    sprintf(cosmo->status_message ,"ccl_power.c: ccl_cosmology_compute_power_class(): Error running CLASS primordial:%s\n",pm->error_message);
    return;
  }
  init_arr[i_init++]=1;
  if (nonlinear_init(pr,ba,th,pt,pm,nl) == _FAILURE_) {
    *status = CCL_ERROR_CLASS;
    sprintf(cosmo->status_message ,"ccl_power.c: ccl_cosmology_compute_power_class(): Error running CLASS nonlinear:%s\n",nl->error_message);
    return;
  }
  init_arr[i_init++]=1;
  if (transfer_init(pr,ba,th,pt,nl,tr) == _FAILURE_) {
    *status = CCL_ERROR_CLASS;
    sprintf(cosmo->status_message ,"ccl_power.c: ccl_cosmology_compute_power_class(): Error running CLASS transfer:%s\n",tr->error_message);
    return;
  }
  init_arr[i_init++]=1;
  if (spectra_init(pr,ba,pt,pm,nl,tr,sp) == _FAILURE_) {
    *status = CCL_ERROR_CLASS;
    sprintf(cosmo->status_message ,"ccl_power.c: ccl_cosmology_compute_power_class(): Error running CLASS spectra:%s\n",sp->error_message);
    return;
  }
}

static double ccl_get_class_As(ccl_cosmology *cosmo, struct file_content *fc, int position_As,double sigma8, int * status){
//structures for class test run
  struct precision pr;        // for precision parameters 
  struct background ba;       // for cosmological background 
  struct thermo th;           // for thermodynamics 
  struct perturbs pt;         // for source functions 
  struct transfers tr;        // for transfer functions 
  struct primordial pm;       // for primordial spectra 
  struct spectra sp;          // for output spectra 
  struct nonlinear nl;        // for non-linear spectra 
  struct lensing le;
  struct output op;

  //temporarily overwrite P_k_max_1/Mpc to speed up sigma_8 calculation
  double k_max_old = 0.;
  int position_kmax =2;
  double A_s_guess;
  int init_arr[7]={0,0,0,0,0,0,0};

  if (strcmp(fc->name[position_kmax],"P_k_max_1/Mpc")){
    k_max_old = strtof(fc->value[position_kmax],NULL);
    sprintf(fc->value[position_kmax],"%e",10.);  
  }
  A_s_guess = 2.43e-9/0.87659*sigma8;
  sprintf(fc->value[position_As],"%e",A_s_guess);

  ccl_run_class(cosmo, fc,&pr,&ba,&th,&pt,&tr,&pm,&sp,&nl,&le,&op,init_arr,status);
  if (cosmo->status != CCL_ERROR_CLASS) A_s_guess*=pow(sigma8/sp.sigma8,2.);
  ccl_free_class_structs(cosmo, &ba,&th,&pt,&tr,&pm,&sp,&nl,&le,init_arr,status);

  if (k_max_old >0){
    sprintf(fc->value[position_kmax],"%e",k_max_old);      
  }
  return A_s_guess;
}

static void ccl_fill_class_parameters(ccl_cosmology * cosmo, struct file_content * fc,int parser_length, int * status){
  strcpy(fc->name[0],"output");
  strcpy(fc->value[0],"mPk"); 

  strcpy(fc->name[1],"non linear");
  if (cosmo->config.matter_power_spectrum_method == ccl_halofit){ strcpy(fc->value[1],"Halofit"); }
  else {strcpy(fc->value[1],"none");}

  strcpy(fc->name[2],"P_k_max_1/Mpc");
  sprintf(fc->value[2],"%e",ccl_splines->K_MAX_SPLINE); //in units of 1/Mpc, corroborated with ccl_constants.h

  strcpy(fc->name[3],"z_max_pk");
  sprintf(fc->value[3],"%e",1./ccl_splines->A_SPLINE_MIN-1.);

  strcpy(fc->name[4],"modes");
  strcpy(fc->value[4],"s");

  strcpy(fc->name[5],"lensing");
  strcpy(fc->value[5],"no");

  // now, copy over cosmology parameters
  strcpy(fc->name[6],"h");
  sprintf(fc->value[6],"%e",cosmo->params.h);

  strcpy(fc->name[7],"Omega_cdm");
  sprintf(fc->value[7],"%e",cosmo->params.Omega_c);

  strcpy(fc->name[8],"Omega_b");
  sprintf(fc->value[8],"%e",cosmo->params.Omega_b);

  strcpy(fc->name[9],"Omega_k");
  sprintf(fc->value[9],"%e",cosmo->params.Omega_k);

  strcpy(fc->name[10],"n_s");
  sprintf(fc->value[10],"%e",cosmo->params.n_s);


//cosmological constant?
// set Omega_Lambda = 0.0 if w !=-1
  if ((cosmo->params.w0 !=-1.0) || (cosmo->params.wa !=0)){
    strcpy(fc->name[11],"Omega_Lambda");
    sprintf(fc->value[11],"%e",0.0);

    strcpy(fc->name[12],"w0_fld");
    sprintf(fc->value[12],"%e",cosmo->params.w0);

    strcpy(fc->name[13],"wa_fld");
    sprintf(fc->value[13],"%e",cosmo->params.wa);
  }
  //neutrino parameters
  //massless neutrinos
  if (cosmo->params.N_nu_rel > 1.e-4){
    strcpy(fc->name[14],"N_ur");
    sprintf(fc->value[14],"%e",cosmo->params.N_nu_rel);
  }else{
    strcpy(fc->name[14],"N_ur");
    sprintf(fc->value[14],"%e", 0.);
  }
  if (cosmo->params.N_nu_mass > 0){
    strcpy(fc->name[15],"N_ncdm");
    sprintf(fc->value[15],"%e",cosmo->params.N_nu_mass);
    strcpy(fc->name[16],"m_ncdm");
    sprintf(fc->value[16],"%e",cosmo->params.mnu/cosmo->params.N_nu_mass);
    //assume equal mass neutrino species for now!
    for (int i = 1; i < cosmo->params.N_nu_mass; i++){
      char tmp[20];
      sprintf(tmp,", %e",cosmo->params.mnu/cosmo->params.N_nu_mass);
      strcat(fc->value[16],tmp);
    }
   
  }
  //normalization comes last, so that all other parameters are filled in for determining A_s if sigma_8 is specified
  if (isfinite(cosmo->params.sigma_8) && isfinite(cosmo->params.A_s)){
      *status = CCL_ERROR_INCONSISTENT;
      strcpy(cosmo->status_message ,"ccl_power.c: class_parameters(): Error initialzing CLASS pararmeters: both sigma_8 and A_s defined\n");
    return;
  }
  if (isfinite(cosmo->params.sigma_8)){
    strcpy(fc->name[parser_length-1],"A_s");
    sprintf(fc->value[parser_length-1],"%e",ccl_get_class_As(cosmo,fc,parser_length-1,cosmo->params.sigma_8, status));
  }
  else if (isfinite(cosmo->params.A_s)){ 
    strcpy(fc->name[parser_length-1],"A_s");
    sprintf(fc->value[parser_length-1],"%e",cosmo->params.A_s);
  }
  else{
      *status = CCL_ERROR_INCONSISTENT;
      strcpy(cosmo->status_message ,"ccl_power.c: class_parameters(): Error initialzing CLASS pararmeters: neither sigma_8 nor A_s defined\n");
    return;
  }
}

static void ccl_cosmology_compute_power_class(ccl_cosmology * cosmo, int * status){

  struct precision pr;        // for precision parameters 
  struct background ba;       // for cosmological background 
  struct thermo th;           // for thermodynamics 
  struct perturbs pt;         // for source functions 
  struct transfers tr;        // for transfer functions 
  struct primordial pm;       // for primordial spectra 
  struct spectra sp;          // for output spectra 
  struct nonlinear nl;        // for non-linear spectra 
  struct lensing le;
  struct output op;
  struct file_content fc;

  ErrorMsg errmsg; // for error messages 
  // generate file_content structure 
  // CLASS configuration parameters will be passed through this structure,
  // to avoid writing and reading .ini files for every call
  int parser_length = 20;
  int init_arr[7]={0,0,0,0,0,0,0};
  if (parser_init(&fc,parser_length,"none",errmsg) == _FAILURE_){
    *status = CCL_ERROR_CLASS;
    sprintf(cosmo->status_message ,"ccl_power.c: ccl_cosmology_compute_power_class(): parser init error:%s\n",errmsg);
    return;
  }

  ccl_fill_class_parameters(cosmo,&fc,parser_length, status);
  
  if (*status != CCL_ERROR_CLASS)
    ccl_run_class(cosmo, &fc,&pr,&ba,&th,&pt,&tr,&pm,&sp,&nl,&le,&op,init_arr,status);

  if (*status == CCL_ERROR_CLASS){
    //printed error message while running CLASS
    ccl_free_class_structs(cosmo, &ba,&th,&pt,&tr,&pm,&sp,&nl,&le,init_arr,status);
    return;
  }
  if (parser_free(&fc)== _FAILURE_) {
    *status = CCL_ERROR_CLASS;
    strcpy(cosmo->status_message ,"ccl_power.c: ccl_cosmology_compute_power_class(): Error freeing CLASS parser\n");
    ccl_free_class_structs(cosmo, &ba,&th,&pt,&tr,&pm,&sp,&nl,&le,init_arr,status);
    return;
  }

  cosmo->data.k_min=2*exp(sp.ln_k[0]);
  //CLASS calculations done - now allocate CCL splines
  double kmin = cosmo->data.k_min;
  double kmax = ccl_splines->K_MAX_SPLINE;
  int nk = ccl_splines->N_K;
  double amin = ccl_splines->A_SPLINE_MIN;
  double amax = ccl_splines->A_SPLINE_MAX;
  int na = ccl_splines->N_A;
  
  // The x array is initially k, but will later
  // be overwritten with log(k)
  double * x = ccl_log_spacing(kmin, kmax, nk);
  double * z = ccl_linear_spacing(amin,amax, na);
  double * y2d_lin = malloc(nk * na * sizeof(double));
  double * y2d_nl = malloc(nk * na * sizeof(double));
  if (z==NULL|| x==NULL || y2d_lin==NULL || y2d_nl==NULL){
    *status = CCL_ERROR_SPLINE;
    strcpy(cosmo->status_message,"ccl_power.c: ccl_cosmology_compute_power_class(): memory allocation error\n");
  }
  else{  
    // After this loop x will contain log(k), y will contain log(P_nl), z will contain log(P_lin)
    // all in Mpc, not Mpc/h units!
    double psout_l,ic;
    int s=0;
    for (int i=0; i<nk; i++){
      for (int j = 0; j < na; j++){
	//The 2D interpolation routines access the function values y_{k_ia_j} with the following ordering:
	//y_ij = y2d[j*N_k + i]
	//with i = 0,...,N_k-1 and j = 0,...,N_a-1.
	s |= spectra_pk_at_k_and_z(&ba, &pm, &sp,x[i],1./z[j]-1., &psout_l,&ic);
	y2d_lin[j*nk+i] = log(psout_l);
      }
      x[i] = log(x[i]);
    }
    if(s){
      free(x); 
      free(z);
      free(y2d_nl);
      free(y2d_lin);
      *status = CCL_ERROR_CLASS;
      strcpy(cosmo->status_message ,"ccl_power.c: ccl_cosmology_compute_power_class(): Error computing CLASS power spectrum\n");

      ccl_free_class_structs(cosmo, &ba,&th,&pt,&tr,&pm,&sp,&nl,&le,init_arr,status);

      return;
    }
    gsl_spline2d * log_power = gsl_spline2d_alloc(PLIN_SPLINE_TYPE, nk,na);
    int pwstatus = gsl_spline2d_init(log_power, x, z, y2d_lin,nk,na);
    if (pwstatus){
      free(x); 
      free(z);
      free(y2d_nl);
      free(y2d_lin);
      gsl_spline2d_free(log_power);
      ccl_free_class_structs(cosmo, &ba,&th,&pt,&tr,&pm,&sp,&nl,&le,init_arr,status);
      strcpy(cosmo->status_message,"ccl_power.c: ccl_cosmology_compute_power_class(): Error creating log_power spline\n");
      return;
    } else {
      cosmo->data.p_lin = log_power;
    }

    // At the moment KMIN can't be less than CLASS's kmin in the nonlinear case. 
    if (kmin<(exp(sp.ln_k[0]))){
		*status = CCL_ERROR_CLASS;
		strcpy(cosmo->status_message ,"ccl_power.c: ccl_cosmology_compute_power_class(): K_MIN is less than CLASS's kmin. Not yet supported for nonlinear P(k).\n");
	}

    if(cosmo->config.matter_power_spectrum_method==ccl_halofit){
      
      double psout_nl;
  
      for (int i=0; i<nk; i++){
	for (int j = 0; j < na; j++){
	  s |= spectra_pk_nl_at_k_and_z(&ba, &pm, &sp,exp(x[i]),1./z[j]-1.,&psout_nl);
	  y2d_nl[j*nk+i] = log(psout_nl);
	}
      }
		                
      if(s){
	free(x); 
	free(z);
	free(y2d_nl);
	free(y2d_lin);
	*status = CCL_ERROR_CLASS;
	strcpy(cosmo->status_message ,"ccl_power.c: ccl_cosmology_compute_power_class(): Error computing CLASS power spectrum\n");
	ccl_free_class_structs(cosmo, &ba,&th,&pt,&tr,&pm,&sp,&nl,&le,init_arr,status);
	return;

      }

      gsl_spline2d * log_power_nl = gsl_spline2d_alloc(PNL_SPLINE_TYPE, nk,na);
      pwstatus = gsl_spline2d_init(log_power_nl, x, z, y2d_nl,nk,na);

      if (pwstatus){
	free(x); 
	free(z);
	free(y2d_nl);
	free(y2d_lin);
	gsl_spline2d_free(log_power_nl);
	ccl_free_class_structs(cosmo, &ba,&th,&pt,&tr,&pm,&sp,&nl,&le,init_arr,status);
	strcpy(cosmo->status_message,"ccl_power.c: ccl_cosmology_compute_power_class(): Error creating log_power_nl spline\n");
	return;
      } else {
	cosmo->data.p_nl = log_power_nl;
      }
      
      free(y2d_nl);
    }

    ccl_free_class_structs(cosmo, &ba,&th,&pt,&tr,&pm,&sp,&nl,&le,init_arr,status);
    free(x);
    free(y2d_lin);
    free(z);
  }

}

typedef struct {
  double rsound;
  double zeq;
  double keq;
  double zdrag;
  double kSilk;
  double rsound_approx;
  double th2p7;
  double alphac;
  double alphab;
  double betac;
  double betab;
  double bnode;
} eh_struct;

static eh_struct *eh_struct_new(ccl_parameters *params)
{
  //////
  // Computes Eisenstein & Hu parameters for
  // P_k and r_sound
  double OMh2,OBh2;
  double th2p7;
  eh_struct *eh=malloc(sizeof(eh_struct));
  if(eh==NULL)
    return NULL;

  OMh2=params->Omega_m*params->h*params->h;
  OBh2=params->Omega_b*params->h*params->h;
  th2p7=params->T_CMB/2.7;
  eh->th2p7=th2p7;
  eh->zeq=2.5E4*OMh2/pow(th2p7,4);
  eh->keq=0.0746*OMh2/(params->h*th2p7*th2p7);

  double b1,b2;
  b1=0.313*pow(OMh2,-0.419)*(1+0.607*pow(OMh2,0.674));
  b2=0.238*pow(OMh2,0.223);
  eh->zdrag=1291*pow(OMh2,0.251)*(1+b1*pow(OBh2,b2))/(1+0.659*pow(OMh2,0.828));

  double Req,Rd;
  Req=31.5*OBh2*1000./(eh->zeq*pow(th2p7,4));
  Rd=31.5*OBh2*1000./((1+eh->zdrag)*pow(th2p7,4));
  eh->rsound=2/(3*eh->keq)*sqrt(6/Req)*
    log((sqrt(1+Rd)+sqrt(Rd+Req))/(1+sqrt(Req)));

  eh->kSilk=1.6*pow(OBh2,0.52)*pow(OMh2,0.73)*(1+pow(10.4*OMh2,-0.95))/params->h;

  double a1,a2,b_frac;
  a1=pow(46.9*OMh2,0.670)*(1+pow(32.1*OMh2,-0.532));
  a2=pow(12.0*OMh2,0.424)*(1+pow(45.0*OMh2,-0.582));
  b_frac=OBh2/OMh2;
  eh->alphac=pow(a1,-b_frac)*pow(a2,-b_frac*b_frac*b_frac);

  double bb1,bb2;
  bb1=0.944/(1+pow(458*OMh2,-0.708));
  bb2=pow(0.395*OMh2,-0.0266);
  eh->betac=1/(1+bb1*(pow(1-b_frac,bb2)-1));

  double y=eh->zeq/(1+eh->zdrag);
  double sqy=sqrt(1+y);
  double gy=y*(-6*sqy+(2+3*y)*log((sqy+1)/(sqy-1)));
  eh->alphab=2.07*eh->keq*eh->rsound*pow(1+Rd,-0.75)*gy;

  eh->betab=0.5+b_frac+(3-2*b_frac)*sqrt(pow(17.2*OMh2,2)+1);

  eh->bnode=8.41*pow(OMh2,0.435);

  eh->rsound_approx=params->h*44.5*log(9.83/OMh2)/
    sqrt(1+10*pow(OBh2,0.75));

  //  printf("\n");
  //  printf("zeq           %lE\n",eh->zeq);
  //  printf("keq           %lE\n",eh->keq*params->h);
  //  printf("ksilk         %lE\n",eh->kSilk*params->h);
  //  printf("zd            %lE\n",eh->zdrag);
  //  printf("rsound        %lE\n",eh->rsound/params->h);
  //  printf("rsound_approx %lE\n",eh->rsound_approx/params->h);
  //  printf("Rd            %lE\n",Rd);
  //  printf("\n");

  return eh;
}

static double tkEH_0(double keq,double k,double a,double b)
{
  //////
  // Eisentstein & Hu's Tk_0
  double q=k/(13.41*keq);
  double c=14.2/a+386./(1+69.9*pow(q,1.08));
  double l=log(M_E+1.8*b*q);
  return l/(l+c*q*q);
}

static double tkEH_c(eh_struct *eh,double k)
{
  //////
  // Eisenstein & Hu's Tk_c
  double f=1/(1+pow(k*eh->rsound/5.4,4));
  return f*tkEH_0(eh->keq,k,1,eh->betac)+
    (1-f)*tkEH_0(eh->keq,k,eh->alphac,eh->betac);
}

static double jbes0(double x)
{
  double jl;
  double ax=fabs(x);
  double ax2=ax*ax;
  
  if(ax<0.01) jl=1-ax2*(1-ax2/20.)/6.;
  else jl=sin(x)/x;
  
  return jl;
}

static double tkEH_b(eh_struct *eh,double k)
{
  //////
  // Eisenstein & Hu's Tk_b
  double x_bessel,part1,part2,jbes;
  double x=k*eh->rsound;

  if(k==0) x_bessel=0;
  else {
    x_bessel=x*pow(1+eh->bnode*eh->bnode*eh->bnode/(x*x*x),-1./3.);
  }

  part1=tkEH_0(eh->keq,k,1,1)/(1+pow(x/5.2,2));

  if(k==0) part2=0;
  else part2=eh->alphab/(1+pow(eh->betab/x,3))*
	 exp(-pow(k/eh->kSilk,1.4));
  
  return jbes0(x_bessel)*(part1+part2);
}

static double tsqr_EH(ccl_parameters *params,eh_struct * eh,double k,int wiggled)
{
  double tk;
  double b_frac=params->Omega_b/params->Omega_m;
  if(wiggled)
    tk=b_frac*tkEH_b(eh,k)+(1-b_frac)*tkEH_c(eh,k);
  else {
    double OMh2=params->Omega_m*params->h*params->h;
    double alpha_gamma=1-0.328*log(431*OMh2)*b_frac+0.38*log(22.3*OMh2)*b_frac*b_frac;
    double gamma_eff=params->Omega_m*params->h*(alpha_gamma+(1-alpha_gamma)/
						(1+pow(0.43*k*eh->rsound_approx,4)));
    double q=k*eh->th2p7*eh->th2p7/gamma_eff;
    double l0=log(2*M_E+1.8*q);
    double c0=14.2+731/(1+62.5*q);
    tk=l0/(l0+c0*q*q);
  }

  return tk*tk;
}

static double eh_power(ccl_parameters *params,eh_struct *eh,double k,int wiggled)
{
  //Wavenumber in units of Mpc^-1
  double kinvh=k/params->h;
  return pow(k,params->n_s)*tsqr_EH(params,eh,kinvh,wiggled);
}

static void ccl_cosmology_compute_power_eh(ccl_cosmology * cosmo, int * status)
{
  cosmo->data.k_min=ccl_splines->K_MIN_DEFAULT;
  double kmin = cosmo->data.k_min;
  double kmax = ccl_splines->K_MAX;
  int nk = ccl_splines->N_K;
  double amin = ccl_splines->A_SPLINE_MIN;
  double amax = ccl_splines->A_SPLINE_MAX;
  int na = ccl_splines->N_A;
  eh_struct *eh=eh_struct_new(&(cosmo->params));
  if (eh==NULL) {
    *status=CCL_ERROR_MEMORY;
    strcpy(cosmo->status_message,"ccl_power.c: ccl_cosmology_compute_power_eh(): memory allocation error\n");
    return;
  }

  // The x array is initially k, but will later
  // be overwritten with log(k)
  double * x = ccl_log_spacing(kmin, kmax, nk);
  double * y = malloc(sizeof(double)*nk);
  double * z = ccl_linear_spacing(amin,amax, na);
  double * y2d = malloc(nk * na * sizeof(double));
  if (z==NULL||y==NULL|| x==NULL || y2d==NULL){
    free(eh);
    *status=CCL_ERROR_MEMORY;
    strcpy(cosmo->status_message,"ccl_power.c: ccl_cosmology_compute_power_eh(): memory allocation error\n");
    return;
  }

  // After this loop x will contain log(k)
  for (int i=0; i<nk; i++){
    y[i] = log(eh_power(&cosmo->params,eh,x[i],1));
    x[i] = log(x[i]);
  }

  // now normalize to cosmo->params.sigma_8
  if (isnan(cosmo->params.sigma_8)){
    free(eh);
    free(x);
    free(y);
    free(z);
    free(y2d);
    *status = CCL_ERROR_INCONSISTENT;
    strcpy(cosmo->status_message ,"ccl_power.c: ccl_cosmology_compute_power_eh(): sigma_8 not set, required for E&H\n");
    return;
  }

  gsl_spline2d * log_power_lin = gsl_spline2d_alloc(PLIN_SPLINE_TYPE, nk,na);
  for (int j = 0; j < na; j++){
    double g2 = 2.*log(ccl_growth_factor(cosmo,z[j], status));
    for (int i=0; i<nk; i++){
      y2d[j*nk+i] = y[i]+g2;
    }

  }

  int splinstatus = gsl_spline2d_init(log_power_lin, x, z, y2d,nk,na);

  if (splinstatus) {
    free(eh);
    free(x);
    free(y);
    free(z);
    free(y2d);
    gsl_spline2d_free(log_power_lin);
    *status = CCL_ERROR_SPLINE;
    strcpy(cosmo->status_message,"ccl_power.c: ccl_cosmology_compute_power_eh(): Error creating log_power_lin spline\n");
    return;
  }
  cosmo->data.p_lin=log_power_lin;

  cosmo->computed_power=true;
  double sigma_8 = ccl_sigma8(cosmo,status);
  cosmo->computed_power=false;

  double log_sigma_8 = 2*(log(cosmo->params.sigma_8) - log(sigma_8));
  for (int i=0; i<nk; i++){
    y[i] += log_sigma_8;
  }

  for (int j = 0; j < na; j++){
    double g2 = 2.*log(ccl_growth_factor(cosmo,z[j], status));
    for (int i=0; i<nk; i++){
      y2d[j*nk+i] = y[i]+g2;
    }
  }

  gsl_spline2d_free(log_power_lin);
  log_power_lin = gsl_spline2d_alloc(PLIN_SPLINE_TYPE, nk,na);
  splinstatus = gsl_spline2d_init(log_power_lin, x, z, y2d,nk,na);
  if (splinstatus){
    free(eh);
    free(x);
    free(y);
    free(z);
    free(y2d);
    gsl_spline2d_free(log_power_lin);
    *status = CCL_ERROR_SPLINE;
    strcpy(cosmo->status_message,"ccl_power.c: ccl_cosmology_compute_power_eh(): Error creating log_power_lin spline\n");
    return;
  }
  else
    cosmo->data.p_lin = log_power_lin;

  gsl_spline2d * log_power_nl = gsl_spline2d_alloc(PNL_SPLINE_TYPE, nk,na);
  splinstatus = gsl_spline2d_init(log_power_nl, x, z, y2d,nk,na);

  if (splinstatus){
    free(eh);
    free(x);
    free(y);
    free(z);
    free(y2d);
    gsl_spline2d_free(log_power_lin);
    gsl_spline2d_free(log_power_nl);
    *status = CCL_ERROR_SPLINE;
    strcpy(cosmo->status_message,"ccl_power.c: ccl_cosmology_compute_power_eh(): Error creating log_power_nl spline\n");
    return;
  }
  else
    cosmo->data.p_nl = log_power_nl;

  free(eh);
  free(x);
  free(y);
  free(z);
  free(y2d);
}

/*------ ROUTINE: tsqr_BBKS ----- 
INPUT: ccl_parameters and k wavenumber in 1/Mpc
TASK: provide the square of the BBKS transfer function with baryonic correction
*/

static double tsqr_BBKS(ccl_parameters * params, double k)
{
  double q = k/(params->Omega_m*params->h*params->h*exp(-params->Omega_b*(1.0+pow(2.*params->h,.5)/params->Omega_m)));
  return pow(log(1.+2.34*q)/(2.34*q),2.0)/pow(1.+3.89*q+pow(16.1*q,2.0)+pow(5.46*q,3.0)+pow(6.71*q,4.0),0.5);
}

/*------ ROUTINE: bbks_power ----- 
INPUT: ccl_parameters and k wavenumber in 1/Mpc
TASK: provide the BBKS power spectrum with baryonic correction at single k
*/

//Calculate Normalization see Cosmology Notes 8.105 (TODO: whose comment is this?)
static double bbks_power(ccl_parameters * params, double k){
  return pow(k,params->n_s)*tsqr_BBKS(params, k);
}

/*------ ROUTINE: ccl_cosmology_compute_bbks_power ----- 
INPUT: cosmology
TASK: provide spline for the BBKS power spectrum with baryonic correction
*/

static void ccl_cosmology_compute_power_bbks(ccl_cosmology * cosmo, int * status)
{
  cosmo->data.k_min=ccl_splines->K_MIN_DEFAULT;
  double kmin = cosmo->data.k_min;
  double kmax = ccl_splines->K_MAX;
  int nk = ccl_splines->N_K;
  double amin = ccl_splines->A_SPLINE_MIN;
  double amax = ccl_splines->A_SPLINE_MAX;
  int na = ccl_splines->N_A;
  
  // The x array is initially k, but will later
  // be overwritten with log(k)
  double * x = ccl_log_spacing(kmin, kmax, nk);
  double * y = malloc(sizeof(double)*nk);
  double * z = ccl_linear_spacing(amin,amax, na);
  double * y2d = malloc(nk * na * sizeof(double));
  if (z==NULL||y==NULL|| x==NULL || y2d==0){
    *status=CCL_ERROR_MEMORY;
    strcpy(cosmo->status_message,"ccl_power.c: ccl_cosmology_compute_power_bbks(): memory allocation error\n");
    return;
  }

  // After this loop x will contain log(k)
  for (int i=0; i<nk; i++){
    y[i] = log(bbks_power(&cosmo->params, x[i]));
    x[i] = log(x[i]);
  }

  // now normalize to cosmo->params.sigma_8
  if (isnan(cosmo->params.sigma_8)){
    free(x);
    free(y);
    free(z);
    free(y2d);
    *status = CCL_ERROR_INCONSISTENT;
    strcpy(cosmo->status_message ,"ccl_power.c: ccl_cosmology_compute_power_bbks(): sigma_8 not set, required for BBKS\n");
    return;
  }
  
  gsl_spline2d * log_power_lin = gsl_spline2d_alloc(PLIN_SPLINE_TYPE, nk,na);
  for (int j = 0; j < na; j++){
    double g2 = 2.*log(ccl_growth_factor(cosmo,z[j], status));
    for (int i=0; i<nk; i++){
      y2d[j*nk+i] = y[i]+g2;
    }

  }
  
  int splinstatus = gsl_spline2d_init(log_power_lin, x, z, y2d,nk,na);
  
  if (splinstatus){
    free(x);
    free(y);
    free(z);
    free(y2d);
    gsl_spline2d_free(log_power_lin);
    *status = CCL_ERROR_SPLINE;
    strcpy(cosmo->status_message,"ccl_power.c: ccl_cosmology_compute_power_bbks(): Error creating log_power_lin spline\n");
    return;

  }
  cosmo->data.p_lin=log_power_lin;
  
  cosmo->computed_power=true;
  double sigma_8 = ccl_sigma8(cosmo,status);
  cosmo->computed_power=false;
  
  double log_sigma_8 = 2*(log(cosmo->params.sigma_8) - log(sigma_8));
  for (int i=0; i<nk; i++){
    y[i] += log_sigma_8;
  }
  
  for (int j = 0; j < na; j++){
    double g2 = 2.*log(ccl_growth_factor(cosmo,z[j], status));
    for (int i=0; i<nk; i++){
      y2d[j*nk+i] = y[i]+g2;
    }
  }

  gsl_spline2d_free(log_power_lin);
  log_power_lin = gsl_spline2d_alloc(PLIN_SPLINE_TYPE, nk,na);
  splinstatus = gsl_spline2d_init(log_power_lin, x, z, y2d,nk,na);
  if (splinstatus){
    free(x);
    free(y);
    free(z);
    free(y2d);
    gsl_spline2d_free(log_power_lin);
    *status = CCL_ERROR_SPLINE;
    strcpy(cosmo->status_message,"ccl_power.c: ccl_cosmology_compute_power_bbks(): Error creating log_power_lin spline\n");
    return;
  } else {
    cosmo->data.p_lin=log_power_lin;
  }
  

  gsl_spline2d * log_power_nl = gsl_spline2d_alloc(PNL_SPLINE_TYPE, nk,na);
  splinstatus = gsl_spline2d_init(log_power_nl, x, z, y2d,nk,na);
  
  if (splinstatus){
    free(x);
    free(y);
    free(z);
    free(y2d);
    gsl_spline2d_free(log_power_nl);
    gsl_spline2d_free(log_power_lin);
    *status = CCL_ERROR_SPLINE;
    strcpy(cosmo->status_message,"ccl_power.c: ccl_cosmology_compute_power_bbks(): Error creating log_power_nl spline\n");
    return;
  } else {
    cosmo->data.p_nl = log_power_nl;
  }

  free(x);
  free(y);
  free(z);
  free(y2d);
}



/*------ ROUTINE: ccl_cosmology_compute_power ----- 
INPUT: ccl_cosmology * cosmo
TASK: compute power spectrum
*/
void ccl_cosmology_compute_power(ccl_cosmology * cosmo, int * status){

  
  if (cosmo->computed_power) return;
    switch(cosmo->config.transfer_function_method){
        case ccl_bbks:
	  ccl_cosmology_compute_power_bbks(cosmo,status);
	  break;
        case ccl_eisenstein_hu:
	  ccl_cosmology_compute_power_eh(cosmo,status);
	  break;
        case ccl_boltzmann_class:
	  ccl_cosmology_compute_power_class(cosmo,status);
	  break;
        default:
	  *status = CCL_ERROR_INCONSISTENT;
	  sprintf(cosmo->status_message ,"ccl_power.c: ccl_cosmology_compute_power(): Unknown or non-implemented transfer function method: %d \n",cosmo->config.transfer_function_method);
    }
    cosmo->computed_power = true;
    ccl_check_status(cosmo,status);
    return;

}


/*------ ROUTINE: ccl_power_extrapol_hxighk ----- 
INPUT: ccl_cosmology * cosmo, a, k [1/Mpc]
TASK: extrapolate power spectrum at high k
*/
static double ccl_power_extrapol_highk(ccl_cosmology * cosmo, double k, double a, gsl_spline2d * powerspl, int * status){

  double log_p_1;
  double deltak=1e-2; //step for numerical derivative;
  double deriv_pk_kmid,deriv2_pk_kmid;

  double lkmid=log(ccl_splines->K_MAX_SPLINE)-2*deltak;
  double lpk_kmid;
  int pwstatus =  gsl_spline2d_eval_e(powerspl, lkmid,a,NULL ,NULL ,&lpk_kmid);
  if (pwstatus){
    *status = CCL_ERROR_SPLINE_EV;
    sprintf(cosmo->status_message ,"ccl_power.c: ccl_nonlin_matter_power(): Spline evaluation error\n");
    return NAN;
  }
  //GSL derivatives
  pwstatus = gsl_spline2d_eval_deriv_x_e (powerspl, lkmid, a, NULL,NULL,&deriv_pk_kmid);
  if (pwstatus){
    *status = CCL_ERROR_SPLINE_EV;
    sprintf(cosmo->status_message ,"ccl_power.c: ccl_nonlin_matter_power(): Spline evaluation error\n");
    return NAN;
  }
  pwstatus = gsl_spline2d_eval_deriv_xx_e (powerspl, lkmid, a, NULL,NULL,&deriv2_pk_kmid);
  if (pwstatus){
    *status = CCL_ERROR_SPLINE_EV;
    sprintf(cosmo->status_message ,"ccl_power.c: ccl_nonlin_matter_power(): Spline evaluation error\n");
    return NAN;
  }
  
  log_p_1=lpk_kmid+deriv_pk_kmid*(log(k)-lkmid)+deriv2_pk_kmid/2.*(log(k)-lkmid)*(log(k)-lkmid);

  return log_p_1;
    
}

/*------ ROUTINE: ccl_power_extrapol_hxighk ----- 
INPUT: ccl_cosmology * cosmo, a, k [1/Mpc]
TASK: extrapolate power spectrum at high k
*/
static double ccl_power_extrapol_lowk(ccl_cosmology * cosmo, double k, double a, gsl_spline2d * powerspl, int * status)
{
  double log_p_1;
  double deltak=1e-2; //safety step
  double lkmin=log(cosmo->data.k_min)+deltak;
  double lpk_kmin;
  int pwstatus=gsl_spline2d_eval_e(powerspl,lkmin,a,NULL,NULL,&lpk_kmin);
  if (pwstatus){
    *status=CCL_ERROR_SPLINE_EV;
    sprintf(cosmo->status_message,"ccl_power.c: ccl_nonlin_matter_power(): Spline evaluation error\n");
    return NAN;
  }
  return lpk_kmin+cosmo->params.n_s*(log(k)-lkmin);
}


/*------ ROUTINE: ccl_linear_matter_power ----- 
INPUT: ccl_cosmology * cosmo, k [1/Mpc],a
TASK: compute the linear power spectrum at a given redshift
      by rescaling using the growth function
*/

double ccl_linear_matter_power(ccl_cosmology * cosmo, double k, double a, int * status)
{
  if (!cosmo->computed_power) ccl_cosmology_compute_power(cosmo, status);
  double log_p_1;
  int pkstatus;
 
  if(k<=cosmo->data.k_min) {
    log_p_1=ccl_power_extrapol_lowk(cosmo,k,a,cosmo->data.p_lin,status);
    return exp(log_p_1);
  }
  else if(k<ccl_splines->K_MAX_SPLINE){
    pkstatus = gsl_spline2d_eval_e(cosmo->data.p_lin, log(k), a,NULL,NULL,&log_p_1);
    if (pkstatus){
      *status = CCL_ERROR_SPLINE_EV;
      sprintf(cosmo->status_message ,"ccl_power.c: ccl_linear_matter_power(): Spline evaluation error\n");
      return NAN;
    }
    else
      return exp(log_p_1);
  }
  else { //Extrapolate NL regime using log derivative
    log_p_1 = ccl_power_extrapol_highk(cosmo,k,a,cosmo->data.p_lin,status);
    return exp(log_p_1);
  }
}


/*------ ROUTINE: ccl_nonlin_matter_power ----- 
INPUT: ccl_cosmology * cosmo, a, k [1/Mpc]
TASK: compute the nonlinear power spectrum at a given redshift
*/

<<<<<<< HEAD

double ccl_nonlin_matter_power(ccl_cosmology * cosmo, double k, double a, int *status){


  switch(cosmo->config.matter_power_spectrum_method){
=======
double ccl_nonlin_matter_power(ccl_cosmology * cosmo, double k, double a, int *status)
{
  switch(cosmo->config.matter_power_spectrum_method) {
>>>>>>> 3a245e5b
    //If the matter PS specified was linear, then do the linear compuation
  case ccl_linear:
    return ccl_linear_matter_power(cosmo,k,a,status);
    
  case ccl_halofit:

    if (!cosmo->computed_power) ccl_cosmology_compute_power(cosmo,status);
    
    double log_p_1;
    
<<<<<<< HEAD
    if(k<=K_MAX_SPLINE){
=======
    if(k<=cosmo->data.k_min) {
      log_p_1=ccl_power_extrapol_lowk(cosmo,k,a,cosmo->data.p_nl,status);
      return exp(log_p_1);
    }
    else if(k<ccl_splines->K_MAX_SPLINE){
      
>>>>>>> 3a245e5b
      int pwstatus =  gsl_spline2d_eval_e(cosmo->data.p_nl, log(k),a,NULL ,NULL ,&log_p_1);
      if (pwstatus){
	*status = CCL_ERROR_SPLINE_EV;
	sprintf(cosmo->status_message ,"ccl_power.c: ccl_nonlin_matter_power(): Spline evaluation error\n");
	return NAN;
      }
      else
	return exp(log_p_1);
    }
    else { //Extrapolate NL regime using log derivative
      log_p_1 = ccl_power_extrapol_highk(cosmo,k,a,cosmo->data.p_nl,status);
      return exp(log_p_1);
    }

  default:
    printf("WARNING:  config.matter_power_spectrum_method = %d not yet supported\n continuing with linear power spectrum\n",cosmo->config.matter_power_spectrum_method);
    cosmo->config.matter_power_spectrum_method=ccl_linear;
    return ccl_linear_matter_power(cosmo,k,a,status);
  }

}


//Params for sigma(R) integrand
typedef struct {
  ccl_cosmology *cosmo;
  double R;
  int* status;
} SigmaR_pars;

static double sigmaR_integrand(double lk,void *params)
{
  SigmaR_pars *par=(SigmaR_pars *)params;
  
  double k=pow(10.,lk);
  double pk=ccl_linear_matter_power(par->cosmo,k, 1.,par->status);
  double kR=k*par->R;
  double w;
  if(kR<0.1) {
    w =1.-0.1*kR*kR+0.003571429*kR*kR*kR*kR
      -6.61376E-5*kR*kR*kR*kR*kR*kR
      +7.51563E-7*kR*kR*kR*kR*kR*kR*kR*kR;
  }
  else
    w = 3.*(sin(kR) - kR*cos(kR))/(kR*kR*kR);
  return pk*k*k*k*w*w;
}

double ccl_sigmaR(ccl_cosmology *cosmo,double R, int *status)
{
  SigmaR_pars par;
  par.status = status;
  
  par.cosmo=cosmo;
  par.R=R;
  gsl_integration_cquad_workspace *workspace=gsl_integration_cquad_workspace_alloc(1000);
  gsl_function F;
  F.function=&sigmaR_integrand;
  F.params=&par;
  double sigma_R;
  gsl_integration_cquad(&F,log10(cosmo->data.k_min),log10(ccl_splines->K_MAX),0.0,1E-5,workspace,&sigma_R,NULL,NULL);
  //TODO: log10 could be taken already in the macros.
  //TODO: 1E-5 should be a macro
  //TODO: we should check for integration success
  gsl_integration_cquad_workspace_free(workspace);

  return sqrt(sigma_R*M_LN10/(2*M_PI*M_PI));
}

double ccl_sigma8(ccl_cosmology *cosmo, int *status)
{
  return ccl_sigmaR(cosmo,8/cosmo->params.h, status);
}<|MERGE_RESOLUTION|>--- conflicted
+++ resolved
@@ -1071,17 +1071,10 @@
 TASK: compute the nonlinear power spectrum at a given redshift
 */
 
-<<<<<<< HEAD
-
-double ccl_nonlin_matter_power(ccl_cosmology * cosmo, double k, double a, int *status){
-
-
-  switch(cosmo->config.matter_power_spectrum_method){
-=======
 double ccl_nonlin_matter_power(ccl_cosmology * cosmo, double k, double a, int *status)
 {
   switch(cosmo->config.matter_power_spectrum_method) {
->>>>>>> 3a245e5b
+
     //If the matter PS specified was linear, then do the linear compuation
   case ccl_linear:
     return ccl_linear_matter_power(cosmo,k,a,status);
@@ -1092,16 +1085,11 @@
     
     double log_p_1;
     
-<<<<<<< HEAD
-    if(k<=K_MAX_SPLINE){
-=======
     if(k<=cosmo->data.k_min) {
       log_p_1=ccl_power_extrapol_lowk(cosmo,k,a,cosmo->data.p_nl,status);
       return exp(log_p_1);
     }
     else if(k<ccl_splines->K_MAX_SPLINE){
-      
->>>>>>> 3a245e5b
       int pwstatus =  gsl_spline2d_eval_e(cosmo->data.p_nl, log(k),a,NULL ,NULL ,&log_p_1);
       if (pwstatus){
 	*status = CCL_ERROR_SPLINE_EV;
