#include "ccl_core.h"
#include "ccl_utils.h"
#include "math.h"
#include "stdio.h"
#include "stdlib.h"
#include "gsl/gsl_integration.h"
#include "gsl/gsl_interp.h"
#include "gsl/gsl_spline.h"
//#include "gsl/gsl_interp2d.h"
//#include "gsl/gsl_spline2d.h"
#include "ccl_placeholder.h"
#include "ccl_background.h"
#include "ccl_power.h"
#include "ccl_error.h"
#include "../class/include/class.h"

/*------ ROUTINE: ccl_cosmology_compute_power_class ----- 
INPUT: ccl_cosmology * cosmo
*/
static void ccl_free_class_structs(
               ccl_cosmology *cosmo,               
               struct background *ba,
               struct thermo *th,
               struct perturbs *pt,
               struct transfers *tr,
               struct primordial *pm,
               struct spectra *sp,
               struct nonlinear *nl,
               struct lensing *le,
	       int *init_arr,
	       int * status){
  int i_init=6;
  if(init_arr[i_init--]) {
    if (spectra_free(sp) == _FAILURE_) {
      *status = CCL_ERROR_CLASS;
      sprintf(cosmo->status_message ,"ccl_power.c: ccl_free_class_structs(): Error freeing CLASS spectra:%s\n",sp->error_message);
      return;
    }
  }
  
  if(init_arr[i_init--]) {
    if (transfer_free(tr) == _FAILURE_) {
      *status = CCL_ERROR_CLASS;
      sprintf(cosmo->status_message ,"ccl_power.c: ccl_free_class_structs(): Error freeing CLASS transfer:%s\n",tr->error_message);
      return;
    }
  }

  if(init_arr[i_init--]) {
    if (nonlinear_free(nl) == _FAILURE_) {
      *status = CCL_ERROR_CLASS;
      sprintf(cosmo->status_message ,"ccl_power.c: ccl_free_class_structs(): Error freeing CLASS nonlinear:%s\n",nl->error_message);
      return;
    }
  }
  
  if(init_arr[i_init--]) {
    if (primordial_free(pm) == _FAILURE_) {
      *status = CCL_ERROR_CLASS;
      sprintf(cosmo->status_message ,"ccl_power.c: ccl_free_class_structs(): Error freeing CLASS pm:%s\n",pm->error_message);
      return;
    }
  }
  
  if(init_arr[i_init--]) {
    if (perturb_free(pt) == _FAILURE_) {
      *status = CCL_ERROR_CLASS;
      sprintf(cosmo->status_message ,"ccl_power.c: ccl_free_class_structs(): Error freeing CLASS pt:%s\n",pt->error_message);
      return;
    }
  }
  
  if(init_arr[i_init--]) {
    if (thermodynamics_free(th) == _FAILURE_) {
      *status = CCL_ERROR_CLASS;
      sprintf(cosmo->status_message ,"ccl_power.c: ccl_free_class_structs(): Error freeing CLASS thermo:%s\n",th->error_message);
      return;
    }
  }

  if(init_arr[i_init--]) {
    if (background_free(ba) == _FAILURE_) {
      *status = CCL_ERROR_CLASS;
      sprintf(cosmo->status_message ,"ccl_power.c: ccl_free_class_structs(): Error freeing CLASS bg:%s\n",ba->error_message);
      return;
    }
  }
}

static void ccl_class_preinit(
               struct background *ba,
               struct thermo *th,
               struct perturbs *pt,
               struct transfers *tr,
               struct primordial *pm,
               struct spectra *sp,
               struct nonlinear *nl,
               struct lensing *le){
//pre-initialize all fields that are freed by *_free() routine
//prevents crashes if *_init()failed and did not initialize all tables freed by *_free()

  //init for background_free
  ba->tau_table = NULL;
  ba->z_table = NULL;
  ba->d2tau_dz2_table = NULL;
  ba->background_table = NULL;
  ba->d2background_dtau2_table = NULL;

  //init for thermodynamics_free
  th->z_table = NULL;
  th->thermodynamics_table = NULL;
  th->d2thermodynamics_dz2_table = NULL;

  //init for perturb_free
  pt->tau_sampling = NULL;
  pt->tp_size = NULL;
  pt->ic_size = NULL;
  pt->k = NULL;
  pt->k_size_cmb = NULL;
  pt->k_size_cl = NULL;
  pt->k_size = NULL;
  pt->sources = NULL;

  //init for primordial_free
  pm->amplitude = NULL;
  pm->tilt = NULL;
  pm->running = NULL;
  pm->lnpk = NULL;
  pm->ddlnpk = NULL;
  pm->is_non_zero = NULL;
  pm->ic_size = NULL;
  pm->ic_ic_size = NULL;
  pm->lnk = NULL;

  //init for nonlinear_free
  nl->k = NULL;
  nl->tau = NULL;
  nl->nl_corr_density = NULL;
  nl->k_nl = NULL;

  //init for transfer_free
  tr->tt_size = NULL;
  tr->l_size_tt = NULL;
  tr->l_size = NULL;
  tr->l = NULL;
  tr->q = NULL;
  tr->k = NULL;
  tr->transfer = NULL;

  //init for spectra_free
  //spectra_free checks all other data fields before freeing
  sp->is_non_zero = NULL;
  sp->ic_size = NULL;
  sp->ic_ic_size = NULL;
}
static void ccl_run_class(
               ccl_cosmology *cosmo, 
               struct file_content *fc,
               struct precision* pr,
               struct background* ba,
               struct thermo* th,
               struct perturbs* pt,
               struct transfers* tr,
               struct primordial* pm,
               struct spectra* sp,
               struct nonlinear* nl,
               struct lensing* le,
               struct output* op, 
	       int *init_arr,
	       int * status){
  ErrorMsg errmsg;            // for error messages 
  int i_init=0;
  ccl_class_preinit(ba,th,pt,tr,pm,sp,nl,le);
  
  if(input_init(fc,pr,ba,th,pt,tr,pm,sp,nl,le,op,errmsg) == _FAILURE_) {
    *status = CCL_ERROR_CLASS;
    sprintf(cosmo->status_message ,"ccl_power.c: ccl_cosmology_compute_power_class(): Error running CLASS input:%s\n",errmsg);
    return;
  }
  if (background_init(pr,ba) == _FAILURE_) {
    *status = CCL_ERROR_CLASS;
    sprintf(cosmo->status_message ,"ccl_power.c: ccl_cosmology_compute_power_class(): Error running CLASS background:%s\n",ba->error_message);
    return;
  }
  init_arr[i_init++]=1;
  if (thermodynamics_init(pr,ba,th) == _FAILURE_) {
    *status = CCL_ERROR_CLASS;
    sprintf(cosmo->status_message ,"ccl_power.c: ccl_cosmology_compute_power_class(): Error running CLASS thermodynamics:%s\n",th->error_message);
    return;
  }
  init_arr[i_init++]=1;
  if (perturb_init(pr,ba,th,pt) == _FAILURE_) {
    *status = CCL_ERROR_CLASS;
    sprintf(cosmo->status_message ,"ccl_power.c: ccl_cosmology_compute_power_class(): Error running CLASS pertubations:%s\n",pt->error_message);
    return;
  }
  init_arr[i_init++]=1;
  if (primordial_init(pr,pt,pm) == _FAILURE_) {
    *status = CCL_ERROR_CLASS;
    sprintf(cosmo->status_message ,"ccl_power.c: ccl_cosmology_compute_power_class(): Error running CLASS primordial:%s\n",pm->error_message);
    return;
  }
  init_arr[i_init++]=1;
  if (nonlinear_init(pr,ba,th,pt,pm,nl) == _FAILURE_) {
    *status = CCL_ERROR_CLASS;
    sprintf(cosmo->status_message ,"ccl_power.c: ccl_cosmology_compute_power_class(): Error running CLASS nonlinear:%s\n",nl->error_message);
    return;
  }
  init_arr[i_init++]=1;
  if (transfer_init(pr,ba,th,pt,nl,tr) == _FAILURE_) {
    *status = CCL_ERROR_CLASS;
    sprintf(cosmo->status_message ,"ccl_power.c: ccl_cosmology_compute_power_class(): Error running CLASS transfer:%s\n",tr->error_message);
    return;
  }
  init_arr[i_init++]=1;
  if (spectra_init(pr,ba,pt,pm,nl,tr,sp) == _FAILURE_) {
    *status = CCL_ERROR_CLASS;
    sprintf(cosmo->status_message ,"ccl_power.c: ccl_cosmology_compute_power_class(): Error running CLASS spectra:%s\n",sp->error_message);
    return;
  }
}

static double ccl_get_class_As(ccl_cosmology *cosmo, struct file_content *fc, int position_As,double sigma8, int * status){
//structures for class test run
  struct precision pr;        // for precision parameters 
  struct background ba;       // for cosmological background 
  struct thermo th;           // for thermodynamics 
  struct perturbs pt;         // for source functions 
  struct transfers tr;        // for transfer functions 
  struct primordial pm;       // for primordial spectra 
  struct spectra sp;          // for output spectra 
  struct nonlinear nl;        // for non-linear spectra 
  struct lensing le;
  struct output op;

  //temporarily overwrite P_k_max_1/Mpc to speed up sigma_8 calculation
  double k_max_old = 0.;
  int position_kmax =2;
  double A_s_guess;
  int init_arr[7]={0,0,0,0,0,0,0};

  if (strcmp(fc->name[position_kmax],"P_k_max_1/Mpc")){
    k_max_old = strtof(fc->value[position_kmax],NULL);
    sprintf(fc->value[position_kmax],"%e",10.);  
  }
  A_s_guess = 2.43e-9/0.87659*sigma8;
  sprintf(fc->value[position_As],"%e",A_s_guess);

  ccl_run_class(cosmo, fc,&pr,&ba,&th,&pt,&tr,&pm,&sp,&nl,&le,&op,init_arr,status);
//  printf("ran shooting for sigma_8 method\n Target sigma_8 = %e;\nGuessed A_s = %e -> sigma_8 = %e\nuse A_s = %e",sigma8,A_s_guess,sp.sigma8,A_s_guess*sigma8/sp.sigma8);
  if (cosmo->status != CCL_ERROR_CLASS) A_s_guess*=pow(sigma8/sp.sigma8,2.);
  ccl_free_class_structs(cosmo, &ba,&th,&pt,&tr,&pm,&sp,&nl,&le,init_arr,status);

  if (k_max_old >0){
    sprintf(fc->value[position_kmax],"%e",k_max_old);      
  }
  return A_s_guess;
}

static void ccl_fill_class_parameters(ccl_cosmology * cosmo, struct file_content * fc,int parser_length, int * status){
  strcpy(fc->name[0],"output");
  strcpy(fc->value[0],"mPk");

  strcpy(fc->name[1],"non linear");
  if (cosmo->config.matter_power_spectrum_method == ccl_halofit){ strcpy(fc->value[1],"Halofit"); }
  else {strcpy(fc->value[1],"none");}

  strcpy(fc->name[2],"P_k_max_1/Mpc");
  sprintf(fc->value[2],"%e",K_MAX_SPLINE); //in units of 1/Mpc, corroborated with ccl_constants.h

  strcpy(fc->name[3],"z_max_pk");
  sprintf(fc->value[3],"%e",1./A_SPLINE_MIN-1.);

  strcpy(fc->name[4],"modes");
  strcpy(fc->value[4],"s");

  strcpy(fc->name[5],"lensing");
  strcpy(fc->value[5],"no");

  // now, copy over cosmology parameters
  strcpy(fc->name[6],"h");
  sprintf(fc->value[6],"%e",cosmo->params.h);

  strcpy(fc->name[7],"Omega_cdm");
  sprintf(fc->value[7],"%e",cosmo->params.Omega_c);

  strcpy(fc->name[8],"Omega_b");
  sprintf(fc->value[8],"%e",cosmo->params.Omega_b);

  strcpy(fc->name[9],"Omega_k");
  sprintf(fc->value[9],"%e",cosmo->params.Omega_k);

  strcpy(fc->name[10],"n_s");
  sprintf(fc->value[10],"%e",cosmo->params.n_s);


//cosmological constant?
// set Omega_Lambda = 0.0 if w !=-1
  if ((cosmo->params.w0 !=-1.0) || (cosmo->params.wa !=0)){
    strcpy(fc->name[11],"Omega_Lambda");
    sprintf(fc->value[11],"%e",0.0);

    strcpy(fc->name[12],"w0_fld");
    sprintf(fc->value[12],"%e",cosmo->params.w0);

    strcpy(fc->name[13],"wa_fld");
    sprintf(fc->value[13],"%e",cosmo->params.wa);
  }
  //normalization comes last, so that all other parameters are filled in for determining A_s if sigma_8 is specified
  if (isfinite(cosmo->params.sigma_8) && isfinite(cosmo->params.A_s)){
      *status = CCL_ERROR_INCONSISTENT;
      strcpy(cosmo->status_message ,"ccl_power.c: class_parameters(): Error initialzing CLASS pararmeters: both sigma_8 and A_s defined\n");
    return;
  }
  if (isfinite(cosmo->params.sigma_8)){
    strcpy(fc->name[parser_length-1],"A_s");
    sprintf(fc->value[parser_length-1],"%e",ccl_get_class_As(cosmo,fc,parser_length-1,cosmo->params.sigma_8, status));
  }
  else if (isfinite(cosmo->params.A_s)){ 
    strcpy(fc->name[parser_length-1],"A_s");
    sprintf(fc->value[parser_length-1],"%e",cosmo->params.A_s);
  }
  else{
      *status = CCL_ERROR_INCONSISTENT;
      strcpy(cosmo->status_message ,"ccl_power.c: class_parameters(): Error initialzing CLASS pararmeters: neither sigma_8 nor A_s defined\n");
    return;
  }
}

static void ccl_cosmology_compute_power_class(ccl_cosmology * cosmo, int * status){

  struct precision pr;        // for precision parameters 
  struct background ba;       // for cosmological background 
  struct thermo th;           // for thermodynamics 
  struct perturbs pt;         // for source functions 
  struct transfers tr;        // for transfer functions 
  struct primordial pm;       // for primordial spectra 
  struct spectra sp;          // for output spectra 
  struct nonlinear nl;        // for non-linear spectra 
  struct lensing le;
  struct output op;
  struct file_content fc;

  ErrorMsg errmsg; // for error messages 
  // generate file_content structure 
  // CLASS configuration parameters will be passed through this structure,
  // to avoid writing and reading .ini files for every call
  int parser_length = 20;
  int init_arr[7]={0,0,0,0,0,0,0};
  if (parser_init(&fc,parser_length,"none",errmsg) == _FAILURE_){
    *status = CCL_ERROR_CLASS;
    sprintf(cosmo->status_message ,"ccl_power.c: ccl_cosmology_compute_power_class(): parser init error:%s\n",errmsg);
    return;
  }

  ccl_fill_class_parameters(cosmo,&fc,parser_length, status);

  if (*status != CCL_ERROR_CLASS)
    ccl_run_class(cosmo, &fc,&pr,&ba,&th,&pt,&tr,&pm,&sp,&nl,&le,&op,init_arr,status);
  if (*status == CCL_ERROR_CLASS){
    //printed error message while running CLASS
    ccl_free_class_structs(cosmo, &ba,&th,&pt,&tr,&pm,&sp,&nl,&le,init_arr,status);
    return;
  }
  if (parser_free(&fc)== _FAILURE_) {
    *status = CCL_ERROR_CLASS;
    strcpy(cosmo->status_message ,"ccl_power.c: ccl_cosmology_compute_power_class(): Error freeing CLASS parser\n");
    ccl_free_class_structs(cosmo, &ba,&th,&pt,&tr,&pm,&sp,&nl,&le,init_arr,status);
    return;
  }

  //CLASS calculations done - now allocate CCL splines
  double kmin = K_MIN;
  double kmax = K_MAX_SPLINE;
  int nk = N_K;
  double amin = A_SPLINE_MIN;
  double amax = A_SPLINE_MAX;
  int na = N_A;
  
  // The x array is initially k, but will later
  // be overwritten with log(k)
  double * x = ccl_log_spacing(kmin, kmax, nk);
  double * z = ccl_linear_spacing(amin,amax, na);
  double * y2d_lin = malloc(nk * na * sizeof(double));
  double * y2d_nl = malloc(nk * na * sizeof(double));
  if (z==NULL|| x==NULL || y2d_lin==NULL || y2d_nl==NULL){
    *status = CCL_ERROR_SPLINE;
    strcpy(cosmo->status_message,"ccl_power.c: ccl_cosmology_compute_power_class(): memory allocation error\n");
  }
  else{  
    // After this loop x will contain log(k), y will contain log(P_nl), z will contain log(P_lin)
    // all in Mpc, not Mpc/h units!
    double psout_l,ic;
    int s=0;
    for (int i=0; i<nk; i++){
      for (int j = 0; j < na; j++){
	//The 2D interpolation routines access the function values y_{k_ia_j} with the following ordering:
	//y_ij = y2d[j*N_k + i]
	//with i = 0,...,N_k-1 and j = 0,...,N_a-1.
	s |= spectra_pk_at_k_and_z(&ba, &pm, &sp,x[i],1./z[j]-1., &psout_l,&ic);
	y2d_lin[j*nk+i] = log(psout_l);
      }
      x[i] = log(x[i]);
    }
    if(s){
      free(x); 
      free(z);
      free(y2d_nl);
      free(y2d_lin);
      *status = CCL_ERROR_CLASS;
      strcpy(cosmo->status_message ,"ccl_power.c: ccl_cosmology_compute_power_class(): Error computing CLASS power spectrum\n");
      ccl_free_class_structs(cosmo, &ba,&th,&pt,&tr,&pm,&sp,&nl,&le,init_arr,status);

      return;
    }
    gsl_spline2d * log_power = gsl_spline2d_alloc(PLIN_SPLINE_TYPE, nk,na);
    int pwstatus = gsl_spline2d_init(log_power, x, z, y2d_lin,nk,na);
    if (pwstatus){
      free(x); 
      free(z);
      free(y2d_nl);
      free(y2d_lin);
      gsl_spline2d_free(log_power);
      ccl_free_class_structs(cosmo, &ba,&th,&pt,&tr,&pm,&sp,&nl,&le,init_arr,status);
      strcpy(cosmo->status_message,"ccl_power.c: ccl_cosmology_compute_power_class(): Error creating log_power spline\n");
      return;
    } else {
      cosmo->data.p_lin = log_power;
    }

    if(cosmo->config.matter_power_spectrum_method==ccl_halofit){
      
      double psout_nl;
  
      for (int i=0; i<nk; i++){
	for (int j = 0; j < na; j++){
	  s |= spectra_pk_nl_at_k_and_z(&ba, &pm, &sp,exp(x[i]),1./z[j]-1.,&psout_nl);
	  y2d_nl[j*nk+i] = log(psout_nl);
	}
      }

      if(s){
	free(x); 
	free(z);
	free(y2d_nl);
	free(y2d_lin);
	*status = CCL_ERROR_CLASS;
	strcpy(cosmo->status_message ,"ccl_power.c: ccl_cosmology_compute_power_class(): Error computing CLASS power spectrum\n");
	ccl_free_class_structs(cosmo, &ba,&th,&pt,&tr,&pm,&sp,&nl,&le,init_arr,status);
	return;
      }

      gsl_spline2d * log_power_nl = gsl_spline2d_alloc(PNL_SPLINE_TYPE, nk,na);
      pwstatus = gsl_spline2d_init(log_power_nl, x, z, y2d_nl,nk,na);

      if (pwstatus){
	free(x); 
	free(z);
	free(y2d_nl);
	free(y2d_lin);
	gsl_spline2d_free(log_power_nl);
	ccl_free_class_structs(cosmo, &ba,&th,&pt,&tr,&pm,&sp,&nl,&le,init_arr,status);
	strcpy(cosmo->status_message,"ccl_power.c: ccl_cosmology_compute_power_class(): Error creating log_power_nl spline\n");
	return;
      } else {
	cosmo->data.p_nl = log_power_nl;
      }
      free(y2d_nl);
    } 

    ccl_free_class_structs(cosmo, &ba,&th,&pt,&tr,&pm,&sp,&nl,&le,init_arr,status);
    free(x);
    free(y2d_lin);
    free(z);
  }

}

typedef struct {
  double rsound;
  double zeq;
  double keq;
  double zdrag;
  double kSilk;
  double rsound_approx;
  double th2p7;
  double alphac;
  double alphab;
  double betac;
  double betab;
  double bnode;
} eh_struct;

static eh_struct *eh_struct_new(ccl_parameters *params)
{
  //////
  // Computes Eisenstein & Hu parameters for
  // P_k and r_sound
  double OMh2,OBh2;
  double th2p7;
  eh_struct *eh=malloc(sizeof(eh_struct));
  if(eh==NULL)
    return NULL;

  OMh2=params->Omega_m*params->h*params->h;
  OBh2=params->Omega_b*params->h*params->h;
  th2p7=params->T_CMB/2.7;
  eh->th2p7=th2p7;
  eh->zeq=2.5E4*OMh2/pow(th2p7,4);
  eh->keq=0.0746*OMh2/(params->h*th2p7*th2p7);

  double b1,b2;
  b1=0.313*pow(OMh2,-0.419)*(1+0.607*pow(OMh2,0.674));
  b2=0.238*pow(OMh2,0.223);
  eh->zdrag=1291*pow(OMh2,0.251)*(1+b1*pow(OBh2,b2))/(1+0.659*pow(OMh2,0.828));

  double Req,Rd;
  Req=31.5*OBh2*1000./(eh->zeq*pow(th2p7,4));
  Rd=31.5*OBh2*1000./((1+eh->zdrag)*pow(th2p7,4));
  eh->rsound=2/(3*eh->keq)*sqrt(6/Req)*
    log((sqrt(1+Rd)+sqrt(Rd+Req))/(1+sqrt(Req)));

  eh->kSilk=1.6*pow(OBh2,0.52)*pow(OMh2,0.73)*(1+pow(10.4*OMh2,-0.95))/params->h;

  double a1,a2,b_frac;
  a1=pow(46.9*OMh2,0.670)*(1+pow(32.1*OMh2,-0.532));
  a2=pow(12.0*OMh2,0.424)*(1+pow(45.0*OMh2,-0.582));
  b_frac=OBh2/OMh2;
  eh->alphac=pow(a1,-b_frac)*pow(a2,-b_frac*b_frac*b_frac);

  double bb1,bb2;
  bb1=0.944/(1+pow(458*OMh2,-0.708));
  bb2=pow(0.395*OMh2,-0.0266);
  eh->betac=1/(1+bb1*(pow(1-b_frac,bb2)-1));

  double y=eh->zeq/(1+eh->zdrag);
  double sqy=sqrt(1+y);
  double gy=y*(-6*sqy+(2+3*y)*log((sqy+1)/(sqy-1)));
  eh->alphab=2.07*eh->keq*eh->rsound*pow(1+Rd,-0.75)*gy;

  eh->betab=0.5+b_frac+(3-2*b_frac)*sqrt(pow(17.2*OMh2,2)+1);

  eh->bnode=8.41*pow(OMh2,0.435);

  eh->rsound_approx=params->h*44.5*log(9.83/OMh2)/
    sqrt(1+10*pow(OBh2,0.75));

  printf("\n");
  printf("zeq           %lE\n",eh->zeq);
  printf("keq           %lE\n",eh->keq*params->h);
  printf("ksilk         %lE\n",eh->kSilk*params->h);
  printf("zd            %lE\n",eh->zdrag);
  printf("rsound        %lE\n",eh->rsound/params->h);
  printf("rsound_approx %lE\n",eh->rsound_approx/params->h);
  printf("Rd            %lE\n",Rd);
  printf("\n");

  return eh;
}

static double tkEH_0(double keq,double k,double a,double b)
{
  //////
  // Eisentstein & Hu's Tk_0
  double q=k/(13.41*keq);
  double c=14.2/a+386./(1+69.9*pow(q,1.08));
  double l=log(M_E+1.8*b*q);
  return l/(l+c*q*q);
}

static double tkEH_c(eh_struct *eh,double k)
{
  //////
  // Eisenstein & Hu's Tk_c
  double f=1/(1+pow(k*eh->rsound/5.4,4));
  return f*tkEH_0(eh->keq,k,1,eh->betac)+
    (1-f)*tkEH_0(eh->keq,k,eh->alphac,eh->betac);
}

static double jbes0(double x)
{
  double jl;
  double ax=fabs(x);
  double ax2=ax*ax;
  
  if(ax<0.01) jl=1-ax2*(1-ax2/20.)/6.;
  else jl=sin(x)/x;
  
  return jl;
}

static double tkEH_b(eh_struct *eh,double k)
{
  //////
  // Eisenstein & Hu's Tk_b
  double x_bessel,part1,part2,jbes;
  double x=k*eh->rsound;

  if(k==0) x_bessel=0;
  else {
    x_bessel=x*pow(1+eh->bnode*eh->bnode*eh->bnode/(x*x*x),-1./3.);
  }

  part1=tkEH_0(eh->keq,k,1,1)/(1+pow(x/5.2,2));

  if(k==0) part2=0;
  else part2=eh->alphab/(1+pow(eh->betab/x,3))*
	 exp(-pow(k/eh->kSilk,1.4));
  
  return jbes0(x_bessel)*(part1+part2);
}

static double tsqr_EH(ccl_parameters *params,eh_struct * eh,double k,int wiggled)
{
  double tk;
  double b_frac=params->Omega_b/params->Omega_m;
  if(wiggled)
    tk=b_frac*tkEH_b(eh,k)+(1-b_frac)*tkEH_c(eh,k);
  else {
    double OMh2=params->Omega_m*params->h*params->h;
    double alpha_gamma=1-0.328*log(431*OMh2)*b_frac+0.38*log(22.3*OMh2)*b_frac*b_frac;
    double gamma_eff=params->Omega_m*params->h*(alpha_gamma+(1-alpha_gamma)/
						(1+pow(0.43*k*eh->rsound_approx,4)));
    double q=k*eh->th2p7*eh->th2p7/gamma_eff;
    double l0=log(2*M_E+1.8*q);
    double c0=14.2+731/(1+62.5*q);
    tk=l0/(l0+c0*q*q);
  }

  return tk*tk;
}

static double eh_power(ccl_parameters *params,eh_struct *eh,double k,int wiggled)
{
  //Wavenumber in units of Mpc^-1
  double kinvh=k/params->h;
  return pow(k,params->n_s)*tsqr_EH(params,eh,kinvh,wiggled);
}

static void ccl_cosmology_compute_power_eh(ccl_cosmology * cosmo, int * status)
{
  double kmin = K_MIN;
  double kmax = K_MAX;
  int nk = N_K;
  double amin = A_SPLINE_MIN;
  double amax = A_SPLINE_MAX;
  int na = N_A;
  eh_struct *eh=eh_struct_new(&(cosmo->params));
  if (eh==NULL) {
    *status=CCL_ERROR_MEMORY;
    strcpy(cosmo->status_message,"ccl_power.c: ccl_cosmology_compute_power_eh(): memory allocation error\n");
    return;
  }

  // The x array is initially k, but will later
  // be overwritten with log(k)
  double * x = ccl_log_spacing(kmin, kmax, nk);
  double * y = malloc(sizeof(double)*nk);
  double * z = ccl_linear_spacing(amin,amax, na);
  double * y2d = malloc(nk * na * sizeof(double));
  if (z==NULL||y==NULL|| x==NULL || y2d==NULL){
    free(eh);
    *status=CCL_ERROR_MEMORY;
    strcpy(cosmo->status_message,"ccl_power.c: ccl_cosmology_compute_power_eh(): memory allocation error\n");
    return;
  }

  // After this loop x will contain log(k)
  for (int i=0; i<nk; i++){
    y[i] = log(eh_power(&cosmo->params,eh,x[i],1));
    x[i] = log(x[i]);
  }

  // now normalize to cosmo->params.sigma_8
  if (isnan(cosmo->params.sigma_8)){
    free(eh);
    free(x);
    free(y);
    free(z);
    free(y2d);
    *status = CCL_ERROR_INCONSISTENT;
    strcpy(cosmo->status_message ,"ccl_power.c: ccl_cosmology_compute_power_eh(): sigma_8 not set, required for E&H\n");
    return;
  }

  gsl_spline * log_power_lin = gsl_spline_alloc(K_SPLINE_TYPE, nk);
  int splinstatus = gsl_spline_init(log_power_lin, x, y, nk);

  if (splinstatus) {
    free(eh);
    free(x);
    free(y);
    free(z);
    free(y2d);
    gsl_spline_free(log_power_lin);
    *status = CCL_ERROR_SPLINE;
    strcpy(cosmo->status_message,"ccl_power.c: ccl_cosmology_compute_power_eh(): Error creating log_power_lin spline\n");
    return;
  }

  cosmo->data.p_lin=log_power_lin;

  cosmo->computed_power=true;
  double sigma_8 = ccl_sigma8(cosmo);
  cosmo->computed_power=false;
  if (splinstatus){
    free(eh);
    free(x);
    free(y);
    free(z);
    free(y2d);
    gsl_spline_free(log_power_lin);
    *status = CCL_ERROR_INTEG;
    strcpy(cosmo->status_message,"ccl_power.c: ccl_cosmology_compute_power_eh(): error calling ccl_sigma8()\n");
    return;
  }
  double log_sigma_8 = 2*(log(cosmo->params.sigma_8) - log(sigma_8));
  for (int i=0; i<nk; i++){
    y[i] += log_sigma_8;
  }

  gsl_spline_free(log_power_lin);
  log_power_lin = gsl_spline_alloc(K_SPLINE_TYPE, nk);

  splinstatus = gsl_spline_init(log_power_lin, x, y, nk);    
  if (splinstatus){
    free(eh);
    free(x);
    free(y);
    free(z);
    free(y2d);
    gsl_spline_free(log_power_lin);
    *status = CCL_ERROR_SPLINE;
    strcpy(cosmo->status_message,"ccl_power.c: ccl_cosmology_compute_power_eh(): Error creating log_power_lin spline\n");
  }
  else
    cosmo->data.p_lin = log_power_lin;

  if (cosmo->config.matter_power_spectrum_method != ccl_linear){
    sprintf(cosmo->status_message,
	    "WARNING: E&H + config.matter_power_spectrum_method = %d not yet supported\n"
	    "continuing with linear power spectrum\n",cosmo->config.matter_power_spectrum_method);
  }

  gsl_spline2d * log_power_nl = gsl_spline2d_alloc(PNL_SPLINE_TYPE, nk,na);
  for (int j = 0; j < na; j++){
    double g2 = 2.*log(ccl_growth_factor(cosmo,z[j], status));
    for (int i=0; i<nk; i++){
      y2d[j*nk+i] = y[i]+g2;
    }
  }

  splinstatus = gsl_spline2d_init(log_power_nl, x, z, y2d,nk,na);

  if (splinstatus){
    free(eh);
    free(x);
    free(y);
    free(z);
    free(y2d);
    gsl_spline2d_free(log_power_nl);
    *status = CCL_ERROR_SPLINE;
    strcpy(cosmo->status_message,"ccl_power.c: ccl_cosmology_compute_power_eh(): Error creating log_power_nl spline\n");
  }
  else
    cosmo->data.p_nl = log_power_nl;

  free(eh);
  free(x);
  free(y);
  free(z);
  free(y2d);
}

/*------ ROUTINE: tsqr_BBKS ----- 
INPUT: ccl_parameters and k wavenumber in 1/Mpc
TASK: provide the square of the BBKS transfer function with baryonic correction
*/

static double tsqr_BBKS(ccl_parameters * params, double k)
{
  double q = k/(params->Omega_m*params->h*params->h*exp(-params->Omega_b*(1.0+pow(2.*params->h,.5)/params->Omega_m)));
  return pow(log(1.+2.34*q)/(2.34*q),2.0)/pow(1.+3.89*q+pow(16.1*q,2.0)+pow(5.46*q,3.0)+pow(6.71*q,4.0),0.5);
}

/*------ ROUTINE: bbks_power ----- 
INPUT: ccl_parameters and k wavenumber in 1/Mpc
TASK: provide the BBKS power spectrum with baryonic correction at single k
*/

//Calculate Normalization see Cosmology Notes 8.105 (TODO: whose comment is this?)
static double bbks_power(ccl_parameters * params, double k){
  return pow(k,params->n_s)*tsqr_BBKS(params, k);
}

/*------ ROUTINE: ccl_cosmology_compute_bbks_power ----- 
INPUT: cosmology
TASK: provide spline for the BBKS power spectrum with baryonic correction
*/

static void ccl_cosmology_compute_power_bbks(ccl_cosmology * cosmo, int * status){

  double kmin = K_MIN;
  double kmax = K_MAX;
  int nk = N_K;
  double amin = A_SPLINE_MIN;
  double amax = A_SPLINE_MAX;
  int na = N_A;
  
  // The x array is initially k, but will later
  // be overwritten with log(k)
  double * x = ccl_log_spacing(kmin, kmax, nk);
  double * y = malloc(sizeof(double)*nk);
  double * z = ccl_linear_spacing(amin,amax, na);
  double * y2d = malloc(nk * na * sizeof(double));
<<<<<<< HEAD
  if (z==NULL||y==NULL|| x==NULL || y2d==0){
    *status=CCL_ERROR_MEMORY;
=======
  if (z==NULL||y==NULL|| x==NULL || y2d==NULL){
    int bbksstatus = 4;
>>>>>>> 260af8fd
    strcpy(cosmo->status_message,"ccl_power.c: ccl_cosmology_compute_power_bbks(): memory allocation error\n");
    return;
  }

  // After this loop x will contain log(k)
  for (int i=0; i<nk; i++){
    y[i] = log(bbks_power(&cosmo->params, x[i]));
    x[i] = log(x[i]);
  }

  // now normalize to cosmo->params.sigma_8
  if (isnan(cosmo->params.sigma_8)){
    free(x);
    free(y);
    free(z);
    free(y2d);
    *status = CCL_ERROR_INCONSISTENT;
    strcpy(cosmo->status_message ,"ccl_power.c: ccl_cosmology_compute_power_bbks(): sigma_8 not set, required for BBKS\n");
    return;
  }
  
  gsl_spline2d * log_power_lin = gsl_spline2d_alloc(PLIN_SPLINE_TYPE, nk,na);
  for (int j = 0; j < na; j++){
    double g2 = 2.*log(ccl_growth_factor(cosmo,z[j], status));
    for (int i=0; i<nk; i++){
      y2d[j*nk+i] = y[i]+g2;
    }

  }
  
  int splinstatus = gsl_spline2d_init(log_power_lin, x, z, y2d,nk,na);
  
  if (splinstatus){
    free(x);
    free(y);
    free(z);
    free(y2d);
    gsl_spline2d_free(log_power_lin);
    *status = CCL_ERROR_SPLINE;
    strcpy(cosmo->status_message,"ccl_power.c: ccl_cosmology_compute_power_bbks(): Error creating log_power_lin spline\n");
    return;

    }
  cosmo->data.p_lin=log_power_lin;
  
  cosmo->computed_power=true;
  double sigma_8 = ccl_sigma8(cosmo);
  cosmo->computed_power=false;
  
  double log_sigma_8 = 2*(log(cosmo->params.sigma_8) - log(sigma_8));
  for (int i=0; i<nk; i++){
    y[i] += log_sigma_8;
  }
  
  for (int j = 0; j < na; j++){
    double g2 = 2.*log(ccl_growth_factor(cosmo,z[j], status));
    for (int i=0; i<nk; i++){
      y2d[j*nk+i] = y[i]+g2;
    }
  }

  gsl_spline2d_free(log_power_lin);
  log_power_lin = gsl_spline2d_alloc(PLIN_SPLINE_TYPE, nk,na);
  splinstatus = gsl_spline2d_init(log_power_lin, x, z, y2d,nk,na);
  if (splinstatus){
    free(x);
    free(y);
    free(z);
    free(y2d);
    gsl_spline2d_free(log_power_lin);
    *status = CCL_ERROR_SPLINE;
    strcpy(cosmo->status_message,"ccl_power.c: ccl_cosmology_compute_power_bbks(): Error creating log_power_lin spline\n");
    return;
  } else {
    cosmo->data.p_lin=log_power_lin;
  }
  

  gsl_spline2d * log_power_nl = gsl_spline2d_alloc(PNL_SPLINE_TYPE, nk,na);
  splinstatus = gsl_spline2d_init(log_power_nl, x, z, y2d,nk,na);
  
  if (splinstatus){
    free(x);
    free(y);
    free(z);
    free(y2d);
    gsl_spline2d_free(log_power_nl);
    gsl_spline2d_free(log_power_lin);
    *status = CCL_ERROR_SPLINE;
    strcpy(cosmo->status_message,"ccl_power.c: ccl_cosmology_compute_power_bbks(): Error creating log_power_nl spline\n");
    return;
  } else {
    cosmo->data.p_nl = log_power_nl;
  }

  free(x);
  free(y);
  free(z);
  free(y2d);
}



/*------ ROUTINE: ccl_cosmology_compute_power ----- 
INPUT: ccl_cosmology * cosmo
TASK: compute power spectrum
*/
void ccl_cosmology_compute_power(ccl_cosmology * cosmo, int * status){

  
  if (cosmo->computed_power) return;
    switch(cosmo->config.transfer_function_method){
        case ccl_bbks:
	  ccl_cosmology_compute_power_bbks(cosmo,status);
	  break;
        case ccl_eisenstein_hu:
	  ccl_cosmology_compute_power_eh(cosmo,status);
	  break;
        case ccl_boltzmann_class:
	  ccl_cosmology_compute_power_class(cosmo,status);
	  break;
        default:
	  *status = CCL_ERROR_INCONSISTENT;
	  sprintf(cosmo->status_message ,"ccl_power.c: ccl_cosmology_compute_power(): Unknown or non-implemented transfer function method: %d \n",cosmo->config.transfer_function_method);
    }
    cosmo->computed_power = true;
    ccl_check_status(cosmo,status);
    return;

}


/*------ ROUTINE: ccl_power_extrapol_hxighk ----- 
INPUT: ccl_cosmology * cosmo, a, k [1/Mpc]
TASK: extrapolate power spectrum at high k
*/
static double ccl_power_extrapol_highk(ccl_cosmology * cosmo, double k, double a, gsl_spline2d * powerspl, int * status){

  double log_p_1;
  double deltak=1e-2; //step for numerical derivative;
  double deriv_pk_kmid,deriv2_pk_kmid;

  double lkmid=log(K_MAX_SPLINE)-2*deltak;
  double lpk_kmid;
  int pwstatus =  gsl_spline2d_eval_e(powerspl, lkmid,a,NULL ,NULL ,&lpk_kmid);
  if (pwstatus){
    *status = CCL_ERROR_SPLINE_EV;
    sprintf(cosmo->status_message ,"ccl_power.c: ccl_nonlin_matter_power(): Spline evaluation error\n");
    return NAN;
  }
  //GSL derivatives
  pwstatus = gsl_spline2d_eval_deriv_x_e (powerspl, lkmid, a, NULL,NULL,&deriv_pk_kmid);
  if (pwstatus){
    *status = CCL_ERROR_SPLINE_EV;
    sprintf(cosmo->status_message ,"ccl_power.c: ccl_nonlin_matter_power(): Spline evaluation error\n");
    return NAN;
  }
  pwstatus = gsl_spline2d_eval_deriv_xx_e (powerspl, lkmid, a, NULL,NULL,&deriv2_pk_kmid);
  if (pwstatus){
    *status = CCL_ERROR_SPLINE_EV;
    sprintf(cosmo->status_message ,"ccl_power.c: ccl_nonlin_matter_power(): Spline evaluation error\n");
    return NAN;
  }
  
  log_p_1=lpk_kmid+deriv_pk_kmid*(log(k)-lkmid)+deriv2_pk_kmid/2.*(log(k)-lkmid)*(log(k)-lkmid);

  return log_p_1;
    
}


/*------ ROUTINE: ccl_linear_matter_power ----- 
INPUT: ccl_cosmology * cosmo, k [1/Mpc],a
TASK: compute the linear power spectrum at a given redshift
      by rescaling using the growth function
*/

double ccl_linear_matter_power(ccl_cosmology * cosmo, double k, double a, int * status){
 
  if (!cosmo->computed_power) ccl_cosmology_compute_power(cosmo, status);
  double log_p_1;
  int pkstatus;
  
  switch(cosmo->config.transfer_function_method){

  case ccl_bbks :
    
    pkstatus = gsl_spline2d_eval_e(cosmo->data.p_lin, log(k), a,NULL,NULL,&log_p_1);
    if (pkstatus){
      *status = CCL_ERROR_SPLINE_EV;
      sprintf(cosmo->status_message ,"ccl_power.c: ccl_linear_matter_power(): Spline evaluation error\n");
      return NAN;
    } else {
      return exp(log_p_1);
    }
    break;
    
  default : 

    if(k<=K_MAX_SPLINE){
      pkstatus = gsl_spline2d_eval_e(cosmo->data.p_lin, log(k), a,NULL,NULL,&log_p_1);
      if (pkstatus){
	*status = CCL_ERROR_SPLINE_EV;
	sprintf(cosmo->status_message ,"ccl_power.c: ccl_linear_matter_power(): Spline evaluation error\n");
	return NAN;
      } else {
	return exp(log_p_1);
      }
    } else { //Extrapolate NL regime using log derivative
      log_p_1 = ccl_power_extrapol_highk(cosmo,k,a,cosmo->data.p_lin,status);
      return exp(log_p_1);
    }
    break;
    
  } 
  
}


/*------ ROUTINE: ccl_nonlin_matter_power ----- 
INPUT: ccl_cosmology * cosmo, a, k [1/Mpc]
TASK: compute the nonlinear power spectrum at a given redshift
*/

double ccl_nonlin_matter_power(ccl_cosmology * cosmo, double k, double a, int *status){

  switch(cosmo->config.matter_power_spectrum_method){
    //If the matter PS specified was linear, then do the linear compuation
  case ccl_linear:
    return ccl_linear_matter_power(cosmo,k,a,status);
    
  case ccl_halofit:
    
    if (!cosmo->computed_power) ccl_cosmology_compute_power(cosmo,status);
    
    double log_p_1;
    
    if(k<=K_MAX_SPLINE){
      
      int pwstatus =  gsl_spline2d_eval_e(cosmo->data.p_nl, log(k),a,NULL ,NULL ,&log_p_1);
      if (pwstatus){
	*status = CCL_ERROR_SPLINE_EV;
	sprintf(cosmo->status_message ,"ccl_power.c: ccl_nonlin_matter_power(): Spline evaluation error\n");
	return NAN;
      } else {
	return exp(log_p_1);
      }
    } else { //Extrapolate NL regime using log derivative
      log_p_1 = ccl_power_extrapol_highk(cosmo,k,a,cosmo->data.p_nl,status);
      return exp(log_p_1);
    }

    default:
      printf("WARNING:  config.matter_power_spectrum_method = %d not yet supported\n continuing with linear power spectrum\n",cosmo->config.matter_power_spectrum_method);
      cosmo->config.matter_power_spectrum_method=ccl_linear;
      return ccl_linear_matter_power(cosmo,k,a,status);
  }
}


//Params for sigma(R) integrand
typedef struct {
  ccl_cosmology *cosmo;
  double R;
  int* status;
} SigmaR_pars;

static double sigmaR_integrand(double lk,void *params)
{
  SigmaR_pars *par=(SigmaR_pars *)params;
  int stat = 0;
  par->status = &stat;
  
  double k=pow(10.,lk);
  double pk=ccl_linear_matter_power(par->cosmo,k, 1.,par->status);
  double kR=k*par->R;
  double w;
  if(kR<0.1) {
    w =1.-0.1*kR*kR+0.003571429*kR*kR*kR*kR
      -6.61376E-5*kR*kR*kR*kR*kR*kR
      +7.51563E-7*kR*kR*kR*kR*kR*kR*kR*kR;
  }
  else
    w = 3.*(sin(kR) - kR*cos(kR))/(kR*kR*kR);
  return pk*k*k*k*w*w;
}

double ccl_sigmaR(ccl_cosmology *cosmo,double R)
{
  SigmaR_pars par;
  int stat = 0;
  par.status = &stat;
  
  par.cosmo=cosmo;
  par.R=R;
  gsl_integration_cquad_workspace *workspace=gsl_integration_cquad_workspace_alloc(1000);
  gsl_function F;
  F.function=&sigmaR_integrand;
  F.params=&par;
  double sigma_R;
  gsl_integration_cquad(&F,log10(K_MIN_INT),log10(K_MAX_INT),0.0,1E-5,workspace,&sigma_R,NULL,NULL);
  //TODO: log10 could be taken already in the macros.
  //TODO: 1E-5 should be a macro
  //TODO: we should check for integration success
  gsl_integration_cquad_workspace_free(workspace);

  return sqrt(sigma_R*M_LN10/(2*M_PI*M_PI));
}

double ccl_sigma8(ccl_cosmology *cosmo)
{
  return ccl_sigmaR(cosmo,8/cosmo->params.h);
}<|MERGE_RESOLUTION|>--- conflicted
+++ resolved
@@ -813,13 +813,8 @@
   double * y = malloc(sizeof(double)*nk);
   double * z = ccl_linear_spacing(amin,amax, na);
   double * y2d = malloc(nk * na * sizeof(double));
-<<<<<<< HEAD
   if (z==NULL||y==NULL|| x==NULL || y2d==0){
     *status=CCL_ERROR_MEMORY;
-=======
-  if (z==NULL||y==NULL|| x==NULL || y2d==NULL){
-    int bbksstatus = 4;
->>>>>>> 260af8fd
     strcpy(cosmo->status_message,"ccl_power.c: ccl_cosmology_compute_power_bbks(): memory allocation error\n");
     return;
   }
