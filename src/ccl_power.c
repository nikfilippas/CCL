--- conflicted
+++ resolved
@@ -391,11 +391,7 @@
     ccl_free_class_structs(cosmo, &ba,&th,&pt,&tr,&pm,&sp,&nl,&le,init_arr,status);
     return;
   }
-<<<<<<< HEAD
- 
-=======
-
->>>>>>> fcf67861
+
   //CLASS calculations done - now allocate CCL splines
   double kmin = K_MIN;
   double kmax = K_MAX_SPLINE;
@@ -420,17 +416,6 @@
     double psout_l,ic;
     int s=0;
     for (int i=0; i<nk; i++){
-<<<<<<< HEAD
-      s =spectra_pk_at_k_and_z(&ba, &pm, &sp,x[i],0.0, &Z,&ic);
-      y[i] = log(Z);
-      x[i] = log(x[i]); 
-    } 
-  
-    gsl_spline * log_power_lin = gsl_spline_alloc(K_SPLINE_TYPE, nk);
-    int classstatus = gsl_spline_init(log_power_lin, x, y, nk);
-    if (classstatus){
-      gsl_spline_free(log_power_lin);
-=======
       for (int j = 0; j < na; j++){
 	//The 2D interpolation routines access the function values y_{k_ia_j} with the following ordering:
 	//y_ij = y2d[j*N_k + i]
@@ -447,7 +432,7 @@
       free(y2d_lin);
       *status = CCL_ERROR_CLASS;
       strcpy(cosmo->status_message ,"ccl_power.c: ccl_cosmology_compute_power_class(): Error computing CLASS power spectrum\n");
->>>>>>> fcf67861
+
       ccl_free_class_structs(cosmo, &ba,&th,&pt,&tr,&pm,&sp,&nl,&le,init_arr,status);
 
       return;
@@ -481,34 +466,12 @@
 	for (int j = 0; j < na; j++){
 	  s |= spectra_pk_nl_at_k_and_z(&ba, &pm, &sp,exp(x[i]),1./z[j]-1.,&psout_nl);
 	  y2d_nl[j*nk+i] = log(psout_nl);
+	  //s = spectra_pk_nl_at_k_and_z(&ba, &pm, &sp, 1.054171428519e+00*0.7 ,1./z[na-1]-1., &Z);
+	  //printf("z=%1.12le, k=%1.12le, pk=%1.12le\n", 1./z[na-1]-1., 1.054171428519e+00, Z*0.7*0.7*0.7);
+	  //exit(1);
 	}
       }
-<<<<<<< HEAD
-      else{
-        gsl_spline2d * log_power_nl = gsl_spline2d_alloc(PNL_SPLINE_TYPE, nk,na);
-        for (int j = 0; j < na; j++){
-          for (int i=0; i<nk; i++){
-      	   //The 2D interpolation routines access the function values y_{k_ia_j} with the following ordering:
-	         //y_ij = y2d[j*N_k + i]
-	         //with i = 0,...,N_k-1 and j = 0,...,N_a-1.
-	         s = spectra_pk_nl_at_k_and_z(&ba, &pm, &sp,exp(x[i]),1./z[na-1]-1., &Z);
-	         //s = spectra_pk_nl_at_k_and_z(&ba, &pm, &sp, 1.054171428519e+00*0.7 ,1./z[na-1]-1., &Z);
-	         y2d[j*nk+i] = log(Z);  
-	         //printf("z=%1.12le, k=%1.12le, pk=%1.12le\n", 1./z[na-1]-1., 1.054171428519e+00, Z*0.7*0.7*0.7);
-	         //exit(1);		                
-         }
-       } 
-       int pwstatus = gsl_spline2d_init(log_power_nl, x, z, y2d,nk,na);
-       if (pwstatus){
-        free(x);
-        free(y);
-        free(z);
-        gsl_spline2d_free(log_power_nl);
-        ccl_free_class_structs(cosmo, &ba,&th,&pt,&tr,&pm,&sp,&nl,&le,init_arr,status);
-        strcpy(cosmo->status_message,"ccl_power.c: ccl_cosmology_compute_power_class(): Error creating log_power_nl spline\n");
-        return;
-=======
-
+		                
       if(s){
 	free(x); 
 	free(z);
@@ -518,7 +481,7 @@
 	strcpy(cosmo->status_message ,"ccl_power.c: ccl_cosmology_compute_power_class(): Error computing CLASS power spectrum\n");
 	ccl_free_class_structs(cosmo, &ba,&th,&pt,&tr,&pm,&sp,&nl,&le,init_arr,status);
 	return;
->>>>>>> fcf67861
+
       }
 
       gsl_spline2d * log_power_nl = gsl_spline2d_alloc(PNL_SPLINE_TYPE, nk,na);
@@ -811,19 +774,8 @@
 TASK: compute the nonlinear power spectrum at a given redshift
 */
 
-<<<<<<< HEAD
-double ccl_nonlin_matter_power(ccl_cosmology * cosmo, double a, double k, int *status){
- 
-
-	switch(cosmo->config.matter_power_spectrum_method){
-	//If the matter PS specified was linear, then do the linear compuation
-    case ccl_linear:
-		return ccl_linear_matter_power(cosmo,a,k,status);
-		
-    case ccl_halofit:
-=======
+
 double ccl_nonlin_matter_power(ccl_cosmology * cosmo, double k, double a, int *status){
->>>>>>> fcf67861
 
   switch(cosmo->config.matter_power_spectrum_method){
     //If the matter PS specified was linear, then do the linear compuation
