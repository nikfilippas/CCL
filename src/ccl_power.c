#include "ccl_core.h"
#include "ccl_utils.h"
#include "math.h"
#include "stdio.h"
#include "stdlib.h"
#include "gsl/gsl_integration.h"
#include "gsl/gsl_interp.h"
#include "gsl/gsl_spline.h"
//#include "gsl/gsl_interp2d.h"
//#include "gsl/gsl_spline2d.h"
#include "ccl_placeholder.h"
#include "ccl_background.h"
#include "ccl_power.h"
#include "ccl_error.h"
#include "class.h"
#include "ccl_params.h"
#include "ccl_emu17.h"
#include "ccl_emu17_params.h"

/*------ ROUTINE: ccl_cosmology_compute_power_class ----- 
INPUT: ccl_cosmology * cosmo
*/
static void ccl_free_class_structs(ccl_cosmology *cosmo,               
				   struct background *ba,
				   struct thermo *th,
				   struct perturbs *pt,
				   struct transfers *tr,
				   struct primordial *pm,
				   struct spectra *sp,
				   struct nonlinear *nl,
				   struct lensing *le,
				   int *init_arr,
				   int * status)
{
  int i_init=6;
  if(init_arr[i_init--]) {
    if (spectra_free(sp) == _FAILURE_) {
      *status = CCL_ERROR_CLASS;
      sprintf(cosmo->status_message ,"ccl_power.c: ccl_free_class_structs(): Error freeing CLASS spectra:%s\n",sp->error_message);
      return;
    }
  }
  
  if(init_arr[i_init--]) {
    if (transfer_free(tr) == _FAILURE_) {
      *status = CCL_ERROR_CLASS;
      sprintf(cosmo->status_message ,"ccl_power.c: ccl_free_class_structs(): Error freeing CLASS transfer:%s\n",tr->error_message);
      return;
    }
  }

  if(init_arr[i_init--]) {
    if (nonlinear_free(nl) == _FAILURE_) {
      *status = CCL_ERROR_CLASS;
      sprintf(cosmo->status_message ,"ccl_power.c: ccl_free_class_structs(): Error freeing CLASS nonlinear:%s\n",nl->error_message);
      return;
    }
  }
  
  if(init_arr[i_init--]) {
    if (primordial_free(pm) == _FAILURE_) {
      *status = CCL_ERROR_CLASS;
      sprintf(cosmo->status_message ,"ccl_power.c: ccl_free_class_structs(): Error freeing CLASS pm:%s\n",pm->error_message);
      return;
    }
  }
  
  if(init_arr[i_init--]) {
    if (perturb_free(pt) == _FAILURE_) {
      *status = CCL_ERROR_CLASS;
      sprintf(cosmo->status_message ,"ccl_power.c: ccl_free_class_structs(): Error freeing CLASS pt:%s\n",pt->error_message);
      return;
    }
  }
  
  if(init_arr[i_init--]) {
    if (thermodynamics_free(th) == _FAILURE_) {
      *status = CCL_ERROR_CLASS;
      sprintf(cosmo->status_message ,"ccl_power.c: ccl_free_class_structs(): Error freeing CLASS thermo:%s\n",th->error_message);
      return;
    }
  }

  if(init_arr[i_init--]) {
    if (background_free(ba) == _FAILURE_) {
      *status = CCL_ERROR_CLASS;
      sprintf(cosmo->status_message ,"ccl_power.c: ccl_free_class_structs(): Error freeing CLASS bg:%s\n",ba->error_message);
      return;
    }
  }
}

static void ccl_class_preinit(struct background *ba,
			      struct thermo *th,
			      struct perturbs *pt,
			      struct transfers *tr,
			      struct primordial *pm,
			      struct spectra *sp,
			      struct nonlinear *nl,
			      struct lensing *le)
{
  //pre-initialize all fields that are freed by *_free() routine
  //prevents crashes if *_init()failed and did not initialize all tables freed by *_free()
  
  //init for background_free
  ba->tau_table = NULL;
  ba->z_table = NULL;
  ba->d2tau_dz2_table = NULL;
  ba->background_table = NULL;
  ba->d2background_dtau2_table = NULL;

  //init for thermodynamics_free
  th->z_table = NULL;
  th->thermodynamics_table = NULL;
  th->d2thermodynamics_dz2_table = NULL;

  //init for perturb_free
  pt->tau_sampling = NULL;
  pt->tp_size = NULL;
  pt->ic_size = NULL;
  pt->k = NULL;
  pt->k_size_cmb = NULL;
  pt->k_size_cl = NULL;
  pt->k_size = NULL;
  pt->sources = NULL;

  //init for primordial_free
  pm->amplitude = NULL;
  pm->tilt = NULL;
  pm->running = NULL;
  pm->lnpk = NULL;
  pm->ddlnpk = NULL;
  pm->is_non_zero = NULL;
  pm->ic_size = NULL;
  pm->ic_ic_size = NULL;
  pm->lnk = NULL;

  //init for nonlinear_free
  nl->k = NULL;
  nl->tau = NULL;
  nl->nl_corr_density = NULL;
  nl->k_nl = NULL;

  //init for transfer_free
  tr->tt_size = NULL;
  tr->l_size_tt = NULL;
  tr->l_size = NULL;
  tr->l = NULL;
  tr->q = NULL;
  tr->k = NULL;
  tr->transfer = NULL;

  //init for spectra_free
  //spectra_free checks all other data fields before freeing
  sp->is_non_zero = NULL;
  sp->ic_size = NULL;
  sp->ic_ic_size = NULL;
}

static void ccl_run_class(ccl_cosmology *cosmo, 
			  struct file_content *fc,
			  struct precision* pr,
			  struct background* ba,
			  struct thermo* th,
			  struct perturbs* pt,
			  struct transfers* tr,
			  struct primordial* pm,
			  struct spectra* sp,
			  struct nonlinear* nl,
			  struct lensing* le,
			  struct output* op, 
			  int *init_arr,
			  int * status)
{
  ErrorMsg errmsg;            // for error messages 
  int i_init=0;
  ccl_class_preinit(ba,th,pt,tr,pm,sp,nl,le);
  
  if(input_init(fc,pr,ba,th,pt,tr,pm,sp,nl,le,op,errmsg) == _FAILURE_) {
    *status = CCL_ERROR_CLASS;
    sprintf(cosmo->status_message ,"ccl_power.c: ccl_cosmology_compute_power_class(): Error running CLASS input:%s\n",errmsg);
    return;
  }
  if (background_init(pr,ba) == _FAILURE_) {
    *status = CCL_ERROR_CLASS;
    sprintf(cosmo->status_message ,"ccl_power.c: ccl_cosmology_compute_power_class(): Error running CLASS background:%s\n",ba->error_message);
    return;
  }
  init_arr[i_init++]=1;
  if (thermodynamics_init(pr,ba,th) == _FAILURE_) {
    *status = CCL_ERROR_CLASS;
    sprintf(cosmo->status_message ,"ccl_power.c: ccl_cosmology_compute_power_class(): Error running CLASS thermodynamics:%s\n",th->error_message);
    return;
  }
  init_arr[i_init++]=1;
  if (perturb_init(pr,ba,th,pt) == _FAILURE_) {
    *status = CCL_ERROR_CLASS;
    sprintf(cosmo->status_message ,"ccl_power.c: ccl_cosmology_compute_power_class(): Error running CLASS pertubations:%s\n",pt->error_message);
    return;
  }
  init_arr[i_init++]=1;
  if (primordial_init(pr,pt,pm) == _FAILURE_) {
    *status = CCL_ERROR_CLASS;
    sprintf(cosmo->status_message ,"ccl_power.c: ccl_cosmology_compute_power_class(): Error running CLASS primordial:%s\n",pm->error_message);
    return;
  }
  init_arr[i_init++]=1;
  if (nonlinear_init(pr,ba,th,pt,pm,nl) == _FAILURE_) {
    *status = CCL_ERROR_CLASS;
    sprintf(cosmo->status_message ,"ccl_power.c: ccl_cosmology_compute_power_class(): Error running CLASS nonlinear:%s\n",nl->error_message);
    return;
  }
  init_arr[i_init++]=1;
  if (transfer_init(pr,ba,th,pt,nl,tr) == _FAILURE_) {
    *status = CCL_ERROR_CLASS;
    sprintf(cosmo->status_message ,"ccl_power.c: ccl_cosmology_compute_power_class(): Error running CLASS transfer:%s\n",tr->error_message);
    return;
  }
  init_arr[i_init++]=1;
  if (spectra_init(pr,ba,pt,pm,nl,tr,sp) == _FAILURE_) {
    *status = CCL_ERROR_CLASS;
    sprintf(cosmo->status_message ,"ccl_power.c: ccl_cosmology_compute_power_class(): Error running CLASS spectra:%s\n",sp->error_message);
    return;
  }
  init_arr[i_init++]=1;
}

static double ccl_get_class_As(ccl_cosmology *cosmo, struct file_content *fc, int position_As,
			       double sigma8, int * status)
{
  //structures for class test run
  struct precision pr;        // for precision parameters 
  struct background ba;       // for cosmological background 
  struct thermo th;           // for thermodynamics 
  struct perturbs pt;         // for source functions 
  struct transfers tr;        // for transfer functions 
  struct primordial pm;       // for primordial spectra 
  struct spectra sp;          // for output spectra 
  struct nonlinear nl;        // for non-linear spectra 
  struct lensing le;
  struct output op;

  //temporarily overwrite P_k_max_1/Mpc to speed up sigma_8 calculation
  double k_max_old = 0.;
  int position_kmax =2;
  double A_s_guess;
  int init_arr[7]={0,0,0,0,0,0,0};

  if (strcmp(fc->name[position_kmax],"P_k_max_1/Mpc")) {
    k_max_old = strtof(fc->value[position_kmax],NULL);
    sprintf(fc->value[position_kmax],"%e",10.);  
  }
  A_s_guess = 2.43e-9/0.87659*sigma8;
  sprintf(fc->value[position_As],"%e",A_s_guess);

  ccl_run_class(cosmo, fc,&pr,&ba,&th,&pt,&tr,&pm,&sp,&nl,&le,&op,init_arr,status);
  if (cosmo->status != CCL_ERROR_CLASS) A_s_guess*=pow(sigma8/sp.sigma8,2.);
  ccl_free_class_structs(cosmo, &ba,&th,&pt,&tr,&pm,&sp,&nl,&le,init_arr,status);

  if (k_max_old >0) {
    sprintf(fc->value[position_kmax],"%e",k_max_old);      
  }
  return A_s_guess;
}

static void ccl_fill_class_parameters(ccl_cosmology * cosmo, struct file_content * fc,
				      int parser_length, int * status)
{
  // initialize fc fields
  //silences Valgrind's "Conditional jump or move depends on uninitialised value" warning
  for (int i = 0; i< parser_length; i++){
    strcpy(fc->name[i]," ");
    strcpy(fc->value[i]," "); 
  }

  strcpy(fc->name[0],"output");
  strcpy(fc->value[0],"mPk"); 

  strcpy(fc->name[1],"non linear");
  if (cosmo->config.matter_power_spectrum_method == ccl_halofit)
    strcpy(fc->value[1],"Halofit");
  else 
    strcpy(fc->value[1],"none");

  strcpy(fc->name[2],"P_k_max_1/Mpc");
  sprintf(fc->value[2],"%e",ccl_splines->K_MAX_SPLINE); //in units of 1/Mpc, corroborated with ccl_constants.h

  strcpy(fc->name[3],"z_max_pk");
  sprintf(fc->value[3],"%e",1./ccl_splines->A_SPLINE_MIN_PK-1.);

  strcpy(fc->name[4],"modes");
  strcpy(fc->value[4],"s");

  strcpy(fc->name[5],"lensing");
  strcpy(fc->value[5],"no");

  // now, copy over cosmology parameters
  strcpy(fc->name[6],"h");
  sprintf(fc->value[6],"%e",cosmo->params.h);

  strcpy(fc->name[7],"Omega_cdm");
  sprintf(fc->value[7],"%e",cosmo->params.Omega_c);

  strcpy(fc->name[8],"Omega_b");
  sprintf(fc->value[8],"%e",cosmo->params.Omega_b);

  strcpy(fc->name[9],"Omega_k");
  sprintf(fc->value[9],"%e",cosmo->params.Omega_k);

  strcpy(fc->name[10],"n_s");
  sprintf(fc->value[10],"%e",cosmo->params.n_s);


  //cosmological constant?
  // set Omega_Lambda = 0.0 if w !=-1
  if ((cosmo->params.w0 !=-1.0) || (cosmo->params.wa !=0)) {
    strcpy(fc->name[11],"Omega_Lambda");
    sprintf(fc->value[11],"%e",0.0);

    strcpy(fc->name[12],"w0_fld");
    sprintf(fc->value[12],"%e",cosmo->params.w0);

    strcpy(fc->name[13],"wa_fld");
    sprintf(fc->value[13],"%e",cosmo->params.wa);
  }
  //neutrino parameters
  //massless neutrinos
  if (cosmo->params.N_nu_rel > 1.e-4) {
    strcpy(fc->name[14],"N_ur");
    sprintf(fc->value[14],"%e",cosmo->params.N_nu_rel);
  }
  else {
    strcpy(fc->name[14],"N_ur");
    sprintf(fc->value[14],"%e", 0.);
  }
  if (cosmo->params.N_nu_mass > 0) {
    strcpy(fc->name[15],"N_ncdm");
    sprintf(fc->value[15],"%e",cosmo->params.N_nu_mass);
    strcpy(fc->name[16],"m_ncdm");
    sprintf(fc->value[16],"%e",cosmo->params.mnu/cosmo->params.N_nu_mass);
    //assume equal mass neutrino species for now!
    for (int i = 1; i < cosmo->params.N_nu_mass; i++) {
      char tmp[20];
      sprintf(tmp,", %e",cosmo->params.mnu/cosmo->params.N_nu_mass);
      strcat(fc->value[16],tmp);
    }
  }
  strcpy(fc->name[17],"T_cmb");
  sprintf(fc->value[17],"%e",cosmo->params.T_CMB);
  //normalization comes last, so that all other parameters are filled in for determining A_s if sigma_8 is specified
  if (isfinite(cosmo->params.sigma_8) && isfinite(cosmo->params.A_s)){
      *status = CCL_ERROR_INCONSISTENT;
      strcpy(cosmo->status_message ,"ccl_power.c: class_parameters(): Error initializing CLASS parameters: both sigma_8 and A_s defined\n");
    return;
  }
  if (isfinite(cosmo->params.sigma_8)) {
    strcpy(fc->name[parser_length-1],"A_s");
    sprintf(fc->value[parser_length-1],"%e",ccl_get_class_As(cosmo,fc,parser_length-1,cosmo->params.sigma_8, status));
  }
  else if (isfinite(cosmo->params.A_s)) {
    strcpy(fc->name[parser_length-1],"A_s");
    sprintf(fc->value[parser_length-1],"%e",cosmo->params.A_s);
  }
  else {
    *status = CCL_ERROR_INCONSISTENT;
    strcpy(cosmo->status_message ,"ccl_power.c: class_parameters(): Error initializing CLASS pararmeters: neither sigma_8 nor A_s defined\n");
    return;
  }
}

static void ccl_cosmology_compute_power_class(ccl_cosmology * cosmo, int * status)
{
  struct precision pr;        // for precision parameters 
  struct background ba;       // for cosmological background 
  struct thermo th;           // for thermodynamics 
  struct perturbs pt;         // for source functions 
  struct transfers tr;        // for transfer functions 
  struct primordial pm;       // for primordial spectra 
  struct spectra sp;          // for output spectra 
  struct nonlinear nl;        // for non-linear spectra 
  struct lensing le;
  struct output op;
  struct file_content fc;

  ErrorMsg errmsg; // for error messages 
  // generate file_content structure 
  // CLASS configuration parameters will be passed through this structure,
  // to avoid writing and reading .ini files for every call
  int parser_length = 20;
  int init_arr[7]={0,0,0,0,0,0,0};
  if (parser_init(&fc,parser_length,"none",errmsg) == _FAILURE_) {
    *status = CCL_ERROR_CLASS;
    sprintf(cosmo->status_message ,"ccl_power.c: ccl_cosmology_compute_power_class(): parser init error:%s\n",errmsg);
    return;
  }

  ccl_fill_class_parameters(cosmo,&fc,parser_length, status);
  
  if (*status != CCL_ERROR_CLASS)
    ccl_run_class(cosmo, &fc,&pr,&ba,&th,&pt,&tr,&pm,&sp,&nl,&le,&op,init_arr,status);

  if (*status == CCL_ERROR_CLASS) {
    //printed error message while running CLASS
    ccl_free_class_structs(cosmo, &ba,&th,&pt,&tr,&pm,&sp,&nl,&le,init_arr,status);
    return;
  }
  if (parser_free(&fc)== _FAILURE_) {
    *status = CCL_ERROR_CLASS;
    strcpy(cosmo->status_message ,"ccl_power.c: ccl_cosmology_compute_power_class(): Error freeing CLASS parser\n");
    ccl_free_class_structs(cosmo, &ba,&th,&pt,&tr,&pm,&sp,&nl,&le,init_arr,status);
    return;
  }

  cosmo->data.k_min_lin=2*exp(sp.ln_k[0]);
  cosmo->data.k_max_lin=ccl_splines->K_MAX_SPLINE;
  //CLASS calculations done - now allocate CCL splines
  double kmin = cosmo->data.k_min_lin;
  double kmax = ccl_splines->K_MAX_SPLINE;
  //Compute nk from number of decades and N_K = # k per decade
  double ndecades = log10(kmax) - log10(kmin);
  int nk = (int)ceil(ndecades*ccl_splines->N_K);
  double amin = ccl_splines->A_SPLINE_MIN_PK;
  double amax = ccl_splines->A_SPLINE_MAX;
  int na = ccl_splines->A_SPLINE_NA_PK;
  
  // The x array is initially k, but will later
  // be overwritten with log(k)
  double * x = ccl_log_spacing(kmin, kmax, nk);
  double * z = ccl_linear_spacing(amin,amax, na);
  double * y2d_lin = malloc(nk * na * sizeof(double));
  double * y2d_nl = malloc(nk * na * sizeof(double));
  if (z==NULL|| x==NULL || y2d_lin==NULL || y2d_nl==NULL) {
    *status = CCL_ERROR_SPLINE;
    strcpy(cosmo->status_message,"ccl_power.c: ccl_cosmology_compute_power_class(): memory allocation error\n");
  }
  else{  
    // After this loop x will contain log(k), y will contain log(P_nl), z will contain log(P_lin)
    // all in Mpc, not Mpc/h units!
    double psout_l,ic;
    int s=0;
    for (int i=0; i<nk; i++) {
      for (int j = 0; j < na; j++) {
	//The 2D interpolation routines access the function values y_{k_ia_j} with the following ordering:
	//y_ij = y2d[j*N_k + i]
	//with i = 0,...,N_k-1 and j = 0,...,N_a-1.
	s |= spectra_pk_at_k_and_z(&ba, &pm, &sp,x[i],1./z[j]-1., &psout_l,&ic);
	y2d_lin[j*nk+i] = log(psout_l);
      }
      x[i] = log(x[i]);
    }
    if(s) {
      free(x); 
      free(z);
      free(y2d_nl);
      free(y2d_lin);
      *status = CCL_ERROR_CLASS;
      strcpy(cosmo->status_message ,"ccl_power.c: ccl_cosmology_compute_power_class(): Error computing CLASS power spectrum\n");

      ccl_free_class_structs(cosmo, &ba,&th,&pt,&tr,&pm,&sp,&nl,&le,init_arr,status);

      return;
    }
    gsl_spline2d * log_power = gsl_spline2d_alloc(PLIN_SPLINE_TYPE, nk,na);
    int pwstatus = gsl_spline2d_init(log_power, x, z, y2d_lin,nk,na);
    if (pwstatus) {
      free(x); 
      free(z);
      free(y2d_nl);
      free(y2d_lin);
      gsl_spline2d_free(log_power);
      ccl_free_class_structs(cosmo, &ba,&th,&pt,&tr,&pm,&sp,&nl,&le,init_arr,status);
      strcpy(cosmo->status_message,"ccl_power.c: ccl_cosmology_compute_power_class(): Error creating log_power spline\n");
      return;
    }
    else {
      cosmo->data.p_lin = log_power;
    }

    // At the moment KMIN can't be less than CLASS's kmin in the nonlinear case. 
    if (kmin<(exp(sp.ln_k[0]))) {
      *status = CCL_ERROR_CLASS;
      strcpy(cosmo->status_message ,"ccl_power.c: ccl_cosmology_compute_power_class(): K_MIN is less than CLASS's kmin. Not yet supported for nonlinear P(k).\n");
    }

    cosmo->data.k_min_nl=2*exp(sp.ln_k[0]);
    cosmo->data.k_max_nl=ccl_splines->K_MAX_SPLINE;

    if(cosmo->config.matter_power_spectrum_method==ccl_halofit) {
      
      double psout_nl;
      
      for (int i=0; i<nk; i++) {
	for (int j = 0; j < na; j++) {
	  s |= spectra_pk_nl_at_k_and_z(&ba, &pm, &sp,exp(x[i]),1./z[j]-1.,&psout_nl);
	  y2d_nl[j*nk+i] = log(psout_nl);
	}
      }
      
      if(s) {
	free(x); 
	free(z);
	free(y2d_nl);
	free(y2d_lin);
	*status = CCL_ERROR_CLASS;
	strcpy(cosmo->status_message ,"ccl_power.c: ccl_cosmology_compute_power_class(): Error computing CLASS power spectrum\n");
	ccl_free_class_structs(cosmo, &ba,&th,&pt,&tr,&pm,&sp,&nl,&le,init_arr,status);
	return;

      }

      gsl_spline2d * log_power_nl = gsl_spline2d_alloc(PNL_SPLINE_TYPE, nk,na);
      pwstatus = gsl_spline2d_init(log_power_nl, x, z, y2d_nl,nk,na);

      if (pwstatus) {
	free(x); 
	free(z);
	free(y2d_nl);
	free(y2d_lin);
	gsl_spline2d_free(log_power_nl);
	ccl_free_class_structs(cosmo, &ba,&th,&pt,&tr,&pm,&sp,&nl,&le,init_arr,status);
	strcpy(cosmo->status_message,"ccl_power.c: ccl_cosmology_compute_power_class(): Error creating log_power_nl spline\n");
	return;
      }
      else {
	cosmo->data.p_nl = log_power_nl;
      }
      
      free(y2d_nl);
    }

    ccl_free_class_structs(cosmo, &ba,&th,&pt,&tr,&pm,&sp,&nl,&le,init_arr,status);
    free(x);
    free(y2d_lin);
    free(z);
  }

}

/* BCM correction */
// See Schneider & Teyssier (2015) for details of the model.  
double ccl_bcm_model_fkz(ccl_cosmology * cosmo, double k, double a, int *status){

  double fkz;
  double b0;
  double bfunc, bfunc4;
  double kg;
  double gf,scomp;
  double kh;
  double z;

  z=1./a-1.;
  kh = k/cosmo->params.h;
  b0 = 0.105*cosmo->params.bcm_log10Mc-1.27;
  bfunc = b0/(1.+pow(z/2.3,2.5));
  bfunc4 = (1-bfunc)*(1-bfunc)*(1-bfunc)*(1-bfunc);
  kg = 0.7*bfunc4*pow(cosmo->params.bcm_etab,-1.6);
  gf = bfunc/(1+pow(kh/kg,3.))+1.-bfunc; //k in h/Mpc                                 
  scomp = 1+(kh/cosmo->params.bcm_ks)*(kh/cosmo->params.bcm_ks); //k in h/Mpc   
  fkz = gf*scomp;
  return fkz;
}

void ccl_cosmology_write_power_class_z(char *filename, ccl_cosmology * cosmo, double z, int * status)
{
  struct precision pr;        // for precision parameters 
  struct background ba;       // for cosmological background 
  struct thermo th;           // for thermodynamics 
  struct perturbs pt;         // for source functions 
  struct transfers tr;        // for transfer functions 
  struct primordial pm;       // for primordial spectra 
  struct spectra sp;          // for output spectra 
  struct nonlinear nl;        // for non-linear spectra 
  struct lensing le;
  struct output op;
  struct file_content fc;

  ErrorMsg errmsg; // for error messages 
  // generate file_content structure 
  // CLASS configuration parameters will be passed through this structure,
  // to avoid writing and reading .ini files for every call
  int parser_length = 20;
  int init_arr[7]={0,0,0,0,0,0,0};
  if (parser_init(&fc,parser_length,"none",errmsg) == _FAILURE_) {
    *status = CCL_ERROR_CLASS;
    sprintf(cosmo->status_message ,"ccl_power.c: write_power_class_z(): parser init error:%s\n",errmsg);
    return;
  }

  ccl_fill_class_parameters(cosmo,&fc,parser_length, status);
  
  if (*status != CCL_ERROR_CLASS)
    ccl_run_class(cosmo, &fc,&pr,&ba,&th,&pt,&tr,&pm,&sp,&nl,&le,&op,init_arr,status);

  if (*status == CCL_ERROR_CLASS) {
    //printed error message while running CLASS
    ccl_free_class_structs(cosmo, &ba,&th,&pt,&tr,&pm,&sp,&nl,&le,init_arr,status);
    return;
  }
  if (parser_free(&fc)== _FAILURE_) {
    *status = CCL_ERROR_CLASS;
    strcpy(cosmo->status_message ,"ccl_power.c: write_power_class_z(): Error freeing CLASS parser\n");
    ccl_free_class_structs(cosmo, &ba,&th,&pt,&tr,&pm,&sp,&nl,&le,init_arr,status);
    return;
  }
  FILE *f;
  f = fopen(filename,"w");
  if (!f){
    *status = CCL_ERROR_CLASS;
    strcpy(cosmo->status_message ,"ccl_power.c: write_power_class_z(): Error opening output file\n");
    ccl_free_class_structs(cosmo, &ba,&th,&pt,&tr,&pm,&sp,&nl,&le,init_arr,status);
    fclose(f);
    return;
  }
  double psout_l,ic;
  int s=0;
  for (int i=0; i<sp.ln_k_size; i++) {
    s |= spectra_pk_at_k_and_z(&ba, &pm, &sp,exp(sp.ln_k[i]),z, &psout_l,&ic);
    fprintf(f,"%e %e\n",exp(sp.ln_k[i]),psout_l);
  }
  fclose(f);
  if(s) {
    *status = CCL_ERROR_CLASS;
    strcpy(cosmo->status_message ,"ccl_power.c: write_power_class_z(): Error writing CLASS power spectrum\n");
  }

  ccl_free_class_structs(cosmo, &ba,&th,&pt,&tr,&pm,&sp,&nl,&le,init_arr,status);
}


typedef struct {
  double rsound;
  double zeq;
  double keq;
  double zdrag;
  double kSilk;
  double rsound_approx;
  double th2p7;
  double alphac;
  double alphab;
  double betac;
  double betab;
  double bnode;
} eh_struct;

static eh_struct *eh_struct_new(ccl_parameters *params)
{
  //////
  // Computes Eisenstein & Hu parameters for
  // P_k and r_sound
  double OMh2,OBh2;
  double th2p7;
  eh_struct *eh=malloc(sizeof(eh_struct));
  if(eh==NULL)
    return NULL;

  OMh2=params->Omega_m*params->h*params->h;
  OBh2=params->Omega_b*params->h*params->h;
  th2p7=params->T_CMB/2.7;
  eh->th2p7=th2p7;
  eh->zeq=2.5E4*OMh2/pow(th2p7,4);
  eh->keq=0.0746*OMh2/(params->h*th2p7*th2p7);

  double b1,b2;
  b1=0.313*pow(OMh2,-0.419)*(1+0.607*pow(OMh2,0.674));
  b2=0.238*pow(OMh2,0.223);
  eh->zdrag=1291*pow(OMh2,0.251)*(1+b1*pow(OBh2,b2))/(1+0.659*pow(OMh2,0.828));

  double Req,Rd;
  Req=31.5*OBh2*1000./(eh->zeq*pow(th2p7,4));
  Rd=31.5*OBh2*1000./((1+eh->zdrag)*pow(th2p7,4));
  eh->rsound=2/(3*eh->keq)*sqrt(6/Req)*
    log((sqrt(1+Rd)+sqrt(Rd+Req))/(1+sqrt(Req)));

  eh->kSilk=1.6*pow(OBh2,0.52)*pow(OMh2,0.73)*(1+pow(10.4*OMh2,-0.95))/params->h;

  double a1,a2,b_frac;
  a1=pow(46.9*OMh2,0.670)*(1+pow(32.1*OMh2,-0.532));
  a2=pow(12.0*OMh2,0.424)*(1+pow(45.0*OMh2,-0.582));
  b_frac=OBh2/OMh2;
  eh->alphac=pow(a1,-b_frac)*pow(a2,-b_frac*b_frac*b_frac);

  double bb1,bb2;
  bb1=0.944/(1+pow(458*OMh2,-0.708));
  bb2=pow(0.395*OMh2,-0.0266);
  eh->betac=1/(1+bb1*(pow(1-b_frac,bb2)-1));

  double y=eh->zeq/(1+eh->zdrag);
  double sqy=sqrt(1+y);
  double gy=y*(-6*sqy+(2+3*y)*log((sqy+1)/(sqy-1)));
  eh->alphab=2.07*eh->keq*eh->rsound*pow(1+Rd,-0.75)*gy;

  eh->betab=0.5+b_frac+(3-2*b_frac)*sqrt(pow(17.2*OMh2,2)+1);

  eh->bnode=8.41*pow(OMh2,0.435);

  eh->rsound_approx=params->h*44.5*log(9.83/OMh2)/
    sqrt(1+10*pow(OBh2,0.75));

  //  printf("\n");
  //  printf("zeq           %lE\n",eh->zeq);
  //  printf("keq           %lE\n",eh->keq*params->h);
  //  printf("ksilk         %lE\n",eh->kSilk*params->h);
  //  printf("zd            %lE\n",eh->zdrag);
  //  printf("rsound        %lE\n",eh->rsound/params->h);
  //  printf("rsound_approx %lE\n",eh->rsound_approx/params->h);
  //  printf("Rd            %lE\n",Rd);
  //  printf("\n");

  return eh;
}

static double tkEH_0(double keq,double k,double a,double b)
{
  //////
  // Eisentstein & Hu's Tk_0
  double q=k/(13.41*keq);
  double c=14.2/a+386./(1+69.9*pow(q,1.08));
  double l=log(M_E+1.8*b*q);
  return l/(l+c*q*q);
}

static double tkEH_c(eh_struct *eh,double k)
{
  //////
  // Eisenstein & Hu's Tk_c
  double f=1/(1+pow(k*eh->rsound/5.4,4));
  return f*tkEH_0(eh->keq,k,1,eh->betac)+
    (1-f)*tkEH_0(eh->keq,k,eh->alphac,eh->betac);
}

static double jbes0(double x)
{
  double jl;
  double ax=fabs(x);
  double ax2=ax*ax;
  
  if(ax<0.01) jl=1-ax2*(1-ax2/20.)/6.;
  else jl=sin(x)/x;
  
  return jl;
}

static double tkEH_b(eh_struct *eh,double k)
{
  //////
  // Eisenstein & Hu's Tk_b
  double x_bessel,part1,part2,jbes;
  double x=k*eh->rsound;

  if(k==0) x_bessel=0;
  else {
    x_bessel=x*pow(1+eh->bnode*eh->bnode*eh->bnode/(x*x*x),-1./3.);
  }

  part1=tkEH_0(eh->keq,k,1,1)/(1+pow(x/5.2,2));

  if(k==0)
    part2=0;
  else
    part2=eh->alphab/(1+pow(eh->betab/x,3))*exp(-pow(k/eh->kSilk,1.4));
  
  return jbes0(x_bessel)*(part1+part2);
}

static double tsqr_EH(ccl_parameters *params,eh_struct * eh,double k,int wiggled)
{
  double tk;
  double b_frac=params->Omega_b/params->Omega_m;
  if(wiggled)
    tk=b_frac*tkEH_b(eh,k)+(1-b_frac)*tkEH_c(eh,k);
  else {
    double OMh2=params->Omega_m*params->h*params->h;
    double alpha_gamma=1-0.328*log(431*OMh2)*b_frac+0.38*log(22.3*OMh2)*b_frac*b_frac;
    double gamma_eff=params->Omega_m*params->h*(alpha_gamma+(1-alpha_gamma)/
						(1+pow(0.43*k*eh->rsound_approx,4)));
    double q=k*eh->th2p7*eh->th2p7/gamma_eff;
    double l0=log(2*M_E+1.8*q);
    double c0=14.2+731/(1+62.5*q);
    tk=l0/(l0+c0*q*q);
  }

  return tk*tk;
}

static double eh_power(ccl_parameters *params,eh_struct *eh,double k,int wiggled)
{
  //Wavenumber in units of Mpc^-1
  double kinvh=k/params->h;
  return pow(k,params->n_s)*tsqr_EH(params,eh,kinvh,wiggled);
}

static void ccl_cosmology_compute_power_eh(ccl_cosmology * cosmo, int * status)
{
  cosmo->data.k_min_lin=ccl_splines->K_MIN_DEFAULT;
  cosmo->data.k_min_nl=ccl_splines->K_MIN_DEFAULT;
  cosmo->data.k_max_lin=ccl_splines->K_MAX;
  cosmo->data.k_max_nl=ccl_splines->K_MAX;
  double kmin = cosmo->data.k_min_lin;
  double kmax = ccl_splines->K_MAX;
  //Compute nk from number of decades and N_K = # k per decade
  double ndecades = log10(kmax) - log10(kmin);
  int nk = (int)ceil(ndecades*ccl_splines->N_K);
  double amin = ccl_splines->A_SPLINE_MIN_PK;
  double amax = ccl_splines->A_SPLINE_MAX;
  int na = ccl_splines->A_SPLINE_NA_PK;
  eh_struct *eh=eh_struct_new(&(cosmo->params));
  if (eh==NULL) {
    *status=CCL_ERROR_MEMORY;
    strcpy(cosmo->status_message,"ccl_power.c: ccl_cosmology_compute_power_eh(): memory allocation error\n");
    return;
  }

  // The x array is initially k, but will later
  // be overwritten with log(k)
  double * x = ccl_log_spacing(kmin, kmax, nk);
  double * y = malloc(sizeof(double)*nk);
  double * z = ccl_linear_spacing(amin,amax, na);
  double * y2d = malloc(nk * na * sizeof(double));
  if (z==NULL||y==NULL|| x==NULL || y2d==NULL) {
    free(eh);
    *status=CCL_ERROR_MEMORY;
    strcpy(cosmo->status_message,"ccl_power.c: ccl_cosmology_compute_power_eh(): memory allocation error\n");
    return;
  }

  // After this loop x will contain log(k)
  for (int i=0; i<nk; i++) {
    y[i] = log(eh_power(&cosmo->params,eh,x[i],1));
    x[i] = log(x[i]);
  }

  // now normalize to cosmo->params.sigma_8
  if (isnan(cosmo->params.sigma_8)) {
    free(eh);
    free(x);
    free(y);
    free(z);
    free(y2d);
    *status = CCL_ERROR_INCONSISTENT;
    strcpy(cosmo->status_message ,"ccl_power.c: ccl_cosmology_compute_power_eh(): sigma_8 not set, required for E&H\n");
    return;
  }

  gsl_spline2d * log_power_lin = gsl_spline2d_alloc(PLIN_SPLINE_TYPE, nk,na);
  for (int j = 0; j < na; j++) {
    double g2 = 2.*log(ccl_growth_factor(cosmo,z[j], status));
    for (int i=0; i<nk; i++) {
      y2d[j*nk+i] = y[i]+g2;
    }

  }

  int splinstatus = gsl_spline2d_init(log_power_lin, x, z, y2d,nk,na);
  if (splinstatus) {
    free(eh);
    free(x);
    free(y);
    free(z);
    free(y2d);
    gsl_spline2d_free(log_power_lin);
    *status = CCL_ERROR_SPLINE;
    strcpy(cosmo->status_message,"ccl_power.c: ccl_cosmology_compute_power_eh(): Error creating log_power_lin spline\n");
    return;
  }
  cosmo->data.p_lin=log_power_lin;

  cosmo->computed_power=true;
  double sigma_8 = ccl_sigma8(cosmo,status);
  cosmo->computed_power=false;

  double log_sigma_8 = 2*(log(cosmo->params.sigma_8) - log(sigma_8));
  for (int i=0; i<nk; i++) {
    y[i] += log_sigma_8;
  }

  for (int j = 0; j < na; j++) {
    double g2 = 2.*log(ccl_growth_factor(cosmo,z[j], status));
    for (int i=0; i<nk; i++) {
      y2d[j*nk+i] = y[i]+g2;
    }
  }

  gsl_spline2d_free(log_power_lin);
  log_power_lin = gsl_spline2d_alloc(PLIN_SPLINE_TYPE, nk,na);
  splinstatus = gsl_spline2d_init(log_power_lin, x, z, y2d,nk,na);
  if (splinstatus) {
    free(eh);
    free(x);
    free(y);
    free(z);
    free(y2d);
    gsl_spline2d_free(log_power_lin);
    *status = CCL_ERROR_SPLINE;
    strcpy(cosmo->status_message,"ccl_power.c: ccl_cosmology_compute_power_eh(): Error creating log_power_lin spline\n");
    return;
  }
  else
    cosmo->data.p_lin = log_power_lin;

  gsl_spline2d * log_power_nl = gsl_spline2d_alloc(PNL_SPLINE_TYPE, nk,na);
  splinstatus = gsl_spline2d_init(log_power_nl, x, z, y2d,nk,na);

  if (splinstatus) {
    free(eh);
    free(x);
    free(y);
    free(z);
    free(y2d);
    gsl_spline2d_free(log_power_lin);
    gsl_spline2d_free(log_power_nl);
    *status = CCL_ERROR_SPLINE;
    strcpy(cosmo->status_message,"ccl_power.c: ccl_cosmology_compute_power_eh(): Error creating log_power_nl spline\n");
    return;
  }
  else
    cosmo->data.p_nl = log_power_nl;

  free(eh);
  free(x);
  free(y);
  free(z);
  free(y2d);
}

/*------ ROUTINE: tsqr_BBKS ----- 
INPUT: ccl_parameters and k wavenumber in 1/Mpc
TASK: provide the square of the BBKS transfer function with baryonic correction
*/

static double tsqr_BBKS(ccl_parameters * params, double k)
{
  double q = k/(params->Omega_m*params->h*params->h*exp(-params->Omega_b*(1.0+pow(2.*params->h,.5)/params->Omega_m)));
  return pow(log(1.+2.34*q)/(2.34*q),2.0)/pow(1.+3.89*q+pow(16.1*q,2.0)+pow(5.46*q,3.0)+pow(6.71*q,4.0),0.5);
}

/*------ ROUTINE: bbks_power ----- 
INPUT: ccl_parameters and k wavenumber in 1/Mpc
TASK: provide the BBKS power spectrum with baryonic correction at single k
*/

//Calculate Normalization see Cosmology Notes 8.105 (TODO: whose comment is this?)
static double bbks_power(ccl_parameters * params, double k)
{
  return pow(k,params->n_s)*tsqr_BBKS(params, k);
}

/*------ ROUTINE: ccl_cosmology_compute_bbks_power ----- 
INPUT: cosmology
TASK: provide spline for the BBKS power spectrum with baryonic correction
*/

static void ccl_cosmology_compute_power_bbks(ccl_cosmology * cosmo, int * status)
{
  cosmo->data.k_min_lin=ccl_splines->K_MIN_DEFAULT;
  cosmo->data.k_min_nl=ccl_splines->K_MIN_DEFAULT;
  cosmo->data.k_max_lin=ccl_splines->K_MAX;
  cosmo->data.k_max_nl=ccl_splines->K_MAX;
  double kmin = cosmo->data.k_min_lin;
  double kmax = ccl_splines->K_MAX;
  //Compute nk from number of decades and N_K = # k per decade
  double ndecades = log10(kmax) - log10(kmin);
  int nk = (int)ceil(ndecades*ccl_splines->N_K);
  double amin = ccl_splines->A_SPLINE_MIN_PK;
  double amax = ccl_splines->A_SPLINE_MAX;
<<<<<<< HEAD
  int na = ccl_splines->N_A;
=======
  int na = ccl_splines->A_SPLINE_NA_PK;
  
>>>>>>> 75b72bc2
  // The x array is initially k, but will later
  // be overwritten with log(k)
  double * x = ccl_log_spacing(kmin, kmax, nk);
  double * y = malloc(sizeof(double)*nk);
  double * z = ccl_linear_spacing(amin,amax, na);
  double * y2d = malloc(nk * na * sizeof(double));
  if (z==NULL||y==NULL|| x==NULL || y2d==0) {
    *status=CCL_ERROR_MEMORY;
    strcpy(cosmo->status_message,"ccl_power.c: ccl_cosmology_compute_power_bbks(): memory allocation error\n");
    return;
  }

  // After this loop x will contain log(k)
  for (int i=0; i<nk; i++) {
    y[i] = log(bbks_power(&cosmo->params, x[i]));
    x[i] = log(x[i]);
  }

  // now normalize to cosmo->params.sigma_8
  if (isnan(cosmo->params.sigma_8)) {
    free(x);
    free(y);
    free(z);
    free(y2d);
    *status = CCL_ERROR_INCONSISTENT;
    strcpy(cosmo->status_message ,"ccl_power.c: ccl_cosmology_compute_power_bbks(): sigma_8 not set, required for BBKS\n");
    return;
  }
  
  gsl_spline2d * log_power_lin = gsl_spline2d_alloc(PLIN_SPLINE_TYPE, nk,na);
  for (int j = 0; j < na; j++) {
    double g2 = 2.*log(ccl_growth_factor(cosmo,z[j], status));
    for (int i=0; i<nk; i++) {
      y2d[j*nk+i] = y[i]+g2;
    }

  }
  
  int splinstatus = gsl_spline2d_init(log_power_lin, x, z, y2d,nk,na);
  
  if (splinstatus) {
    free(x);
    free(y);
    free(z);
    free(y2d);
    gsl_spline2d_free(log_power_lin);
    *status = CCL_ERROR_SPLINE;
    strcpy(cosmo->status_message,"ccl_power.c: ccl_cosmology_compute_power_bbks(): Error creating log_power_lin spline\n");
    return;
  }
  cosmo->data.p_lin=log_power_lin;
  
  cosmo->computed_power=true;
  double sigma_8 = ccl_sigma8(cosmo,status);
  cosmo->computed_power=false;
  
  double log_sigma_8 = 2*(log(cosmo->params.sigma_8) - log(sigma_8));
  for (int i=0; i<nk; i++) {
    y[i] += log_sigma_8;
  }
  
  for (int j = 0; j < na; j++) {
    double g2 = 2.*log(ccl_growth_factor(cosmo,z[j], status));
    for (int i=0; i<nk; i++) {
      y2d[j*nk+i] = y[i]+g2;
    }
  }

  gsl_spline2d_free(log_power_lin);
  log_power_lin = gsl_spline2d_alloc(PLIN_SPLINE_TYPE, nk,na);
  splinstatus = gsl_spline2d_init(log_power_lin, x, z, y2d,nk,na);
  if (splinstatus) {
    free(x);
    free(y);
    free(z);
    free(y2d);
    gsl_spline2d_free(log_power_lin);
    *status = CCL_ERROR_SPLINE;
    strcpy(cosmo->status_message,"ccl_power.c: ccl_cosmology_compute_power_bbks(): Error creating log_power_lin spline\n");
    return;
  }
  else {
    cosmo->data.p_lin=log_power_lin;
  }
  

  gsl_spline2d * log_power_nl = gsl_spline2d_alloc(PNL_SPLINE_TYPE, nk,na);
  splinstatus = gsl_spline2d_init(log_power_nl, x, z, y2d,nk,na);
  
  if (splinstatus) {
    free(x);
    free(y);
    free(z);
    free(y2d);
    gsl_spline2d_free(log_power_nl);
    gsl_spline2d_free(log_power_lin);
    *status = CCL_ERROR_SPLINE;
    strcpy(cosmo->status_message,"ccl_power.c: ccl_cosmology_compute_power_bbks(): Error creating log_power_nl spline\n");
    return;
  }
  else {
    cosmo->data.p_nl = log_power_nl;
  }

  free(x);
  free(y);
  free(z);
  free(y2d);
}



/*------ ROUTINE: ccl_cosmology_compute_power_emu ----- 
INPUT: cosmology
TASK: provide spline for the emulated power spectrum from Cosmic EMU
*/

static void ccl_cosmology_compute_power_emu(ccl_cosmology * cosmo, int * status)
{
<<<<<<< HEAD
  if (cosmo->computed_power)
=======

  struct precision pr;        // for precision parameters 
  struct background ba;       // for cosmological background 
  struct thermo th;           // for thermodynamics 
  struct perturbs pt;         // for source functions 
  struct transfers tr;        // for transfer functions 
  struct primordial pm;       // for primordial spectra 
  struct spectra sp;          // for output spectra 
  struct nonlinear nl;        // for non-linear spectra 
  struct lensing le;
  struct output op;
  struct file_content fc;

  ErrorMsg errmsg; // for error messages 
  // generate file_content structure 
  // CLASS configuration parameters will be passed through this structure,
  // to avoid writing and reading .ini files for every call
  int parser_length = 20;
  int init_arr[7]={0,0,0,0,0,0,0};
  if (parser_init(&fc,parser_length,"none",errmsg) == _FAILURE_) {
    *status = CCL_ERROR_CLASS;
    sprintf(cosmo->status_message ,"ccl_power.c: ccl_cosmology_compute_power_class(): parser init error:%s\n",errmsg);
    return;
  }
  
  // Check ranges to see if the cosmology is valid
  if((cosmo->params.h<0.55) || (cosmo->params.h>0.85)){
    *status=CCL_ERROR_INCONSISTENT;
    strcpy(cosmo->status_message,"ccl_power.c: ccl_cosmology_compute_power_emu(): h is outside allowed range\n");
>>>>>>> 75b72bc2
    return;
  }
  if(cosmo->params.N_nu_mass>0){
    //From CLASS explanatory.ini: N_nu_rel=0.00641 to obtain Neff=3.046 in the early Universe.
    if(cosmo->params.N_nu_mass==3){
      if(fabs(cosmo->params.N_nu_rel-0.00641)>1.e-5){
	*status=CCL_ERROR_INCONSISTENT;
	strcpy(cosmo->status_message,"ccl_power.c: ccl_cosmology_compute_power_emu(): N_nu_rel must be fixed to 0.00641 for cosmic emulator predictions with 3 massive neutrinos.\n");
	return;
      }
    } else {
      *status=CCL_ERROR_INCONSISTENT;
      strcpy(cosmo->status_message,"ccl_power.c: ccl_cosmology_compute_power_emu(): N_nu_mass cannot be other than 3 for cosmic emulator predictions.\n");
      return;
    }
  } else {
    if(fabs(cosmo->params.N_nu_rel - 3.04)>1.e-6){
      *status=CCL_ERROR_INCONSISTENT;
      strcpy(cosmo->status_message,"ccl_power.c: ccl_cosmology_compute_power_emu(): N_nu_rel = 3.04 for cosmic emulator predictions in absence of massive neutrinos.\n");
      return;
    }
    }
  double w0wacomb = -cosmo->params.w0 - cosmo->params.wa;
  if(w0wacomb<0.3*0.3*0.3*0.3){
    *status=CCL_ERROR_INCONSISTENT;
    strcpy(cosmo->status_message,"ccl_power.c: ccl_cosmology_compute_power_emu(): w0 and wa do not satisfy the emulator bound\n");
    return;
  }
  if(cosmo->params.Omega_n_mass*cosmo->params.h*cosmo->params.h>0.01){
    *status=CCL_ERROR_INCONSISTENT;
    strcpy(cosmo->status_message,"ccl_power.c: ccl_cosmology_compute_power_emu(): Omega_nu does not satisfy the emulator bound\n");
    return;
    }
  
  // Check to see if sigma_8 was defined
  if(isnan(cosmo->params.sigma_8)){
    *status=CCL_ERROR_INCONSISTENT;
    strcpy(cosmo->status_message,"ccl_power.c: ccl_cosmology_compute_power_emu(): sigma_8 is not defined; specify sigma_8 instead of A_s\n");
    return;
  }
  
  // Prepare to run CLASS for linear scales
  ccl_fill_class_parameters(cosmo,&fc,parser_length, status);
  
  if (*status != CCL_ERROR_CLASS)
    ccl_run_class(cosmo, &fc,&pr,&ba,&th,&pt,&tr,&pm,&sp,&nl,&le,&op,init_arr,status);

  if (*status == CCL_ERROR_CLASS) {
    //printed error message while running CLASS
    ccl_free_class_structs(cosmo, &ba,&th,&pt,&tr,&pm,&sp,&nl,&le,init_arr,status);
    return;
  }
  if (parser_free(&fc)== _FAILURE_) {
    *status = CCL_ERROR_CLASS;
    strcpy(cosmo->status_message ,"ccl_power.c: ccl_cosmology_compute_power_class(): Error freeing CLASS parser\n");
    ccl_free_class_structs(cosmo, &ba,&th,&pt,&tr,&pm,&sp,&nl,&le,init_arr,status);
    return;
  }

  cosmo->data.k_min_lin=2*exp(sp.ln_k[0]); 
  cosmo->data.k_max_lin=ccl_splines->K_MAX_SPLINE;
//CLASS calculations done - now allocate CCL splines
  double kmin = cosmo->data.k_min_lin;
  double kmax = ccl_splines->K_MAX_SPLINE;
  int nk = ccl_splines->N_K;
  double amin = ccl_splines->A_SPLINE_MIN_PK;
  double amax = ccl_splines->A_SPLINE_MAX;
  int na = ccl_splines->A_SPLINE_NA_PK;
  
  // The x array is initially k, but will later
  // be overwritten with log(k)
  double * x = ccl_log_spacing(kmin, kmax, nk);
  double * z = ccl_linear_spacing(amin,amax, na);
  double * y2d_lin = malloc(nk * na * sizeof(double));
  if (z==NULL|| x==NULL || y2d_lin==NULL) {
    *status = CCL_ERROR_SPLINE;
    strcpy(cosmo->status_message,"ccl_power.c: ccl_cosmology_compute_power_class(): memory allocation error\n");
  }
  else{  
    // After this loop x will contain log(k), y will contain log(P_nl), z will contain log(P_lin)
    // all in Mpc, not Mpc/h units!
    double psout_l,ic;
    int s=0;
    for (int i=0; i<nk; i++) {
      for (int j = 0; j < na; j++) {
	//The 2D interpolation routines access the function values y_{k_ia_j} with the following ordering:
	//y_ij = y2d[j*N_k + i]
	//with i = 0,...,N_k-1 and j = 0,...,N_a-1.
	s |= spectra_pk_at_k_and_z(&ba, &pm, &sp,x[i],1./z[j]-1., &psout_l,&ic);
	y2d_lin[j*nk+i] = log(psout_l);
      }
      x[i] = log(x[i]);
    }
    if(s) {
      free(x); 
      free(z);
      free(y2d_lin);
      *status = CCL_ERROR_CLASS;
      strcpy(cosmo->status_message ,"ccl_power.c: ccl_cosmology_compute_power_emu(): Error computing CLASS power spectrum\n");

      ccl_free_class_structs(cosmo, &ba,&th,&pt,&tr,&pm,&sp,&nl,&le,init_arr,status);

      return;
    }
    gsl_spline2d * log_power = gsl_spline2d_alloc(PLIN_SPLINE_TYPE, nk,na);
    int pwstatus = gsl_spline2d_init(log_power, x, z, y2d_lin,nk,na);
    if (pwstatus) {
      free(x); 
      free(z);
      free(y2d_lin);
      gsl_spline2d_free(log_power);
      ccl_free_class_structs(cosmo, &ba,&th,&pt,&tr,&pm,&sp,&nl,&le,init_arr,status);
      strcpy(cosmo->status_message,"ccl_power.c: ccl_cosmology_compute_power_emu(): Error creating log_power spline\n");
      return;
    }
    else {
      cosmo->data.p_lin = log_power;
    }
  }

  //Now start the NL computation with the emulator
  cosmo->data.k_min_nl=K_MIN_EMU;
  cosmo->data.k_max_nl=K_MAX_EMU;
  amin = A_MIN_EMU; //limit of the emulator
  amax = ccl_splines->A_SPLINE_MAX; 
  na = ccl_splines->A_SPLINE_NA_PK;
  // The x array is initially k, but will later
  // be overwritten with log(k)
  double * logx= malloc(351*sizeof(double));
  double * y;
  double * xstar = malloc(9 * sizeof(double));
  double * zemu = ccl_linear_spacing(amin,amax, na);
  double * y2d = malloc(351 * na * sizeof(double));
  if (zemu==NULL || y2d==NULL || logx==NULL || xstar==NULL){
    *status=CCL_ERROR_MEMORY;
    strcpy(cosmo->status_message,"ccl_power.c: ccl_cosmology_compute_power_emu(): memory allocation error\n");
    return;
  }
  
  //For each redshift:
  for (int j = 0; j < na; j++){
    
    //Turn cosmology into xstar:
    xstar[0] = (cosmo->params.Omega_c+cosmo->params.Omega_b)*cosmo->params.h*cosmo->params.h;
    xstar[1] = cosmo->params.Omega_b*cosmo->params.h*cosmo->params.h;
    xstar[2] = cosmo->params.sigma_8;
    xstar[3] = cosmo->params.h;
    xstar[4] = cosmo->params.n_s;
    xstar[5] = cosmo->params.w0;
    xstar[6] = cosmo->params.wa;
    xstar[7] = cosmo->params.Omega_n_mass*cosmo->params.h*cosmo->params.h;
    xstar[8] = 1./zemu[j]-1;
    //Need to have this here because otherwise overwritten by emu in each loop
    
    //Call emulator at this redshift
    ccl_pkemu(xstar,&y, status, cosmo);
    ccl_check_status(cosmo, status);
    if (y == NULL) return;
    for (int i=0; i<351; i++){
      logx[i] = log(mode[i]);
      y2d[j*351+i] = log(y[i]);
    }
  }
  
  gsl_spline2d * log_power_nl = gsl_spline2d_alloc(PLIN_SPLINE_TYPE, 351,na);
  int splinstatus = gsl_spline2d_init(log_power_nl, logx, zemu, y2d,351,na);
  //Note the minimum k of the spline is different from the linear one.

  if (splinstatus){
    free(zemu);
    free(y2d);
    gsl_spline2d_free(log_power_nl);
    *status = CCL_ERROR_SPLINE;
    strcpy(cosmo->status_message,"ccl_power.c: ccl_cosmology_compute_power_emu(): Error creating log_power spline\n");
    return;

  }
  cosmo->data.p_nl = log_power_nl;
  cosmo->computed_power=true;
  
  free(zemu);
  free(y2d);
}



/*------ ROUTINE: ccl_cosmology_compute_power ----- 
INPUT: ccl_cosmology * cosmo
TASK: compute power spectrum
*/
void ccl_cosmology_compute_power(ccl_cosmology * cosmo, int * status)
{
  
  if (cosmo->computed_power) return;
    switch(cosmo->config.transfer_function_method){
        case ccl_bbks:
	  ccl_cosmology_compute_power_bbks(cosmo,status);
	  break;
        case ccl_eisenstein_hu:
	  ccl_cosmology_compute_power_eh(cosmo,status);
	  break;
        case ccl_boltzmann_class:
	  ccl_cosmology_compute_power_class(cosmo,status);
	  break;
        case ccl_emulator:
	  ccl_cosmology_compute_power_emu(cosmo,status);
	  break;
        default:
	  *status = CCL_ERROR_INCONSISTENT;
	  sprintf(cosmo->status_message ,"ccl_power.c: ccl_cosmology_compute_power(): Unknown or non-implemented transfer function method: %d \n",cosmo->config.transfer_function_method);
    }
    cosmo->computed_power = true;
    ccl_check_status(cosmo,status);
  return;
}


/*------ ROUTINE: ccl_power_extrapol_highk ----- 
INPUT: ccl_cosmology * cosmo, a, k [1/Mpc]
TASK: extrapolate power spectrum at high k
*/
static double ccl_power_extrapol_highk(ccl_cosmology * cosmo, double k, double a, 
				       gsl_spline2d * powerspl, double kmax, int * status)
{
  double log_p_1;
  double deltak=1e-2; //step for numerical derivative;
  double deriv_pk_kmid,deriv2_pk_kmid;
  double lkmid;
  double lpk_kmid;
  
  lkmid = log(kmax)-2*deltak;
  
  int pwstatus =  gsl_spline2d_eval_e(powerspl, lkmid,a,NULL ,NULL ,&lpk_kmid);
  if (pwstatus) {
    *status = CCL_ERROR_SPLINE_EV;
    sprintf(cosmo->status_message ,"ccl_power.c: ccl_power_extrapol_highk(): Spline evaluation error\n");
    return NAN;
  }
  //GSL derivatives
  pwstatus = gsl_spline2d_eval_deriv_x_e (powerspl, lkmid, a, NULL,NULL,&deriv_pk_kmid);
  if (pwstatus) {
    *status = CCL_ERROR_SPLINE_EV;
    sprintf(cosmo->status_message ,"ccl_power.c: ccl_power_extrapol_highk(): Spline evaluation error\n");
    return NAN;
  }
  pwstatus = gsl_spline2d_eval_deriv_xx_e (powerspl, lkmid, a, NULL,NULL,&deriv2_pk_kmid);
  if (pwstatus) {
    *status = CCL_ERROR_SPLINE_EV;
    sprintf(cosmo->status_message ,"ccl_power.c: ccl_power_extrapol_highk(): Spline evaluation error\n");
    return NAN;
  }
  
  log_p_1=lpk_kmid+deriv_pk_kmid*(log(k)-lkmid)+deriv2_pk_kmid/2.*(log(k)-lkmid)*(log(k)-lkmid);

  return log_p_1;
    
}

/*------ ROUTINE: ccl_power_extrapol_hxighk ----- 
INPUT: ccl_cosmology * cosmo, a, k [1/Mpc]
TASK: extrapolate power spectrum at low k
*/
static double ccl_power_extrapol_lowk(ccl_cosmology * cosmo, double k, double a,
				      gsl_spline2d * powerspl, double kmin, int * status)
{
  double log_p_1;
  double deltak=1e-2; //safety step
  double lkmin=log(kmin)+deltak;
  double lpk_kmin;
  int pwstatus=gsl_spline2d_eval_e(powerspl,lkmin,a,NULL,NULL,&lpk_kmin);

  if (pwstatus) {
    *status=CCL_ERROR_SPLINE_EV;
    sprintf(cosmo->status_message,"ccl_power.c: ccl_power_extrapol_lowk(): Spline evaluation error\n");
    return NAN;
  }

  return lpk_kmin+cosmo->params.n_s*(log(k)-lkmin);
}


/*------ ROUTINE: ccl_linear_matter_power ----- 
INPUT: ccl_cosmology * cosmo, k [1/Mpc],a
TASK: compute the linear power spectrum at a given redshift
      by rescaling using the growth function
*/

double ccl_linear_matter_power(ccl_cosmology * cosmo, double k, double a, int * status)
{
  if ((cosmo->config.transfer_function_method == ccl_emulator) && (a<A_MIN_EMU)){
    *status = CCL_ERROR_INCONSISTENT;
    sprintf(cosmo->status_message ,"ccl_power.c: the cosmic emulator cannot be used above z=2\n");
    return NAN;
  }
  
  if (!cosmo->computed_power) ccl_cosmology_compute_power(cosmo, status);
  double log_p_1;
  int pkstatus;
  
  if(a<ccl_splines->A_SPLINE_MIN_PK) {  //Extrapolate linearly at high redshift
    double pk0=ccl_linear_matter_power(cosmo,k,ccl_splines->A_SPLINE_MIN_PK,status);
    double gf=ccl_growth_factor(cosmo,a,status)/ccl_growth_factor(cosmo,ccl_splines->A_SPLINE_MIN_PK,status);
    return pk0*gf*gf;
  }
 
<<<<<<< HEAD
  if(k<=cosmo->data.k_min) {
    log_p_1=ccl_power_extrapol_lowk(cosmo,k,a,cosmo->data.p_lin,status);
=======
  if(k<=cosmo->data.k_min_lin) { 
    log_p_1=ccl_power_extrapol_lowk(cosmo,k,a,cosmo->data.p_lin,cosmo->data.k_min_lin,status);
    return exp(log_p_1);
>>>>>>> 75b72bc2
  }
  else if(k<cosmo->data.k_max_lin){
    pkstatus = gsl_spline2d_eval_e(cosmo->data.p_lin, log(k), a,NULL,NULL,&log_p_1);
    if (pkstatus) {
      *status = CCL_ERROR_SPLINE_EV;
      sprintf(cosmo->status_message ,"ccl_power.c: ccl_linear_matter_power(): Spline evaluation error\n");
      return NAN;
    }
  }
<<<<<<< HEAD
  else { //Extrapolate NL regime using log derivative
    log_p_1 = ccl_power_extrapol_highk(cosmo,k,a,cosmo->data.p_lin,status);
=======
  else { //Extrapolate using log derivative
    log_p_1 = ccl_power_extrapol_highk(cosmo,k,a,cosmo->data.p_lin,cosmo->data.k_max_lin,status);
    return exp(log_p_1);
>>>>>>> 75b72bc2
  }

  return exp(log_p_1);
}


/*------ ROUTINE: ccl_nonlin_matter_power ----- 
INPUT: ccl_cosmology * cosmo, a, k [1/Mpc]
TASK: compute the nonlinear power spectrum at a given redshift
*/

double ccl_nonlin_matter_power(ccl_cosmology * cosmo, double k, double a, int *status)
{

  double log_p_1, pk;
  
  switch(cosmo->config.matter_power_spectrum_method) {
    
  //If the matter PS specified was linear, then do the linear compuation
  case ccl_linear:
    return ccl_linear_matter_power(cosmo,k,a,status);
    
  case ccl_halofit:

    if (!cosmo->computed_power)
      ccl_cosmology_compute_power(cosmo,status);
    
    if(a<ccl_splines->A_SPLINE_MIN_PK) { //Extrapolate linearly at high redshift
      double pk0=ccl_nonlin_matter_power(cosmo,k,ccl_splines->A_SPLINE_MIN_PK,status);
      double gf=ccl_growth_factor(cosmo,a,status)/ccl_growth_factor(cosmo,ccl_splines->A_SPLINE_MIN_PK,status);
      return pk0*gf*gf;
    }
    
    if(k<=cosmo->data.k_min_nl) {
      log_p_1=ccl_power_extrapol_lowk(cosmo,k,a,cosmo->data.p_nl,cosmo->data.k_min_nl,status);
      return exp(log_p_1);
    }
    if(k<cosmo->data.k_max_nl){
      int pwstatus =  gsl_spline2d_eval_e(cosmo->data.p_nl, log(k),a,NULL ,NULL ,&log_p_1);
      if (pwstatus) {
	    *status = CCL_ERROR_SPLINE_EV;
	    sprintf(cosmo->status_message ,"ccl_power.c: ccl_nonlin_matter_power(): Spline evaluation error\n");
	    return NAN;
      }else{
        pk = exp(log_p_1);
      }
    }
    else { //Extrapolate NL regime using log derivative
      log_p_1 = ccl_power_extrapol_highk(cosmo,k,a,cosmo->data.p_nl,cosmo->data.k_max_nl,status);
      pk = exp(log_p_1);
    }
    
    // Add baryonic correction
    if(cosmo->config.baryons_power_spectrum_method==ccl_bcm){
      int pwstatus=0;
      double fbcm=ccl_bcm_model_fkz(cosmo,k,a,&pwstatus);
      pk=pk*fbcm;
      if(pwstatus){
        *status = CCL_ERROR_SPLINE_EV;
        sprintf(cosmo->status_message ,"ccl_power.c: ccl_nonlin_matter_power(): Error in BCM correction\n");
        return NAN;
      }
    }
    return pk;

  case ccl_emu:
    if ((cosmo->config.transfer_function_method == ccl_emulator) && (a<A_MIN_EMU)){
      *status = CCL_ERROR_EMULATOR_BOUND;
      sprintf(cosmo->status_message, "ccl_power.c: the cosmic emulator cannot be used above z=2\
\n");
      return NAN;
    }
    
    // Compute power spectrum if needed; return if computation failed
    if (!cosmo->computed_power){
      ccl_cosmology_compute_power(cosmo,status);
    }
    if (cosmo->data.p_nl == NULL) return NAN;
    
    if(k<=cosmo->data.k_min_nl) {
      log_p_1=ccl_power_extrapol_lowk(cosmo,k,a,cosmo->data.p_nl,cosmo->data.k_min_nl,status);
      return exp(log_p_1);
    }
    
    if(k<cosmo->data.k_max_nl){
      int pwstatus =  gsl_spline2d_eval_e(cosmo->data.p_nl, log(k),a,NULL ,NULL ,&log_p_1);
      if (pwstatus) {
	*status = CCL_ERROR_SPLINE_EV;
	sprintf(cosmo->status_message ,"ccl_power.c: ccl_nonlin_matter_power(): Spline evaluation error\n");
	return NAN;
      }
      else{
	    pk = exp(log_p_1);
	  }
    }
    else { // Extrapolate NL regime using log derivative
      log_p_1 = ccl_power_extrapol_highk(cosmo,k,a,cosmo->data.p_nl,cosmo->data.k_max_nl,status);
      pk = exp(log_p_1);
    }
    // Add baryonic correction
    if(cosmo->config.baryons_power_spectrum_method==ccl_bcm){
      int pwstatus=0;
      double fbcm=ccl_bcm_model_fkz(cosmo,k,a,&pwstatus);
      pk = pk*fbcm;
      if(pwstatus){
	    *status = CCL_ERROR_SPLINE_EV;
	    sprintf(cosmo->status_message ,"ccl_power.c: ccl_nonlin_matter_power(): Error in BCM correction\n");
	    return NAN;
      }
    }
    return pk;
    
  default:
    printf("WARNING:  config.matter_power_spectrum_method = %d not yet supported\n continuing with linear power spectrum\n",cosmo->config.matter_power_spectrum_method);
    cosmo->config.matter_power_spectrum_method=ccl_linear;
    return ccl_linear_matter_power(cosmo,k,a,status);
  } // end switch

}

//Params for sigma(R) integrand
typedef struct {
  ccl_cosmology *cosmo;
  double R;
  int* status;
} SigmaR_pars;

static double sigmaR_integrand(double lk,void *params)
{
  SigmaR_pars *par=(SigmaR_pars *)params;
  
  double k=pow(10.,lk);
  double pk=ccl_linear_matter_power(par->cosmo,k, 1.,par->status);
  double kR=k*par->R;
  double w;
  if(kR<0.1) {
    w =1.-0.1*kR*kR+0.003571429*kR*kR*kR*kR
      -6.61376E-5*kR*kR*kR*kR*kR*kR
      +7.51563E-7*kR*kR*kR*kR*kR*kR*kR*kR;
  }
  else
    w = 3.*(sin(kR) - kR*cos(kR))/(kR*kR*kR);

  return pk*k*k*k*w*w;
}

double ccl_sigmaR(ccl_cosmology *cosmo,double R, int *status)
{
  SigmaR_pars par;
  par.status = status;
  
  par.cosmo=cosmo;
  par.R=R;
  gsl_integration_cquad_workspace *workspace=gsl_integration_cquad_workspace_alloc(1000);
  gsl_function F;
  F.function=&sigmaR_integrand;
  F.params=&par;
  double sigma_R;
  *status |=gsl_integration_cquad(&F,log10(ccl_splines->K_MIN_DEFAULT),log10(ccl_splines->K_MAX),
				  0.0,1E-5,workspace,&sigma_R,NULL,NULL);
  //TODO: log10 could be taken already in the macros.
  //TODO: 1E-5 should be a macro
  //TODO: we should check for integration success
  gsl_integration_cquad_workspace_free(workspace);

  return sqrt(sigma_R*M_LN10/(2*M_PI*M_PI));
}

double ccl_sigma8(ccl_cosmology *cosmo, int *status)
{
  return ccl_sigmaR(cosmo,8/cosmo->params.h, status);
}<|MERGE_RESOLUTION|>--- conflicted
+++ resolved
@@ -962,12 +962,8 @@
   int nk = (int)ceil(ndecades*ccl_splines->N_K);
   double amin = ccl_splines->A_SPLINE_MIN_PK;
   double amax = ccl_splines->A_SPLINE_MAX;
-<<<<<<< HEAD
-  int na = ccl_splines->N_A;
-=======
   int na = ccl_splines->A_SPLINE_NA_PK;
   
->>>>>>> 75b72bc2
   // The x array is initially k, but will later
   // be overwritten with log(k)
   double * x = ccl_log_spacing(kmin, kmax, nk);
@@ -1087,9 +1083,6 @@
 
 static void ccl_cosmology_compute_power_emu(ccl_cosmology * cosmo, int * status)
 {
-<<<<<<< HEAD
-  if (cosmo->computed_power)
-=======
 
   struct precision pr;        // for precision parameters 
   struct background ba;       // for cosmological background 
@@ -1119,7 +1112,6 @@
   if((cosmo->params.h<0.55) || (cosmo->params.h>0.85)){
     *status=CCL_ERROR_INCONSISTENT;
     strcpy(cosmo->status_message,"ccl_power.c: ccl_cosmology_compute_power_emu(): h is outside allowed range\n");
->>>>>>> 75b72bc2
     return;
   }
   if(cosmo->params.N_nu_mass>0){
@@ -1425,14 +1417,9 @@
     return pk0*gf*gf;
   }
  
-<<<<<<< HEAD
-  if(k<=cosmo->data.k_min) {
-    log_p_1=ccl_power_extrapol_lowk(cosmo,k,a,cosmo->data.p_lin,status);
-=======
   if(k<=cosmo->data.k_min_lin) { 
     log_p_1=ccl_power_extrapol_lowk(cosmo,k,a,cosmo->data.p_lin,cosmo->data.k_min_lin,status);
     return exp(log_p_1);
->>>>>>> 75b72bc2
   }
   else if(k<cosmo->data.k_max_lin){
     pkstatus = gsl_spline2d_eval_e(cosmo->data.p_lin, log(k), a,NULL,NULL,&log_p_1);
@@ -1441,18 +1428,13 @@
       sprintf(cosmo->status_message ,"ccl_power.c: ccl_linear_matter_power(): Spline evaluation error\n");
       return NAN;
     }
-  }
-<<<<<<< HEAD
-  else { //Extrapolate NL regime using log derivative
-    log_p_1 = ccl_power_extrapol_highk(cosmo,k,a,cosmo->data.p_lin,status);
-=======
+    else
+      return exp(log_p_1);
+  }
   else { //Extrapolate using log derivative
     log_p_1 = ccl_power_extrapol_highk(cosmo,k,a,cosmo->data.p_lin,cosmo->data.k_max_lin,status);
     return exp(log_p_1);
->>>>>>> 75b72bc2
-  }
-
-  return exp(log_p_1);
+  }
 }
 
 
