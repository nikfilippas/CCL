--- conflicted
+++ resolved
@@ -13,8 +13,13 @@
 #include "ccl_emu17.h"
 #include "ccl_emu17_params.h"
 
-/* BCM correction */
-// See Schneider & Teyssier (2015) for details of the model.
+/* --------- ROUTINE: ccl_bcm_model_fka ---------
+INPUT: ccl_cosmology, double k, double a, int status
+TASK: Calculate BCM baryonic correction to power spectrum; see Schneider & 
+      Teyssier (2015) for details of the model. The equations inside this 
+      function correspond to those in that work for gf -> G(k), scomp -> S(k).
+RETURNS: double: (gf * scomp)(k,a), the BCM correction as a function of k, a.
+*/
 double ccl_bcm_model_fka(ccl_cosmology * cosmo, double k, double a, int *status){
 
   double fkz;
@@ -501,6 +506,15 @@
 
   ErrorMsg errmsg; // for error messages
   
+  // Status flags
+  int class_status = 0;
+  int pwstatus = 0;
+  
+  // Array variables and ranges etc.
+  double kmin, kmax, ndecades, amin, amax, ic;
+  int nk, na, s;
+  double *lk=NULL, *aa=NULL, *lpk_ln=NULL, *lpk_nl=NULL;
+  
   // Check if w!=-1 and halofit is enabled (raise error if so). CLASS uses a 
   // spline to rescale the LambdaCDM halofit output if w!=-1, but this takes 
   // an extremely long time if z_max_pk is set to a large value (which it is 
@@ -522,80 +536,88 @@
   int init_parser=0;
   if (parser_init(&fc,parser_length,"none",errmsg) == _FAILURE_) {
     *status = CCL_ERROR_CLASS;
-    ccl_cosmology_set_status_message(cosmo, "ccl_power.c: ccl_cosmology_compute_power_class(): "
+    ccl_cosmology_set_status_message(cosmo, 
+                     "ccl_power.c: ccl_cosmology_compute_power_class(): "
 				     "parser init error:%s\n", errmsg);
   }
-
+  
+  // Setup CLASS parameters
   if(*status==0) {
     init_parser=1;
     ccl_fill_class_parameters(cosmo,&fc,parser_length, status);
   }
   
+  // Run CLASS
   if (*status==0)
-    ccl_run_class(cosmo, &fc,&pr,&ba,&th,&pt,&tr,&pm,&sp,&nl,&le,&op,init_arr,status);
-  
+    ccl_run_class(cosmo, &fc, &pr, &ba, &th, &pt, &tr, &pm, &sp, &nl, 
+                  &le, &op, init_arr, status);
+  
+  // Free CLASS parameter parser
   if(init_parser)
     parser_free(&fc);
   
-  double kmin,kmax,ndecades,amin,amax,ic;
-  int nk,na,s;
-  double *lk=NULL, *aa=NULL, *lpk_ln=NULL, *lpk_nl=NULL;
   if (*status == 0) {
-    //CLASS calculations done - now allocate CCL splines
+    // CLASS calculations done - now allocate CCL splines
     kmin = 2*exp(sp.ln_k[0]);
     kmax = cosmo->spline_params.K_MAX_SPLINE;
-    //Compute nk from number of decades and N_K = # k per decade
+    
+    // Compute nk from number of decades and N_K = # k per decade
     ndecades = log10(kmax) - log10(kmin);
     nk = (int)ceil(ndecades*cosmo->spline_params.N_K);
     amin = cosmo->spline_params.A_SPLINE_MINLOG_PK;
     amax = cosmo->spline_params.A_SPLINE_MAX;
-    na = cosmo->spline_params.A_SPLINE_NA_PK+cosmo->spline_params.A_SPLINE_NLOG_PK-1;
+    na = cosmo->spline_params.A_SPLINE_NA_PK 
+       + cosmo->spline_params.A_SPLINE_NLOG_PK - 1;
 
     // The lk array is initially k, but will later
     // be overwritten with log(k)
-    lk=ccl_log_spacing(kmin, kmax, nk);
+    lk = ccl_log_spacing(kmin, kmax, nk);
     if(lk==NULL) {
       *status = CCL_ERROR_MEMORY;
-      ccl_cosmology_set_status_message(cosmo,"ccl_power.c: ccl_cosmology_compute_power_class(): "
+      ccl_cosmology_set_status_message(cosmo,
+                       "ccl_power.c: ccl_cosmology_compute_power_class(): "
 				       "memory allocation\n");
     }
-  }
-  
+  } // end spline allocation block
+  
+  // Construct array of scale factors
   if (*status == 0) {
-    aa=ccl_linlog_spacing(amin, cosmo->spline_params.A_SPLINE_MIN_PK,
-			 amax, cosmo->spline_params.A_SPLINE_NLOG_PK,
-			 cosmo->spline_params.A_SPLINE_NA_PK);
+    aa = ccl_linlog_spacing(amin, cosmo->spline_params.A_SPLINE_MIN_PK,
+			                amax, cosmo->spline_params.A_SPLINE_NLOG_PK,
+			                cosmo->spline_params.A_SPLINE_NA_PK);
     if(aa==NULL) {
       *status = CCL_ERROR_MEMORY;
-      ccl_cosmology_set_status_message(cosmo,"ccl_power.c: ccl_cosmology_compute_power_class(): "
-				       "memory allocation\n");
-    }
-  }
-  
+      ccl_cosmology_set_status_message(cosmo, 
+                       "ccl_power.c: ccl_cosmology_compute_power_class(): "
+				       "Memory error: failed to allocate scale factor array\n");
+    }
+  } // end aa allocation
+  
+  // Construct array for 2D power spectrum (linear)
   if(*status==0) {
     lpk_ln = malloc(nk * na * sizeof(double));
     if(lpk_ln==NULL) {
       *status = CCL_ERROR_MEMORY;
-      ccl_cosmology_set_status_message(cosmo,"ccl_power.c: ccl_cosmology_compute_power_class(): "
-				       "memory allocation\n");
-    }
-  }
-  
+      ccl_cosmology_set_status_message(cosmo, 
+                       "ccl_power.c: ccl_cosmology_compute_power_class(): "
+				       "Memory error: failed to allocate 2D power spectrum "
+				       "array (linear)\n");
+    }
+  } // end pspec allocation
+  
+  // Construct array for 2D power spectrum (non-linear)
   if(*status==0) {
     lpk_nl = malloc(nk * na * sizeof(double));
     if(lpk_nl==NULL) {
       *status = CCL_ERROR_MEMORY;
-      ccl_cosmology_set_status_message(cosmo,"ccl_power.c: ccl_cosmology_compute_power_class(): "
-				       "memory allocation\n");
-    }
-  }
-
-<<<<<<< HEAD
-  //Status flags
-  int newstatus=0;
-  int pwstatus=0;
-
-  //If not, proceed
+      ccl_cosmology_set_status_message(cosmo, 
+                       "ccl_power.c: ccl_cosmology_compute_power_class(): "
+				       "Memory error: failed to allocate 2D power spectrum "
+				       "array (non-linear)\n");
+    }
+  } // end NL pspec allocation
+
+  // Extract linear power spectrum from CLASS and add to 2D array
   if(!*status){
 
     // After this loop x will contain log(k)
@@ -613,59 +635,47 @@
         
         // NB. The _cb output variables are for the CDM+baryon power spectrum 
 	    // only (not total matter power), and are currently ignored.
-	    z_val = 1./a[j] - 1. + Z_ROUNDING_CORRECTION;
+	    z_val = 1./aa[j] - 1. + Z_ROUNDING_CORRECTION;
 
  	    // Versions of CLASS prior to v2.7.0 have a different call signature here
         #ifdef CLASS_VERSION_PRE27
-	    newstatus |= spectra_pk_at_k_and_z(&ba, &pm, &sp, x[i], z_val, 
+	    class_status |= spectra_pk_at_k_and_z(&ba, &pm, &sp, lk[i], z_val, 
 	                                       &psout_l, ic);
 	    #else
-	    newstatus |= spectra_pk_at_k_and_z(&ba, &pm, &sp, x[i], z_val, 
+	    class_status |= spectra_pk_at_k_and_z(&ba, &pm, &sp, lk[i], z_val, 
 	                                       &psout_l, ic, &psout_cb_l, ic_cb);
 	    #endif
         
-	    y2d_lin[j*nk+i] = log(psout_l);
+	    lpk_ln[j*nk+i] = log(psout_l);
       } // end j loop
-      x[i] = log(x[i]);
+      lk[i] = log(lk[i]);
     } // end i loop
 
 
-    //If error, store status, we will free later
-    if(newstatus) {
-=======
-  if(*status==0) {
-    // After this loop lk will contain log(k), lpk_ln will contain log(P_lin), all in Mpc, not Mpc/h units!
-    double psout_l;
-    s=0;
-    for (int i=0; i<nk; i++) {
-      for (int j = 0; j < na; j++) {
-	//The 2D interpolation routines access the function values pk_{k_ia_j} with the following ordering:
-	//pk_ij = pk[j*N_k + i]
-	//with i = 0,...,N_k-1 and j = 0,...,N_a-1.
-	s |= spectra_pk_at_k_and_z(&ba, &pm, &sp,lk[i],1./aa[j]-1.+1e-10, &psout_l,&ic);
-	lpk_ln[j*nk+i] = log(psout_l);
-      }
-      lk[i] = log(lk[i]);
-    }
-    if(s) {
->>>>>>> 38e7980a
+    // If error, store status (we will free at the end)
+    if(class_status) {
       *status = CCL_ERROR_CLASS;
-      ccl_cosmology_set_status_message(cosmo, "ccl_power.c: ccl_cosmology_compute_power_class(): "
+      ccl_cosmology_set_status_message(cosmo, 
+                       "ccl_power.c: ccl_cosmology_compute_power_class(): "
 				       "Error computing CLASS power spectrum\n");
     }
-  }
-
+  } // end CLASS pspec extraction
+  
+  // Build 2D spline for linear power spectrum and store in cosmology object
+  // Settings: - extrap_order_lok = 1 (linear extrapolation)
+  //           - extrap_order_hik = 2 (quadratic extrapolation)
+  //           - is_pk_log = 1 (True)
+  //           - growth = NULL (no custom growth fn)
+  //           - growth_factor_0 = 0 (not needed since growth = NULL)
+  //           - interp_type = ccl_p2d_3 (bicubic interpolation)
   if(*status==0)
-    cosmo->data.p_lin=ccl_p2d_t_new(na,aa,nk,lk,lpk_ln,1,2,ccl_p2d_cclgrowth,1,NULL,0,ccl_p2d_3,status);
-
-<<<<<<< HEAD
-  //If not, proceed
+    cosmo->data.p_lin = ccl_p2d_t_new(na, aa, nk, lk, lpk_ln, 
+                                      1, 2, ccl_p2d_cclgrowth, 1, NULL,
+                                      0, ccl_p2d_3, status);
+
+  // Extract non-linear power spectrum from CLASS and add to 2D array
   if(!*status){
-
-    //These are the limits of the splining range
-    cosmo->data.k_min_nl=2*exp(sp.ln_k[0]);
-    cosmo->data.k_max_nl=cosmo->spline_params.K_MAX_SPLINE;
-
+    
     if(cosmo->config.matter_power_spectrum_method==ccl_halofit) {
 
       double psout_nl = 0.; double psout_cb_nl = 0.;
@@ -673,180 +683,57 @@
       for (int i=0; i<nk; i++) {
 	    for (int j = 0; j < na; j++) {
 	        
-	        z_val = 1./a[j] - 1. + Z_ROUNDING_CORRECTION;
+	        z_val = 1./aa[j] - 1. + Z_ROUNDING_CORRECTION;
 	        
 	        // Versions of CLASS prior to v2.7.0 have different call signature
             #ifdef CLASS_VERSION_PRE27
-	        newstatus |= spectra_pk_nl_at_k_and_z(&ba, &pm, &sp, exp(x[i]), 
-	                                              z_val, &psout_nl);
+	        class_status |= spectra_pk_nl_at_k_and_z(&ba, &pm, &sp, exp(lk[i]), 
+	                                                 z_val, &psout_nl);
 	        #else
-	        newstatus |= spectra_pk_nl_at_k_and_z(&ba, &pm, &sp, exp(x[i]), 
-	                                              z_val, &psout_nl, &psout_cb_nl);
+	        class_status |= spectra_pk_nl_at_k_and_z(&ba, &pm, &sp, exp(lk[i]), 
+	                                                 z_val, &psout_nl, 
+	                                                 &psout_cb_nl);
 	        #endif
-	        y2d_nl[j*nk+i] = log(psout_nl);
+	        lpk_nl[j*nk+i] = log(psout_nl);
 	    } // end j loop
       } // end i loop
-=======
-  if(*status==0) {
-    double psout_nl;
-    
-    s=0;
-    for (int i=0; i<nk; i++) {
-      for (int j = 0; j < na; j++) {
-	if(cosmo->config.matter_power_spectrum_method==ccl_halofit)
-	  s |= spectra_pk_nl_at_k_and_z(&ba, &pm, &sp,exp(lk[i]),1./aa[j]-1.+1e-10,&psout_nl);
-	else
-	  s |= spectra_pk_at_k_and_z(&ba, &pm, &sp,exp(lk[i]),1./aa[j]-1.+1e-10, &psout_nl,&ic);
-	lpk_nl[j*nk+i] = log(psout_nl);
-      }
->>>>>>> 38e7980a
-    }
+    } // end halofit check
       
-    if(s) {
+    if(class_status) {
       *status = CCL_ERROR_CLASS;
       ccl_cosmology_set_status_message(cosmo, "ccl_power.c: ccl_cosmology_compute_power_class(): "
 				       "Error computing CLASS power spectrum\n");
     }
-  }
-  
+  } // end CLASS pspec extraction
+  
+  // Add baryonic correction if requested
   if(*status==0) {
     if(cosmo->config.baryons_power_spectrum_method==ccl_bcm)
-      correct_bcm(cosmo,na,aa,nk,lk,lpk_nl,status);
-  }
-  
+      correct_bcm(cosmo, na, aa, nk, lk, lpk_nl, status);
+  }
+  
+  // Build 2D spline for non-linear power spectrum and store in cosmology object
+  // Settings: - extrap_order_lok = 1 (linear extrapolation)
+  //           - extrap_order_hik = 2 (quadratic extrapolation)
+  //           - is_pk_log = 1 (True)
+  //           - growth = NULL (no custom growth fn)
+  //           - growth_factor_0 = 0 (not needed since growth = NULL)
+  //           - interp_type = ccl_p2d_3 (bicubic interpolation)
   if(*status==0)    
-    cosmo->data.p_nl=ccl_p2d_t_new(na,aa,nk,lk,lpk_nl,1,2,ccl_p2d_cclgrowth,1,NULL,0,ccl_p2d_3,status);
-
-  ccl_free_class_structs(cosmo,&ba,&th,&pt,&tr,&pm,&sp,&nl,&le,init_arr,status);
+    cosmo->data.p_nl = ccl_p2d_t_new(na, aa, nk, lk, lpk_nl, 
+                                     1, 2, ccl_p2d_cclgrowth, 1, NULL,
+                                     0, ccl_p2d_3, status);
+  
+  // Free CLASS structs and temporary arrays
+  ccl_free_class_structs(cosmo, &ba, &th, &pt, &tr, &pm, &sp, &nl, &le, 
+                         init_arr, status);
   free(lk);
   free(aa);
   free(lpk_nl);
   free(lpk_ln);
 }
 
-<<<<<<< HEAD
-/* --------- ROUTINE: ccl_bcm_model_fka ---------
-INPUT: ccl_cosmology, double k, double a, int status
-TASK: Calculate BCM baryonic correction to power spectrum; see Schneider & 
-      Teyssier (2015) for details of the model. The equations inside this 
-      function correspond to those in that work for gf -> G(k), scomp -> S(k).
-RETURNS: double: (gf * scomp)(k,a), the BCM correction as a function of k, a.
-*/
-double ccl_bcm_model_fka(ccl_cosmology * cosmo, double k, double a, int *status){
-
-  double fka;
-  double b0;
-  double bfunc, bfunc4;
-  double kg;
-  double gf,scomp;
-  double kh;
-  double z;
-
-  z=1./a-1.;
-  kh = k/cosmo->params.h; //convert to h/Mpc
-  b0 = 0.105*cosmo->params.bcm_log10Mc-1.27; //Eq. 4.4
-  bfunc = b0/(1.+pow(z/2.3,2.5)); //Eq. 4.3
-  bfunc4 = (1-bfunc)*(1-bfunc)*(1-bfunc)*(1-bfunc); //B^4(z)
-  kg = 0.7*bfunc4*pow(cosmo->params.bcm_etab,-1.6); //Eq. 4.3
-  gf = bfunc/(1+pow(kh/kg,3.))+1.-bfunc; //Eq. 4.2, k in h/Mpc
-  scomp = 1+(kh/cosmo->params.bcm_ks)*(kh/cosmo->params.bcm_ks); //Eq 4.5, k in h/Mpc
-  fka = gf*scomp;
-  return fka;
-}
-
-
-/* --------- ROUTINE: ccl_cosmology_write_power_class_z ---------
-INPUT: char* filename, ccl_cosmology, double z, int status
-TASK: Write CLASS linear power spectrum as a function of z into a file.
-RETURNS: Nothing (outputs to file).
-*/
-void ccl_cosmology_write_power_class_z(char *filename, ccl_cosmology * cosmo, double z, int * status)
-{
-  struct precision pr;        // for precision parameters
-  struct background ba;       // for cosmological background
-  struct thermo th;           // for thermodynamics
-  struct perturbs pt;         // for source functions
-  struct transfers tr;        // for transfer functions
-  struct primordial pm;       // for primordial spectra
-  struct spectra sp;          // for output spectra
-  struct nonlinear nl;        // for non-linear spectra
-  struct lensing le;
-  struct output op;
-  struct file_content fc;
-
-  ErrorMsg errmsg; // for error messages
-  // generate file_content structure
-  // CLASS configuration parameters will be passed through this structure,
-  // to avoid writing and reading .ini files for every call
-  int parser_length = 20;
-  int init_arr[7]={0,0,0,0,0,0,0};
-  if (parser_init(&fc,parser_length,"none",errmsg) == _FAILURE_) {
-    *status = CCL_ERROR_CLASS;
-    ccl_cosmology_set_status_message(cosmo, "ccl_power.c: write_power_class_z(): parser init error:%s\n", errmsg);
-    return;
-  }
-
-  ccl_fill_class_parameters(cosmo,&fc,parser_length, status);
-
-  if (*status != CCL_ERROR_CLASS)
-    ccl_run_class(cosmo, &fc,&pr,&ba,&th,&pt,&tr,&pm,&sp,&nl,&le,&op,init_arr,status);
-
-  if (*status == CCL_ERROR_CLASS) {
-    //printed error message while running CLASS
-    ccl_free_class_structs(cosmo, &ba,&th,&pt,&tr,&pm,&sp,&nl,&le,init_arr,status);
-    return;
-  }
-  if (parser_free(&fc)== _FAILURE_) {
-    *status = CCL_ERROR_CLASS;
-    ccl_cosmology_set_status_message(cosmo, "ccl_power.c: write_power_class_z(): Error freeing CLASS parser\n");
-    ccl_free_class_structs(cosmo, &ba,&th,&pt,&tr,&pm,&sp,&nl,&le,init_arr,status);
-    return;
-  }
-  FILE *f;
-  f = fopen(filename,"w");
-  if (!f){
-    *status = CCL_ERROR_CLASS;
-    ccl_cosmology_set_status_message(cosmo, "ccl_power.c: write_power_class_z(): Error opening output file\n");
-    ccl_free_class_structs(cosmo, &ba,&th,&pt,&tr,&pm,&sp,&nl,&le,init_arr,status);
-    fclose(f);
-    return;
-  }
-  
-  // Get CLASS power spectrum and write to file
-  // (N.B. Currently gets total matter power spectrum; ignores separate 
-  // CDM+baryon spectrum output
-  double psout_l = 0.; double psout_cb_l = 0.;
-  double *ic = NULL; double *ic_cb = NULL;
-  
-  // Add small correction to z to prevent rounding errors in CLASS interpolator
-  double z_val = z + Z_ROUNDING_CORRECTION;
-  
-  int s=0;
-  for (int i=0; i<sp.ln_k_size; i++) {
-
-    // Versions of CLASS prior to v2.7.0 have a different call signature here
-    #ifdef CLASS_VERSION_PRE27
-    s |= spectra_pk_at_k_and_z(&ba, &pm, &sp, exp(sp.ln_k[i]), z_val, 
-                               &psout_l, ic);
-    #else
-    s |= spectra_pk_at_k_and_z(&ba, &pm, &sp, exp(sp.ln_k[i]), z_val, 
-                               &psout_l, ic, &psout_cb_l, ic_cb);
-    #endif
-    
-    fprintf(f,"%e %e\n",exp(sp.ln_k[i]),psout_l);
-  }
-  fclose(f);
-  if(s) {
-    *status = CCL_ERROR_CLASS;
-    ccl_cosmology_set_status_message(cosmo, "ccl_power.c: write_power_class_z(): Error writing CLASS power spectrum\n");
-  }
-
-  ccl_free_class_structs(cosmo, &ba,&th,&pt,&tr,&pm,&sp,&nl,&le,init_arr,status);
-}
-
-
-=======
->>>>>>> 38e7980a
+
 typedef struct {
   double rsound;
   double zeq;
@@ -863,18 +750,16 @@
   int wiggled;
 } eh_struct;
 
-<<<<<<< HEAD
 
 /* --------- ROUTINE: eh_struct_new ---------
 INPUT: ccl_parameters
+       int wiggled: Controls whether to introduce wiggles (BAO) in the power 
+                    spectrum (wiggled=1 switches BAO on).
 TASK: Create and fill an eh_struct (settings for the Eisenstein-Hu power 
       spectrum method) from a ccl_parameters object.
 RETURNS: allocated eh_struct.
 */
-static eh_struct *eh_struct_new(ccl_parameters *params)
-=======
-static eh_struct *eh_struct_new(ccl_parameters *params,int wiggled)
->>>>>>> 38e7980a
+static eh_struct *eh_struct_new(ccl_parameters *params, int wiggled)
 {
   //////
   // Computes Eisenstein & Hu parameters for
@@ -1025,7 +910,7 @@
   return jbes0(x_bessel)*(part1+part2);
 }
 
-<<<<<<< HEAD
+
 /* --------- ROUTINE: tsqr_EH ---------
 INPUT: ccl_parameters, eh_struct, double k, int wiggled
        int wiggled: Controls whether to introduce wiggles (BAO) in the power 
@@ -1033,10 +918,7 @@
 TASK: Eisenstein-Hu transfer function-squared.
 RETURNS: double tsqr_EH.
 */
-static double tsqr_EH(ccl_parameters *params,eh_struct * eh,double k,int wiggled)
-=======
 static double tsqr_EH(ccl_parameters *params,eh_struct *eh,double k)
->>>>>>> 38e7980a
 {
   //////
   // Eisenstein & Hu's Tk_c
@@ -1068,180 +950,17 @@
   return tk*tk; //Return T_0^2
 }
 
-<<<<<<< HEAD
 /* --------- ROUTINE: eh_power ---------
-INPUT: ccl_parameters, eh_struct, double k, int wiggled
-       int wiggled: Controls whether to introduce wiggles (BAO) in the power 
-                    spectrum.
+INPUT: ccl_parameters, void params, double k
 TASK: Calculate the Eisenstein-Hu power spectrum for a given k.
 RETURNS: double tsqr_EH.
 */
-static double eh_power(ccl_parameters *params,eh_struct *eh,double k,int wiggled)
-{
-  //Wavenumber in units of Mpc^-1
-  double kinvh=k/params->h; //Changed to h/Mpc
-  return pow(k,params->n_s)*tsqr_EH(params,eh,kinvh,wiggled);
-}
-
-/* --------- ROUTINE: ccl_cosmology_compute_power_eh ---------
-INPUT: ccl_cosmology, int status
-TASK: Compute linear matter power spectrum using the Eisenstein-Hu method and 
-      store spline of results in the ccl_cosmology object.
-RETURNS: Power spectrum (stored in ccl_cosmology).
-*/
-static void ccl_cosmology_compute_power_eh(ccl_cosmology * cosmo, int * status)
-{
-  //These are the limits of the splining range
-  cosmo->data.k_min_lin = cosmo->spline_params.K_MIN;
-  cosmo->data.k_min_nl = cosmo->spline_params.K_MIN;
-  cosmo->data.k_max_lin = cosmo->spline_params.K_MAX;
-  cosmo->data.k_max_nl = cosmo->spline_params.K_MAX;
-  double kmin = cosmo->data.k_min_lin;
-  double kmax = cosmo->spline_params.K_MAX;
-
-  // Compute nk from number of decades and N_K = # k per decade
-  double ndecades = log10(kmax) - log10(kmin);
-  int nk = (int)ceil(ndecades*cosmo->spline_params.N_K);
-
-  // Compute na using predefined spline spacing
-  double amin = cosmo->spline_params.A_SPLINE_MINLOG_PK;
-  double amax = cosmo->spline_params.A_SPLINE_MAX;
-  int na = cosmo->spline_params.A_SPLINE_NA_PK + cosmo->spline_params.A_SPLINE_NLOG_PK - 1;
-
-  // Exit if sigma8 wasn't specified
-  if (isnan(cosmo->params.sigma8)) {
-    *status = CCL_ERROR_INCONSISTENT;
-    ccl_cosmology_set_status_message(cosmo, "ccl_power.c: ccl_cosmology_compute_power_eh(): sigma8 was not set, but is required for E&H method\n");
-    return;
-  }
-
-  // New struct for EH parameters
-  eh_struct *eh = eh_struct_new(&(cosmo->params));
-  if (eh == NULL) {
-    *status = CCL_ERROR_MEMORY;
-    ccl_cosmology_set_status_message(cosmo, "ccl_power.c: ccl_cosmology_compute_power_eh(): memory allocation error\n");
-    return;
-  }
-
-  // Build grids in k and a that P(k, a) will be evaluated on
-  // NB: The x array is initially k, but will later be overwritten with log(k)
-  double * x = ccl_log_spacing(kmin, kmax, nk);
-  double * y = malloc(sizeof(double)*nk);
-  double * a = ccl_linlog_spacing(amin, cosmo->spline_params.A_SPLINE_MIN_PK,
-                                  amax, cosmo->spline_params.A_SPLINE_NLOG_PK,
-                                  cosmo->spline_params.A_SPLINE_NA_PK);
-  double * y2d = malloc(nk * na * sizeof(double));
-  if (a==NULL || y==NULL || x==NULL || y2d==NULL) {
-    free(eh);free(x);free(y);
-    free(a);free(y2d);
-    *status = CCL_ERROR_MEMORY;
-    ccl_cosmology_set_status_message(cosmo, "ccl_power.c: ccl_cosmology_compute_power_eh(): memory allocation error\n");
-    return;
-  }
-
-  // Calculate P(k) on k grid. After this loop, x will contain log(k) and y
-  // will contain log(pk) [which has not yet been normalized]
-  // Notice the last parameter in eh_power controls
-  // whether to introduce wiggles (BAO) in the power spectrum.
-  // We do this by default.
-  for (int i=0; i<nk; i++) {
-    y[i] = log(eh_power(&cosmo->params, eh, x[i], 1));
-    x[i] = log(x[i]);
-  }
-
-  // Apply growth factor, D(a), to P(k) and store in 2D (k, a) array
-  double gfac, g2;
-  gsl_spline2d *log_power_lin = gsl_spline2d_alloc(cosmo->spline_params.PLIN_SPLINE_TYPE, nk,na);
-  for (int j = 0; j < na; j++) {
-    gfac = ccl_growth_factor(cosmo, a[j], status);
-    g2 = 2.*log(gfac);
-    for (int i=0; i<nk; i++) {
-      y2d[j*nk+i] = y[i]+g2;
-    } // end loop over k
-  } // end loop over a
-
-  // Check that ccl_growth_factor didn't fail
-  if (*status) {
-    free(eh); free(x); free(y); free(a); free(y2d);
-    gsl_spline2d_free(log_power_lin);
-    return;
-  }
-
-  // Initialize a 2D spline over P(k, a) [which is still unnormalized by sigma8]
-  int splinstatus = gsl_spline2d_init(log_power_lin, x, a, y2d,nk,na);
-  if (splinstatus) {
-    free(eh); free(x); free(y); free(a); free(y2d);
-    gsl_spline2d_free(log_power_lin);
-    *status = CCL_ERROR_SPLINE;
-    ccl_cosmology_set_status_message(cosmo, "ccl_power.c: ccl_cosmology_compute_power_eh(): Error creating log_power_lin spline\n");
-    return;
-  }
-
-  // Calculate sigma8 for the unnormalized P(k), using the standard
-  // ccl_sigma8() function
-  cosmo->data.p_lin = log_power_lin;
-  cosmo->computed_power = true; // Temporarily set this to true
-  double sigma8 = ccl_sigma8(cosmo, status);
-  cosmo->computed_power = false;
-
-  // Check that ccl_sigma8 didn't fail
-  if (*status) {
-    free(eh); free(x); free(y); free(a); free(y2d);
-    gsl_spline2d_free(log_power_lin);
-    return;
-  }
-
-  // Calculate normalization factor using computed value of sigma8, then
-  // recompute P(k, a) using this normalization
-  double log_normalization_factor = 2*(log(cosmo->params.sigma8) - log(sigma8));
-  for (int i=0; i < nk; i++) {
-    y[i] += log_normalization_factor;
-  }
-  for (int j = 0; j < na; j++) {
-    gfac = ccl_growth_factor(cosmo, a[j], status);
-    g2 = 2.*log(gfac);
-    for (int i=0; i<nk; i++) {
-      y2d[j*nk+i] = y[i]+g2; // Replace previous values
-    } // end k loop
-  } // end a loop
-
-  splinstatus = gsl_spline2d_init(log_power_lin, x, a, y2d, nk, na);
-  if (splinstatus) {
-    free(eh); free(x); free(y); free(a); free(y2d);
-    gsl_spline2d_free(log_power_lin);
-    *status = CCL_ERROR_SPLINE;
-    ccl_cosmology_set_status_message(cosmo, "ccl_power.c: ccl_cosmology_compute_power_eh(): Error creating log_power_lin spline\n");
-    return;
-  }
-  else
-    cosmo->data.p_lin = log_power_lin;
-
-  // Allocate a 2D spline for the nonlinear P(k) [which is just a copy of the
-  // linear one for E&H]
-  gsl_spline2d * log_power_nl = gsl_spline2d_alloc(cosmo->spline_params.PNL_SPLINE_TYPE, nk, na);
-  splinstatus = gsl_spline2d_init(log_power_nl, x, a, y2d, nk, na);
-
-  if (splinstatus) {
-    free(eh); free(x); free(y); free(a); free(y2d);
-    gsl_spline2d_free(log_power_lin);
-    gsl_spline2d_free(log_power_nl);
-    *status = CCL_ERROR_SPLINE;
-    ccl_cosmology_set_status_message(cosmo, "ccl_power.c: ccl_cosmology_compute_power_eh(): Error creating log_power_nl spline\n");
-    return;
-  }
-  else
-    cosmo->data.p_nl = log_power_nl;
-
-  // Free temporary arrays
-  free(eh); free(x); free(y); free(a); free(y2d);
-=======
-static double eh_power(ccl_parameters *params,void *p,double k)
+static double eh_power(ccl_parameters *params, void *p, double k)
 {
   //Wavenumber in units of Mpc^-1
   eh_struct *eh=(eh_struct *)p;
-  double kinvh=k/params->h;  //Changed to h/Mpc
-  return pow(k,params->n_s)*tsqr_EH(params,eh,kinvh);
->>>>>>> 38e7980a
+  double kinvh = k / params->h;  // Changed to h/Mpc
+  return pow(k, params->n_s) * tsqr_EH(params, eh, kinvh);
 }
 
 /*------ ROUTINE: tsqr_BBKS -----
@@ -1450,158 +1169,146 @@
     }
   }
   
+  // Omega_nu bounds check
   if(*status==0) {
     if(cosmo->params.Omega_n_mass*cosmo->params.h*cosmo->params.h>0.01){
       *status=CCL_ERROR_INCONSISTENT;
-      ccl_cosmology_set_status_message(cosmo, "ccl_power.c: ccl_cosmology_compute_power_emu(): "
+      ccl_cosmology_set_status_message(cosmo, 
+                       "ccl_power.c: ccl_cosmology_compute_power_emu(): "
 				       "Omega_nu does not satisfy the emulator bound\n");
     }
-  }
-
-  if(*status==0) {
-    // Check to see if sigma8 was defined
+  } // end Omega_nu check
+  
+  // Check to see if sigma8 was defined
+  if(*status==0) {
     if(isnan(cosmo->params.sigma8)){
       *status=CCL_ERROR_INCONSISTENT;
-      ccl_cosmology_set_status_message(cosmo, "ccl_power.c: ccl_cosmology_compute_power_emu(): "
+      ccl_cosmology_set_status_message(cosmo, 
+                       "ccl_power.c: ccl_cosmology_compute_power_emu(): "
 				       "sigma8 is not defined; specify sigma8 instead of A_s\n");
     }
-  }
-
-  //Initially compute linear power spectrum with CLASS
+  } // end sigma8 check
+
+  // Initially compute linear power spectrum with CLASS
   if(*status==0)
-    ccl_cosmology_compute_power_class(cosmo,status);
-
-<<<<<<< HEAD
-  // The x array is initially k, but will later
-  // be overwritten with log(k)
-  double * x = ccl_log_spacing(kmin, kmax, nk);
-  double * a = ccl_linlog_spacing(
-    amin, cosmo->spline_params.A_SPLINE_MIN_PK,
-    amax, cosmo->spline_params.A_SPLINE_NLOG_PK,
-    cosmo->spline_params.A_SPLINE_NA_PK);
-  double * y2d_lin = malloc(nk * na * sizeof(double));
-  if (a==NULL|| x==NULL || y2d_lin==NULL) {
-    *status = CCL_ERROR_SPLINE;
-    ccl_cosmology_set_status_message(cosmo, "ccl_power.c: ccl_cosmology_compute_power_class(): memory allocation error\n");
-  }
-
-  if(!*status){
-    // After this loop x will contain log(k), y will contain log(P_nl), z will contain log(P_lin)
-    // all in Mpc, not Mpc/h units!
-    double psout_l = 0.; double psout_cb_l = 0.;
-    double *ic = NULL; double *ic_cb = NULL;
-    double z_val;
-    int newstatus = 0;
-    for (int i=0; i<nk; i++) {
-      for (int j = 0; j < na; j++) {
-      
-        z_val = 1./a[j] - 1. + Z_ROUNDING_CORRECTION;
-	    
-	    // Versions of CLASS prior to v2.7.0 have a different call signature here
-        #ifdef CLASS_VERSION_PRE27
-	    newstatus |= spectra_pk_at_k_and_z(&ba, &pm, &sp, x[i], z_val, 
-	                                       &psout_l, ic);
-	    #else
-	    newstatus |= spectra_pk_at_k_and_z(&ba, &pm, &sp, x[i], z_val, 
-	                                       &psout_l, ic, &psout_cb_l, ic_cb);
-	    #endif
-	    
-	    y2d_lin[j*nk+i] = log(psout_l);
-      }
-      x[i] = log(x[i]);
-    }
-    if(newstatus) {
-      *status = CCL_ERROR_CLASS;
-      ccl_cosmology_set_status_message(
-        cosmo, "ccl_power.c: ccl_cosmology_compute_power_emu(): Error computing CLASS power spectrum\n");
-=======
-  //Free up non-linear pk spline, since we'll replace that with the emulator
+    ccl_cosmology_compute_power_class(cosmo, status);
+
+  // Free up non-linear pk spline, since we'll replace that with the emulator
   if(*status==0)
     ccl_p2d_t_free(cosmo->data.p_nl);
   
+  // Define scale factor splining range
   int na=cosmo->spline_params.A_SPLINE_NA_PK;
-  double *lpk_1a=NULL,*lk=NULL,*aemu=NULL,*lpk_nl=NULL;
+  double *lpk_1a=NULL, *lk=NULL, *aemu=NULL, *lpk_nl=NULL;
   if (*status == 0) {
-    //Now start the NL computation with the emulator
-    //These are the limits of the splining range
-    aemu = ccl_linear_spacing(A_MIN_EMU,cosmo->spline_params.A_SPLINE_MAX, na);
+    aemu = ccl_linear_spacing(A_MIN_EMU, cosmo->spline_params.A_SPLINE_MAX, na);
     if(aemu==NULL) {
       *status=CCL_ERROR_MEMORY;
-      ccl_cosmology_set_status_message(cosmo, "ccl_power.c: ccl_cosmology_compute_power_emu(): "
-				       "memory allocation error\n");
->>>>>>> 38e7980a
-    }
-  }
+      ccl_cosmology_set_status_message(cosmo, 
+                       "ccl_power.c: ccl_cosmology_compute_power_emu(): "
+				       "Memory error: Could not allocate scale factor array\n");
+    }
+  } // end scale factor array def
+  
+  // Allocate k array
   if (*status == 0) {
-    lk=malloc(NK_EMU*sizeof(double));
+    lk = malloc(NK_EMU*sizeof(double));
     if(lk==NULL) {
       *status=CCL_ERROR_MEMORY;
-      ccl_cosmology_set_status_message(cosmo, "ccl_power.c: ccl_cosmology_compute_power_emu(): "
-				       "memory allocation error\n");
-    }
-  }
-  if (*status == 0) { //The emulator only computes power spectra at fixed nodes in k, given by the global variable "mode"
+      ccl_cosmology_set_status_message(cosmo, 
+                       "ccl_power.c: ccl_cosmology_compute_power_emu(): "
+				       "Memory error: Could not allocate k array\n");
+    }
+  } // end alloc k array
+  
+  // Fill array of k values
+  if (*status == 0) { 
+    // The emulator only computes power spectra at fixed nodes in k, 
+    // given by the global variable "mode"
     for (int i=0; i<NK_EMU; i++)
       lk[i] = log(mode[i]);
   }
+  
+  // Allocate 2D power spectrum array (non-linear) 
   if (*status == 0) {
     lpk_nl = malloc(NK_EMU * na * sizeof(double));
     if(lpk_nl==NULL) {
       *status=CCL_ERROR_MEMORY;
-      ccl_cosmology_set_status_message(cosmo, "ccl_power.c: ccl_cosmology_compute_power_emu(): "
-				       "memory allocation error\n");
-    }
-  }
+      ccl_cosmology_set_status_message(cosmo, 
+                       "ccl_power.c: ccl_cosmology_compute_power_emu(): "
+				       "Memory error: failed to allocate emu power spectrum "
+				       "array\n");
+    }
+  } // end 2D power spectrum alloc
+  
+  // Allocate 2D power spectrum array (1a)
   if (*status == 0) {
-    lpk_1a=malloc(NK_EMU*sizeof(double));
+    lpk_1a = malloc(NK_EMU*sizeof(double));
     if(lpk_1a==NULL) {
       *status=CCL_ERROR_MEMORY;
-      ccl_cosmology_set_status_message(cosmo, "ccl_power.c: ccl_cosmology_compute_power_emu(): "
-				       "memory allocation error\n");
-    }
-  }
+      ccl_cosmology_set_status_message(cosmo, 
+                       "ccl_power.c: ccl_cosmology_compute_power_emu(): "
+				       "Memory error: failed to allocate emu power spectrum "
+				       "array\n");
+    }
+  } // end 2D power spectrum alloc
+  
   
   if (*status == 0) {
     double emu_par[9];
-    //For each redshift:
+    
+    // For each redshift
     for (int j = 0; j < na; j++){
-      //Turn cosmology into emu_par:
-      emu_par[0] = (cosmo->params.Omega_c+cosmo->params.Omega_b)*cosmo->params.h*cosmo->params.h;
+      
+      // Set cosmological parameters in emu_par
+      // (Need this here because otherwise overwritten by emu in each iteration)
+      emu_par[0] = (cosmo->params.Omega_c+cosmo->params.Omega_b) 
+                 * cosmo->params.h*cosmo->params.h;
       emu_par[1] = cosmo->params.Omega_b*cosmo->params.h*cosmo->params.h;
       emu_par[2] = cosmo->params.sigma8;
       emu_par[3] = cosmo->params.h;
       emu_par[4] = cosmo->params.n_s;
       emu_par[5] = cosmo->params.w0;
       emu_par[6] = cosmo->params.wa;
-      if ((cosmo->params.N_nu_mass>0) && (cosmo->config.emulator_neutrinos_method == ccl_emu_equalize)){
-	emu_par[7] = Omeganuh2_eq;
+      
+      // Determine neutrino mass parameters
+      if ((cosmo->params.N_nu_mass>0) 
+        && (cosmo->config.emulator_neutrinos_method == ccl_emu_equalize))
+      {
+          emu_par[7] = Omeganuh2_eq;
       }else{
-	emu_par[7] = cosmo->params.Omega_n_mass*cosmo->params.h*cosmo->params.h;
+          emu_par[7] = cosmo->params.Omega_n_mass*cosmo->params.h*cosmo->params.h;
       }
+      
+      // Redshift to evaluate emulator at
       emu_par[8] = 1./aemu[j]-1;
-      //Need to have this here because otherwise overwritten by emu in each loop
       
-      //Call emulator at this redshift
-      ccl_pkemu(emu_par,NK_EMU,lpk_1a, status, cosmo);
+      // Call emulator at this redshift
+      ccl_pkemu(emu_par, NK_EMU, lpk_1a, status, cosmo);
       if (*status) {
-	*status=CCL_ERROR_MEMORY;
-	ccl_cosmology_set_status_message(cosmo, "ccl_power.c: ccl_cosmology_compute_power_emu(): "
+	    *status=CCL_ERROR_MEMORY;
+	    ccl_cosmology_set_status_message(cosmo, 
+	                 "ccl_power.c: ccl_cosmology_compute_power_emu(): "
 					 "memory allocation error\n");
-	break;
+	    break;
       }
+      
+      // Fill nonlin power spectrum array with emulator results
       for (int i=0; i<NK_EMU; i++)
-	lpk_nl[j*NK_EMU+i] = log(lpk_1a[i]);
-    }
-  }
-
+	        lpk_nl[j*NK_EMU+i] = log(lpk_1a[i]);
+    } // end j loop
+  } // end calls to emulator
+  
+  // Apply baryonic correction
   if (*status == 0) {
     if(cosmo->config.baryons_power_spectrum_method==ccl_bcm)
-      correct_bcm(cosmo,na,aemu,NK_EMU,lk,lpk_nl,status);
-  }
-
-  if(*status==0) {
-    cosmo->data.p_nl=ccl_p2d_t_new(na,aemu,NK_EMU,lk,lpk_nl,1,2,ccl_p2d_no_extrapol,
-				   1,NULL,0,ccl_p2d_3,status);
+      correct_bcm(cosmo, na, aemu, NK_EMU, lk, lpk_nl, status);
+  }
+
+  if(*status==0) {
+    cosmo->data.p_nl=ccl_p2d_t_new(na, aemu, NK_EMU, lk, lpk_nl,
+                                   1, 2, ccl_p2d_no_extrapol,
+				                   1, NULL, 0, ccl_p2d_3, status);
   }
 
   free(lpk_1a);
