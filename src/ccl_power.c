#include "ccl_core.h"
#include "ccl_utils.h"
#include "math.h"
#include "stdio.h"
#include "stdlib.h"
#include "gsl/gsl_integration.h"
#include "gsl/gsl_interp.h"
#include "gsl/gsl_spline.h"
//#include "gsl/gsl_interp2d.h"
//#include "gsl/gsl_spline2d.h"
#include "ccl_placeholder.h"
#include "ccl_background.h"
#include "ccl_power.h"
#include "ccl_error.h"
#include "class.h"
#include "ccl_params.h"

/*------ ROUTINE: ccl_cosmology_compute_power_class ----- 
INPUT: ccl_cosmology * cosmo
*/
static void ccl_free_class_structs(ccl_cosmology *cosmo,               
				   struct background *ba,
				   struct thermo *th,
				   struct perturbs *pt,
				   struct transfers *tr,
				   struct primordial *pm,
				   struct spectra *sp,
				   struct nonlinear *nl,
				   struct lensing *le,
				   int *init_arr,
				   int * status)
{
  int i_init=6;
  if(init_arr[i_init--]) {
    if (spectra_free(sp) == _FAILURE_) {
      *status = CCL_ERROR_CLASS;
      sprintf(cosmo->status_message ,"ccl_power.c: ccl_free_class_structs(): Error freeing CLASS spectra:%s\n",sp->error_message);
      return;
    }
  }
  
  if(init_arr[i_init--]) {
    if (transfer_free(tr) == _FAILURE_) {
      *status = CCL_ERROR_CLASS;
      sprintf(cosmo->status_message ,"ccl_power.c: ccl_free_class_structs(): Error freeing CLASS transfer:%s\n",tr->error_message);
      return;
    }
  }

  if(init_arr[i_init--]) {
    if (nonlinear_free(nl) == _FAILURE_) {
      *status = CCL_ERROR_CLASS;
      sprintf(cosmo->status_message ,"ccl_power.c: ccl_free_class_structs(): Error freeing CLASS nonlinear:%s\n",nl->error_message);
      return;
    }
  }
  
  if(init_arr[i_init--]) {
    if (primordial_free(pm) == _FAILURE_) {
      *status = CCL_ERROR_CLASS;
      sprintf(cosmo->status_message ,"ccl_power.c: ccl_free_class_structs(): Error freeing CLASS pm:%s\n",pm->error_message);
      return;
    }
  }
  
  if(init_arr[i_init--]) {
    if (perturb_free(pt) == _FAILURE_) {
      *status = CCL_ERROR_CLASS;
      sprintf(cosmo->status_message ,"ccl_power.c: ccl_free_class_structs(): Error freeing CLASS pt:%s\n",pt->error_message);
      return;
    }
  }
  
  if(init_arr[i_init--]) {
    if (thermodynamics_free(th) == _FAILURE_) {
      *status = CCL_ERROR_CLASS;
      sprintf(cosmo->status_message ,"ccl_power.c: ccl_free_class_structs(): Error freeing CLASS thermo:%s\n",th->error_message);
      return;
    }
  }

  if(init_arr[i_init--]) {
    if (background_free(ba) == _FAILURE_) {
      *status = CCL_ERROR_CLASS;
      sprintf(cosmo->status_message ,"ccl_power.c: ccl_free_class_structs(): Error freeing CLASS bg:%s\n",ba->error_message);
      return;
    }
  }
}

static void ccl_class_preinit(struct background *ba,
			      struct thermo *th,
			      struct perturbs *pt,
			      struct transfers *tr,
			      struct primordial *pm,
			      struct spectra *sp,
			      struct nonlinear *nl,
			      struct lensing *le)
{
  //pre-initialize all fields that are freed by *_free() routine
  //prevents crashes if *_init()failed and did not initialize all tables freed by *_free()
  
  //init for background_free
  ba->tau_table = NULL;
  ba->z_table = NULL;
  ba->d2tau_dz2_table = NULL;
  ba->background_table = NULL;
  ba->d2background_dtau2_table = NULL;

  //init for thermodynamics_free
  th->z_table = NULL;
  th->thermodynamics_table = NULL;
  th->d2thermodynamics_dz2_table = NULL;

  //init for perturb_free
  pt->tau_sampling = NULL;
  pt->tp_size = NULL;
  pt->ic_size = NULL;
  pt->k = NULL;
  pt->k_size_cmb = NULL;
  pt->k_size_cl = NULL;
  pt->k_size = NULL;
  pt->sources = NULL;

  //init for primordial_free
  pm->amplitude = NULL;
  pm->tilt = NULL;
  pm->running = NULL;
  pm->lnpk = NULL;
  pm->ddlnpk = NULL;
  pm->is_non_zero = NULL;
  pm->ic_size = NULL;
  pm->ic_ic_size = NULL;
  pm->lnk = NULL;

  //init for nonlinear_free
  nl->k = NULL;
  nl->tau = NULL;
  nl->nl_corr_density = NULL;
  nl->k_nl = NULL;

  //init for transfer_free
  tr->tt_size = NULL;
  tr->l_size_tt = NULL;
  tr->l_size = NULL;
  tr->l = NULL;
  tr->q = NULL;
  tr->k = NULL;
  tr->transfer = NULL;

  //init for spectra_free
  //spectra_free checks all other data fields before freeing
  sp->is_non_zero = NULL;
  sp->ic_size = NULL;
  sp->ic_ic_size = NULL;
}

static void ccl_run_class(ccl_cosmology *cosmo, 
			  struct file_content *fc,
			  struct precision* pr,
			  struct background* ba,
			  struct thermo* th,
			  struct perturbs* pt,
			  struct transfers* tr,
			  struct primordial* pm,
			  struct spectra* sp,
			  struct nonlinear* nl,
			  struct lensing* le,
			  struct output* op, 
			  int *init_arr,
			  int * status)
{
  ErrorMsg errmsg;            // for error messages 
  int i_init=0;
  ccl_class_preinit(ba,th,pt,tr,pm,sp,nl,le);
  
  if(input_init(fc,pr,ba,th,pt,tr,pm,sp,nl,le,op,errmsg) == _FAILURE_) {
    *status = CCL_ERROR_CLASS;
    sprintf(cosmo->status_message ,"ccl_power.c: ccl_cosmology_compute_power_class(): Error running CLASS input:%s\n",errmsg);
    return;
  }
  if (background_init(pr,ba) == _FAILURE_) {
    *status = CCL_ERROR_CLASS;
    sprintf(cosmo->status_message ,"ccl_power.c: ccl_cosmology_compute_power_class(): Error running CLASS background:%s\n",ba->error_message);
    return;
  }
  init_arr[i_init++]=1;
  if (thermodynamics_init(pr,ba,th) == _FAILURE_) {
    *status = CCL_ERROR_CLASS;
    sprintf(cosmo->status_message ,"ccl_power.c: ccl_cosmology_compute_power_class(): Error running CLASS thermodynamics:%s\n",th->error_message);
    return;
  }
  init_arr[i_init++]=1;
  if (perturb_init(pr,ba,th,pt) == _FAILURE_) {
    *status = CCL_ERROR_CLASS;
    sprintf(cosmo->status_message ,"ccl_power.c: ccl_cosmology_compute_power_class(): Error running CLASS pertubations:%s\n",pt->error_message);
    return;
  }
  init_arr[i_init++]=1;
  if (primordial_init(pr,pt,pm) == _FAILURE_) {
    *status = CCL_ERROR_CLASS;
    sprintf(cosmo->status_message ,"ccl_power.c: ccl_cosmology_compute_power_class(): Error running CLASS primordial:%s\n",pm->error_message);
    return;
  }
  init_arr[i_init++]=1;
  if (nonlinear_init(pr,ba,th,pt,pm,nl) == _FAILURE_) {
    *status = CCL_ERROR_CLASS;
    sprintf(cosmo->status_message ,"ccl_power.c: ccl_cosmology_compute_power_class(): Error running CLASS nonlinear:%s\n",nl->error_message);
    return;
  }
  init_arr[i_init++]=1;
  if (transfer_init(pr,ba,th,pt,nl,tr) == _FAILURE_) {
    *status = CCL_ERROR_CLASS;
    sprintf(cosmo->status_message ,"ccl_power.c: ccl_cosmology_compute_power_class(): Error running CLASS transfer:%s\n",tr->error_message);
    return;
  }
  init_arr[i_init++]=1;
  if (spectra_init(pr,ba,pt,pm,nl,tr,sp) == _FAILURE_) {
    *status = CCL_ERROR_CLASS;
    sprintf(cosmo->status_message ,"ccl_power.c: ccl_cosmology_compute_power_class(): Error running CLASS spectra:%s\n",sp->error_message);
    return;
  }
}

static double ccl_get_class_As(ccl_cosmology *cosmo, struct file_content *fc, int position_As,
			       double sigma8, int * status)
{
  //structures for class test run
  struct precision pr;        // for precision parameters 
  struct background ba;       // for cosmological background 
  struct thermo th;           // for thermodynamics 
  struct perturbs pt;         // for source functions 
  struct transfers tr;        // for transfer functions 
  struct primordial pm;       // for primordial spectra 
  struct spectra sp;          // for output spectra 
  struct nonlinear nl;        // for non-linear spectra 
  struct lensing le;
  struct output op;

  //temporarily overwrite P_k_max_1/Mpc to speed up sigma_8 calculation
  double k_max_old = 0.;
  int position_kmax =2;
  double A_s_guess;
  int init_arr[7]={0,0,0,0,0,0,0};

  if (strcmp(fc->name[position_kmax],"P_k_max_1/Mpc")) {
    k_max_old = strtof(fc->value[position_kmax],NULL);
    sprintf(fc->value[position_kmax],"%e",10.);  
  }
  A_s_guess = 2.43e-9/0.87659*sigma8;
  sprintf(fc->value[position_As],"%e",A_s_guess);

  ccl_run_class(cosmo, fc,&pr,&ba,&th,&pt,&tr,&pm,&sp,&nl,&le,&op,init_arr,status);
  if (cosmo->status != CCL_ERROR_CLASS) A_s_guess*=pow(sigma8/sp.sigma8,2.);
  ccl_free_class_structs(cosmo, &ba,&th,&pt,&tr,&pm,&sp,&nl,&le,init_arr,status);

  if (k_max_old >0) {
    sprintf(fc->value[position_kmax],"%e",k_max_old);      
  }
  return A_s_guess;
}

static void ccl_fill_class_parameters(ccl_cosmology * cosmo, struct file_content * fc,
				      int parser_length, int * status)
{
  strcpy(fc->name[0],"output");
  strcpy(fc->value[0],"mPk"); 

  strcpy(fc->name[1],"non linear");
  if (cosmo->config.matter_power_spectrum_method == ccl_halofit)
    strcpy(fc->value[1],"Halofit");
  else 
    strcpy(fc->value[1],"none");

  strcpy(fc->name[2],"P_k_max_1/Mpc");
  sprintf(fc->value[2],"%e",ccl_splines->K_MAX_SPLINE); //in units of 1/Mpc, corroborated with ccl_constants.h

  strcpy(fc->name[3],"z_max_pk");
  sprintf(fc->value[3],"%e",1./ccl_splines->A_SPLINE_MIN_PK-1.);

  strcpy(fc->name[4],"modes");
  strcpy(fc->value[4],"s");

  strcpy(fc->name[5],"lensing");
  strcpy(fc->value[5],"no");

  // now, copy over cosmology parameters
  strcpy(fc->name[6],"h");
  sprintf(fc->value[6],"%e",cosmo->params.h);

  strcpy(fc->name[7],"Omega_cdm");
  sprintf(fc->value[7],"%e",cosmo->params.Omega_c);

  strcpy(fc->name[8],"Omega_b");
  sprintf(fc->value[8],"%e",cosmo->params.Omega_b);

  strcpy(fc->name[9],"Omega_k");
  sprintf(fc->value[9],"%e",cosmo->params.Omega_k);

  strcpy(fc->name[10],"n_s");
  sprintf(fc->value[10],"%e",cosmo->params.n_s);


  //cosmological constant?
  // set Omega_Lambda = 0.0 if w !=-1
  if ((cosmo->params.w0 !=-1.0) || (cosmo->params.wa !=0)) {
    strcpy(fc->name[11],"Omega_Lambda");
    sprintf(fc->value[11],"%e",0.0);

    strcpy(fc->name[12],"w0_fld");
    sprintf(fc->value[12],"%e",cosmo->params.w0);

    strcpy(fc->name[13],"wa_fld");
    sprintf(fc->value[13],"%e",cosmo->params.wa);
  }
  //neutrino parameters
  //massless neutrinos
  if (cosmo->params.N_nu_rel > 1.e-4) {
    strcpy(fc->name[14],"N_ur");
    sprintf(fc->value[14],"%e",cosmo->params.N_nu_rel);
  }
  else {
    strcpy(fc->name[14],"N_ur");
    sprintf(fc->value[14],"%e", 0.);
  }
  if (cosmo->params.N_nu_mass > 0) {
    strcpy(fc->name[15],"N_ncdm");
    sprintf(fc->value[15],"%e",cosmo->params.N_nu_mass);
    strcpy(fc->name[16],"m_ncdm");
    sprintf(fc->value[16],"%e",cosmo->params.mnu/cosmo->params.N_nu_mass);
    //assume equal mass neutrino species for now!
    for (int i = 1; i < cosmo->params.N_nu_mass; i++) {
      char tmp[20];
      sprintf(tmp,", %e",cosmo->params.mnu/cosmo->params.N_nu_mass);
      strcat(fc->value[16],tmp);
    }
  }
  //normalization comes last, so that all other parameters are filled in for determining A_s if sigma_8 is specified
  if (isfinite(cosmo->params.sigma_8) && isfinite(cosmo->params.A_s)) {
    *status = CCL_ERROR_INCONSISTENT;
    strcpy(cosmo->status_message ,"ccl_power.c: class_parameters(): Error initialzing CLASS pararmeters: both sigma_8 and A_s defined\n");
    return;
  }
  if (isfinite(cosmo->params.sigma_8)) {
    strcpy(fc->name[parser_length-1],"A_s");
    sprintf(fc->value[parser_length-1],"%e",ccl_get_class_As(cosmo,fc,parser_length-1,cosmo->params.sigma_8, status));
  }
  else if (isfinite(cosmo->params.A_s)) {
    strcpy(fc->name[parser_length-1],"A_s");
    sprintf(fc->value[parser_length-1],"%e",cosmo->params.A_s);
  }
  else {
    *status = CCL_ERROR_INCONSISTENT;
    strcpy(cosmo->status_message ,"ccl_power.c: class_parameters(): Error initialzing CLASS pararmeters: neither sigma_8 nor A_s defined\n");
    return;
  }
}

static void ccl_cosmology_compute_power_class(ccl_cosmology * cosmo, int * status)
{
  struct precision pr;        // for precision parameters 
  struct background ba;       // for cosmological background 
  struct thermo th;           // for thermodynamics 
  struct perturbs pt;         // for source functions 
  struct transfers tr;        // for transfer functions 
  struct primordial pm;       // for primordial spectra 
  struct spectra sp;          // for output spectra 
  struct nonlinear nl;        // for non-linear spectra 
  struct lensing le;
  struct output op;
  struct file_content fc;

  ErrorMsg errmsg; // for error messages 
  // generate file_content structure 
  // CLASS configuration parameters will be passed through this structure,
  // to avoid writing and reading .ini files for every call
  int parser_length = 20;
  int init_arr[7]={0,0,0,0,0,0,0};
  if (parser_init(&fc,parser_length,"none",errmsg) == _FAILURE_) {
    *status = CCL_ERROR_CLASS;
    sprintf(cosmo->status_message ,"ccl_power.c: ccl_cosmology_compute_power_class(): parser init error:%s\n",errmsg);
    return;
  }

  ccl_fill_class_parameters(cosmo,&fc,parser_length, status);
  
  if (*status != CCL_ERROR_CLASS)
    ccl_run_class(cosmo, &fc,&pr,&ba,&th,&pt,&tr,&pm,&sp,&nl,&le,&op,init_arr,status);

  if (*status == CCL_ERROR_CLASS) {
    //printed error message while running CLASS
    ccl_free_class_structs(cosmo, &ba,&th,&pt,&tr,&pm,&sp,&nl,&le,init_arr,status);
    return;
  }
  if (parser_free(&fc)== _FAILURE_) {
    *status = CCL_ERROR_CLASS;
    strcpy(cosmo->status_message ,"ccl_power.c: ccl_cosmology_compute_power_class(): Error freeing CLASS parser\n");
    ccl_free_class_structs(cosmo, &ba,&th,&pt,&tr,&pm,&sp,&nl,&le,init_arr,status);
    return;
  }

  cosmo->data.k_min=2*exp(sp.ln_k[0]);
  //CLASS calculations done - now allocate CCL splines
  double kmin = cosmo->data.k_min;
  double kmax = ccl_splines->K_MAX_SPLINE;
<<<<<<< HEAD
  int nk = ccl_splines->N_K;
  double amin = ccl_splines->A_SPLINE_MIN_PK;
=======
  //Compute nk from number of decades and N_K = # k per decade
  double ndecades = log10(kmax) - log10(kmin);
  int nk = (int)ceil(ndecades*ccl_splines->N_K);
  double amin = ccl_splines->A_SPLINE_MIN;
>>>>>>> 9fdce070
  double amax = ccl_splines->A_SPLINE_MAX;
  int na = ccl_splines->N_A;
  
  // The x array is initially k, but will later
  // be overwritten with log(k)
  double * x = ccl_log_spacing(kmin, kmax, nk);
  double * z = ccl_linear_spacing(amin,amax, na);
  double * y2d_lin = malloc(nk * na * sizeof(double));
  double * y2d_nl = malloc(nk * na * sizeof(double));
  if (z==NULL|| x==NULL || y2d_lin==NULL || y2d_nl==NULL) {
    *status = CCL_ERROR_SPLINE;
    strcpy(cosmo->status_message,"ccl_power.c: ccl_cosmology_compute_power_class(): memory allocation error\n");
  }
  else{  
    // After this loop x will contain log(k), y will contain log(P_nl), z will contain log(P_lin)
    // all in Mpc, not Mpc/h units!
    double psout_l,ic;
    int s=0;
    for (int i=0; i<nk; i++) {
      for (int j = 0; j < na; j++) {
	//The 2D interpolation routines access the function values y_{k_ia_j} with the following ordering:
	//y_ij = y2d[j*N_k + i]
	//with i = 0,...,N_k-1 and j = 0,...,N_a-1.
	s |= spectra_pk_at_k_and_z(&ba, &pm, &sp,x[i],1./z[j]-1., &psout_l,&ic);
	y2d_lin[j*nk+i] = log(psout_l);
      }
      x[i] = log(x[i]);
    }
    if(s) {
      free(x); 
      free(z);
      free(y2d_nl);
      free(y2d_lin);
      *status = CCL_ERROR_CLASS;
      strcpy(cosmo->status_message ,"ccl_power.c: ccl_cosmology_compute_power_class(): Error computing CLASS power spectrum\n");

      ccl_free_class_structs(cosmo, &ba,&th,&pt,&tr,&pm,&sp,&nl,&le,init_arr,status);

      return;
    }
    gsl_spline2d * log_power = gsl_spline2d_alloc(PLIN_SPLINE_TYPE, nk,na);
    int pwstatus = gsl_spline2d_init(log_power, x, z, y2d_lin,nk,na);
    if (pwstatus) {
      free(x); 
      free(z);
      free(y2d_nl);
      free(y2d_lin);
      gsl_spline2d_free(log_power);
      ccl_free_class_structs(cosmo, &ba,&th,&pt,&tr,&pm,&sp,&nl,&le,init_arr,status);
      strcpy(cosmo->status_message,"ccl_power.c: ccl_cosmology_compute_power_class(): Error creating log_power spline\n");
      return;
    }
    else {
      cosmo->data.p_lin = log_power;
    }

    // At the moment KMIN can't be less than CLASS's kmin in the nonlinear case. 
    if (kmin<(exp(sp.ln_k[0]))) {
      *status = CCL_ERROR_CLASS;
      strcpy(cosmo->status_message ,"ccl_power.c: ccl_cosmology_compute_power_class(): K_MIN is less than CLASS's kmin. Not yet supported for nonlinear P(k).\n");
    }
    
    if(cosmo->config.matter_power_spectrum_method==ccl_halofit) {
      double psout_nl;
      
      for (int i=0; i<nk; i++) {
	for (int j = 0; j < na; j++) {
	  s |= spectra_pk_nl_at_k_and_z(&ba, &pm, &sp,exp(x[i]),1./z[j]-1.,&psout_nl);
	  y2d_nl[j*nk+i] = log(psout_nl);
	}
      }
      
      if(s) {
	free(x); 
	free(z);
	free(y2d_nl);
	free(y2d_lin);
	*status = CCL_ERROR_CLASS;
	strcpy(cosmo->status_message ,"ccl_power.c: ccl_cosmology_compute_power_class(): Error computing CLASS power spectrum\n");
	ccl_free_class_structs(cosmo, &ba,&th,&pt,&tr,&pm,&sp,&nl,&le,init_arr,status);
	return;

      }

      gsl_spline2d * log_power_nl = gsl_spline2d_alloc(PNL_SPLINE_TYPE, nk,na);
      pwstatus = gsl_spline2d_init(log_power_nl, x, z, y2d_nl,nk,na);

      if (pwstatus) {
	free(x); 
	free(z);
	free(y2d_nl);
	free(y2d_lin);
	gsl_spline2d_free(log_power_nl);
	ccl_free_class_structs(cosmo, &ba,&th,&pt,&tr,&pm,&sp,&nl,&le,init_arr,status);
	strcpy(cosmo->status_message,"ccl_power.c: ccl_cosmology_compute_power_class(): Error creating log_power_nl spline\n");
	return;
      }
      else {
	cosmo->data.p_nl = log_power_nl;
      }
      
      free(y2d_nl);
    }

    ccl_free_class_structs(cosmo, &ba,&th,&pt,&tr,&pm,&sp,&nl,&le,init_arr,status);
    free(x);
    free(y2d_lin);
    free(z);
  }

}

typedef struct {
  double rsound;
  double zeq;
  double keq;
  double zdrag;
  double kSilk;
  double rsound_approx;
  double th2p7;
  double alphac;
  double alphab;
  double betac;
  double betab;
  double bnode;
} eh_struct;

static eh_struct *eh_struct_new(ccl_parameters *params)
{
  //////
  // Computes Eisenstein & Hu parameters for
  // P_k and r_sound
  double OMh2,OBh2;
  double th2p7;
  eh_struct *eh=malloc(sizeof(eh_struct));
  if(eh==NULL)
    return NULL;

  OMh2=params->Omega_m*params->h*params->h;
  OBh2=params->Omega_b*params->h*params->h;
  th2p7=params->T_CMB/2.7;
  eh->th2p7=th2p7;
  eh->zeq=2.5E4*OMh2/pow(th2p7,4);
  eh->keq=0.0746*OMh2/(params->h*th2p7*th2p7);

  double b1,b2;
  b1=0.313*pow(OMh2,-0.419)*(1+0.607*pow(OMh2,0.674));
  b2=0.238*pow(OMh2,0.223);
  eh->zdrag=1291*pow(OMh2,0.251)*(1+b1*pow(OBh2,b2))/(1+0.659*pow(OMh2,0.828));

  double Req,Rd;
  Req=31.5*OBh2*1000./(eh->zeq*pow(th2p7,4));
  Rd=31.5*OBh2*1000./((1+eh->zdrag)*pow(th2p7,4));
  eh->rsound=2/(3*eh->keq)*sqrt(6/Req)*
    log((sqrt(1+Rd)+sqrt(Rd+Req))/(1+sqrt(Req)));

  eh->kSilk=1.6*pow(OBh2,0.52)*pow(OMh2,0.73)*(1+pow(10.4*OMh2,-0.95))/params->h;

  double a1,a2,b_frac;
  a1=pow(46.9*OMh2,0.670)*(1+pow(32.1*OMh2,-0.532));
  a2=pow(12.0*OMh2,0.424)*(1+pow(45.0*OMh2,-0.582));
  b_frac=OBh2/OMh2;
  eh->alphac=pow(a1,-b_frac)*pow(a2,-b_frac*b_frac*b_frac);

  double bb1,bb2;
  bb1=0.944/(1+pow(458*OMh2,-0.708));
  bb2=pow(0.395*OMh2,-0.0266);
  eh->betac=1/(1+bb1*(pow(1-b_frac,bb2)-1));

  double y=eh->zeq/(1+eh->zdrag);
  double sqy=sqrt(1+y);
  double gy=y*(-6*sqy+(2+3*y)*log((sqy+1)/(sqy-1)));
  eh->alphab=2.07*eh->keq*eh->rsound*pow(1+Rd,-0.75)*gy;

  eh->betab=0.5+b_frac+(3-2*b_frac)*sqrt(pow(17.2*OMh2,2)+1);

  eh->bnode=8.41*pow(OMh2,0.435);

  eh->rsound_approx=params->h*44.5*log(9.83/OMh2)/
    sqrt(1+10*pow(OBh2,0.75));

  //  printf("\n");
  //  printf("zeq           %lE\n",eh->zeq);
  //  printf("keq           %lE\n",eh->keq*params->h);
  //  printf("ksilk         %lE\n",eh->kSilk*params->h);
  //  printf("zd            %lE\n",eh->zdrag);
  //  printf("rsound        %lE\n",eh->rsound/params->h);
  //  printf("rsound_approx %lE\n",eh->rsound_approx/params->h);
  //  printf("Rd            %lE\n",Rd);
  //  printf("\n");

  return eh;
}

static double tkEH_0(double keq,double k,double a,double b)
{
  //////
  // Eisentstein & Hu's Tk_0
  double q=k/(13.41*keq);
  double c=14.2/a+386./(1+69.9*pow(q,1.08));
  double l=log(M_E+1.8*b*q);
  return l/(l+c*q*q);
}

static double tkEH_c(eh_struct *eh,double k)
{
  //////
  // Eisenstein & Hu's Tk_c
  double f=1/(1+pow(k*eh->rsound/5.4,4));
  return f*tkEH_0(eh->keq,k,1,eh->betac)+
    (1-f)*tkEH_0(eh->keq,k,eh->alphac,eh->betac);
}

static double jbes0(double x)
{
  double jl;
  double ax=fabs(x);
  double ax2=ax*ax;
  
  if(ax<0.01) jl=1-ax2*(1-ax2/20.)/6.;
  else jl=sin(x)/x;
  
  return jl;
}

static double tkEH_b(eh_struct *eh,double k)
{
  //////
  // Eisenstein & Hu's Tk_b
  double x_bessel,part1,part2,jbes;
  double x=k*eh->rsound;

  if(k==0) x_bessel=0;
  else {
    x_bessel=x*pow(1+eh->bnode*eh->bnode*eh->bnode/(x*x*x),-1./3.);
  }

  part1=tkEH_0(eh->keq,k,1,1)/(1+pow(x/5.2,2));

  if(k==0)
    part2=0;
  else
    part2=eh->alphab/(1+pow(eh->betab/x,3))*exp(-pow(k/eh->kSilk,1.4));
  
  return jbes0(x_bessel)*(part1+part2);
}

static double tsqr_EH(ccl_parameters *params,eh_struct * eh,double k,int wiggled)
{
  double tk;
  double b_frac=params->Omega_b/params->Omega_m;
  if(wiggled)
    tk=b_frac*tkEH_b(eh,k)+(1-b_frac)*tkEH_c(eh,k);
  else {
    double OMh2=params->Omega_m*params->h*params->h;
    double alpha_gamma=1-0.328*log(431*OMh2)*b_frac+0.38*log(22.3*OMh2)*b_frac*b_frac;
    double gamma_eff=params->Omega_m*params->h*(alpha_gamma+(1-alpha_gamma)/
						(1+pow(0.43*k*eh->rsound_approx,4)));
    double q=k*eh->th2p7*eh->th2p7/gamma_eff;
    double l0=log(2*M_E+1.8*q);
    double c0=14.2+731/(1+62.5*q);
    tk=l0/(l0+c0*q*q);
  }

  return tk*tk;
}

static double eh_power(ccl_parameters *params,eh_struct *eh,double k,int wiggled)
{
  //Wavenumber in units of Mpc^-1
  double kinvh=k/params->h;
  return pow(k,params->n_s)*tsqr_EH(params,eh,kinvh,wiggled);
}

static void ccl_cosmology_compute_power_eh(ccl_cosmology * cosmo, int * status)
{
  cosmo->data.k_min=ccl_splines->K_MIN_DEFAULT;
  double kmin = cosmo->data.k_min;
  double kmax = ccl_splines->K_MAX;
<<<<<<< HEAD
  int nk = ccl_splines->N_K;
  double amin = ccl_splines->A_SPLINE_MIN_PK;
=======
  //Compute nk from number of decades and N_K = # k per decade
  double ndecades = log10(kmax) - log10(kmin);
  int nk = (int)ceil(ndecades*ccl_splines->N_K);
  double amin = ccl_splines->A_SPLINE_MIN;
>>>>>>> 9fdce070
  double amax = ccl_splines->A_SPLINE_MAX;
  int na = ccl_splines->N_A;
  eh_struct *eh=eh_struct_new(&(cosmo->params));
  if (eh==NULL) {
    *status=CCL_ERROR_MEMORY;
    strcpy(cosmo->status_message,"ccl_power.c: ccl_cosmology_compute_power_eh(): memory allocation error\n");
    return;
  }

  // The x array is initially k, but will later
  // be overwritten with log(k)
  double * x = ccl_log_spacing(kmin, kmax, nk);
  double * y = malloc(sizeof(double)*nk);
  double * z = ccl_linear_spacing(amin,amax, na);
  double * y2d = malloc(nk * na * sizeof(double));
  if (z==NULL||y==NULL|| x==NULL || y2d==NULL) {
    free(eh);
    *status=CCL_ERROR_MEMORY;
    strcpy(cosmo->status_message,"ccl_power.c: ccl_cosmology_compute_power_eh(): memory allocation error\n");
    return;
  }

  // After this loop x will contain log(k)
  for (int i=0; i<nk; i++) {
    y[i] = log(eh_power(&cosmo->params,eh,x[i],1));
    x[i] = log(x[i]);
  }

  // now normalize to cosmo->params.sigma_8
  if (isnan(cosmo->params.sigma_8)) {
    free(eh);
    free(x);
    free(y);
    free(z);
    free(y2d);
    *status = CCL_ERROR_INCONSISTENT;
    strcpy(cosmo->status_message ,"ccl_power.c: ccl_cosmology_compute_power_eh(): sigma_8 not set, required for E&H\n");
    return;
  }

  gsl_spline2d * log_power_lin = gsl_spline2d_alloc(PLIN_SPLINE_TYPE, nk,na);
  for (int j = 0; j < na; j++) {
    double g2 = 2.*log(ccl_growth_factor(cosmo,z[j], status));
    for (int i=0; i<nk; i++) {
      y2d[j*nk+i] = y[i]+g2;
    }

  }

  int splinstatus = gsl_spline2d_init(log_power_lin, x, z, y2d,nk,na);
  if (splinstatus) {
    free(eh);
    free(x);
    free(y);
    free(z);
    free(y2d);
    gsl_spline2d_free(log_power_lin);
    *status = CCL_ERROR_SPLINE;
    strcpy(cosmo->status_message,"ccl_power.c: ccl_cosmology_compute_power_eh(): Error creating log_power_lin spline\n");
    return;
  }
  cosmo->data.p_lin=log_power_lin;

  cosmo->computed_power=true;
  double sigma_8 = ccl_sigma8(cosmo,status);
  cosmo->computed_power=false;

  double log_sigma_8 = 2*(log(cosmo->params.sigma_8) - log(sigma_8));
  for (int i=0; i<nk; i++) {
    y[i] += log_sigma_8;
  }

  for (int j = 0; j < na; j++) {
    double g2 = 2.*log(ccl_growth_factor(cosmo,z[j], status));
    for (int i=0; i<nk; i++) {
      y2d[j*nk+i] = y[i]+g2;
    }
  }

  gsl_spline2d_free(log_power_lin);
  log_power_lin = gsl_spline2d_alloc(PLIN_SPLINE_TYPE, nk,na);
  splinstatus = gsl_spline2d_init(log_power_lin, x, z, y2d,nk,na);
  if (splinstatus) {
    free(eh);
    free(x);
    free(y);
    free(z);
    free(y2d);
    gsl_spline2d_free(log_power_lin);
    *status = CCL_ERROR_SPLINE;
    strcpy(cosmo->status_message,"ccl_power.c: ccl_cosmology_compute_power_eh(): Error creating log_power_lin spline\n");
    return;
  }
  else
    cosmo->data.p_lin = log_power_lin;

  gsl_spline2d * log_power_nl = gsl_spline2d_alloc(PNL_SPLINE_TYPE, nk,na);
  splinstatus = gsl_spline2d_init(log_power_nl, x, z, y2d,nk,na);

  if (splinstatus) {
    free(eh);
    free(x);
    free(y);
    free(z);
    free(y2d);
    gsl_spline2d_free(log_power_lin);
    gsl_spline2d_free(log_power_nl);
    *status = CCL_ERROR_SPLINE;
    strcpy(cosmo->status_message,"ccl_power.c: ccl_cosmology_compute_power_eh(): Error creating log_power_nl spline\n");
    return;
  }
  else
    cosmo->data.p_nl = log_power_nl;

  free(eh);
  free(x);
  free(y);
  free(z);
  free(y2d);
}

/*------ ROUTINE: tsqr_BBKS ----- 
INPUT: ccl_parameters and k wavenumber in 1/Mpc
TASK: provide the square of the BBKS transfer function with baryonic correction
*/

static double tsqr_BBKS(ccl_parameters * params, double k)
{
  double q = k/(params->Omega_m*params->h*params->h*exp(-params->Omega_b*(1.0+pow(2.*params->h,.5)/params->Omega_m)));
  return pow(log(1.+2.34*q)/(2.34*q),2.0)/pow(1.+3.89*q+pow(16.1*q,2.0)+pow(5.46*q,3.0)+pow(6.71*q,4.0),0.5);
}

/*------ ROUTINE: bbks_power ----- 
INPUT: ccl_parameters and k wavenumber in 1/Mpc
TASK: provide the BBKS power spectrum with baryonic correction at single k
*/

//Calculate Normalization see Cosmology Notes 8.105 (TODO: whose comment is this?)
static double bbks_power(ccl_parameters * params, double k)
{
  return pow(k,params->n_s)*tsqr_BBKS(params, k);
}

/*------ ROUTINE: ccl_cosmology_compute_bbks_power ----- 
INPUT: cosmology
TASK: provide spline for the BBKS power spectrum with baryonic correction
*/

static void ccl_cosmology_compute_power_bbks(ccl_cosmology * cosmo, int * status)
{
  cosmo->data.k_min=ccl_splines->K_MIN_DEFAULT;
  double kmin = cosmo->data.k_min;
  double kmax = ccl_splines->K_MAX;
<<<<<<< HEAD
  int nk = ccl_splines->N_K;
  double amin = ccl_splines->A_SPLINE_MIN_PK;
=======
  //Compute nk from number of decades and N_K = # k per decade
  double ndecades = log10(kmax) - log10(kmin);
  int nk = (int)ceil(ndecades*ccl_splines->N_K);
  double amin = ccl_splines->A_SPLINE_MIN;
>>>>>>> 9fdce070
  double amax = ccl_splines->A_SPLINE_MAX;
  int na = ccl_splines->N_A;
  
  // The x array is initially k, but will later
  // be overwritten with log(k)
  double * x = ccl_log_spacing(kmin, kmax, nk);
  double * y = malloc(sizeof(double)*nk);
  double * z = ccl_linear_spacing(amin,amax, na);
  double * y2d = malloc(nk * na * sizeof(double));
  if (z==NULL||y==NULL|| x==NULL || y2d==0) {
    *status=CCL_ERROR_MEMORY;
    strcpy(cosmo->status_message,"ccl_power.c: ccl_cosmology_compute_power_bbks(): memory allocation error\n");
    return;
  }

  // After this loop x will contain log(k)
  for (int i=0; i<nk; i++) {
    y[i] = log(bbks_power(&cosmo->params, x[i]));
    x[i] = log(x[i]);
  }

  // now normalize to cosmo->params.sigma_8
  if (isnan(cosmo->params.sigma_8)) {
    free(x);
    free(y);
    free(z);
    free(y2d);
    *status = CCL_ERROR_INCONSISTENT;
    strcpy(cosmo->status_message ,"ccl_power.c: ccl_cosmology_compute_power_bbks(): sigma_8 not set, required for BBKS\n");
    return;
  }
  
  gsl_spline2d * log_power_lin = gsl_spline2d_alloc(PLIN_SPLINE_TYPE, nk,na);
  for (int j = 0; j < na; j++) {
    double g2 = 2.*log(ccl_growth_factor(cosmo,z[j], status));
    for (int i=0; i<nk; i++) {
      y2d[j*nk+i] = y[i]+g2;
    }

  }
  
  int splinstatus = gsl_spline2d_init(log_power_lin, x, z, y2d,nk,na);
  
  if (splinstatus) {
    free(x);
    free(y);
    free(z);
    free(y2d);
    gsl_spline2d_free(log_power_lin);
    *status = CCL_ERROR_SPLINE;
    strcpy(cosmo->status_message,"ccl_power.c: ccl_cosmology_compute_power_bbks(): Error creating log_power_lin spline\n");
    return;
  }
  cosmo->data.p_lin=log_power_lin;
  
  cosmo->computed_power=true;
  double sigma_8 = ccl_sigma8(cosmo,status);
  cosmo->computed_power=false;
  
  double log_sigma_8 = 2*(log(cosmo->params.sigma_8) - log(sigma_8));
  for (int i=0; i<nk; i++) {
    y[i] += log_sigma_8;
  }
  
  for (int j = 0; j < na; j++) {
    double g2 = 2.*log(ccl_growth_factor(cosmo,z[j], status));
    for (int i=0; i<nk; i++) {
      y2d[j*nk+i] = y[i]+g2;
    }
  }

  gsl_spline2d_free(log_power_lin);
  log_power_lin = gsl_spline2d_alloc(PLIN_SPLINE_TYPE, nk,na);
  splinstatus = gsl_spline2d_init(log_power_lin, x, z, y2d,nk,na);
  if (splinstatus) {
    free(x);
    free(y);
    free(z);
    free(y2d);
    gsl_spline2d_free(log_power_lin);
    *status = CCL_ERROR_SPLINE;
    strcpy(cosmo->status_message,"ccl_power.c: ccl_cosmology_compute_power_bbks(): Error creating log_power_lin spline\n");
    return;
  }
  else {
    cosmo->data.p_lin=log_power_lin;
  }
  

  gsl_spline2d * log_power_nl = gsl_spline2d_alloc(PNL_SPLINE_TYPE, nk,na);
  splinstatus = gsl_spline2d_init(log_power_nl, x, z, y2d,nk,na);
  
  if (splinstatus) {
    free(x);
    free(y);
    free(z);
    free(y2d);
    gsl_spline2d_free(log_power_nl);
    gsl_spline2d_free(log_power_lin);
    *status = CCL_ERROR_SPLINE;
    strcpy(cosmo->status_message,"ccl_power.c: ccl_cosmology_compute_power_bbks(): Error creating log_power_nl spline\n");
    return;
  }
  else {
    cosmo->data.p_nl = log_power_nl;
  }

  free(x);
  free(y);
  free(z);
  free(y2d);
}



/*------ ROUTINE: ccl_cosmology_compute_power ----- 
INPUT: ccl_cosmology * cosmo
TASK: compute power spectrum
*/
void ccl_cosmology_compute_power(ccl_cosmology * cosmo, int * status)
{
  
  if (cosmo->computed_power)
    return;

  switch(cosmo->config.transfer_function_method) {
  case ccl_bbks:
    ccl_cosmology_compute_power_bbks(cosmo,status);
    break;
  case ccl_eisenstein_hu:
    ccl_cosmology_compute_power_eh(cosmo,status);
    break;
  case ccl_boltzmann_class:
    ccl_cosmology_compute_power_class(cosmo,status);
    break;
  default:
    *status = CCL_ERROR_INCONSISTENT;
    sprintf(cosmo->status_message ,"ccl_power.c: ccl_cosmology_compute_power(): Unknown or non-implemented transfer function method: %d \n",cosmo->config.transfer_function_method);
  }

  cosmo->computed_power = true;
  ccl_check_status(cosmo,status);
  return;
}


/*------ ROUTINE: ccl_power_extrapol_hxighk ----- 
INPUT: ccl_cosmology * cosmo, a, k [1/Mpc]
TASK: extrapolate power spectrum at high k
*/
static double ccl_power_extrapol_highk(ccl_cosmology * cosmo, double k, double a, 
				       gsl_spline2d * powerspl, int * status)
{
  double log_p_1;
  double deltak=1e-2; //step for numerical derivative;
  double deriv_pk_kmid,deriv2_pk_kmid;

  double lkmid=log(ccl_splines->K_MAX_SPLINE)-2*deltak;
  double lpk_kmid;
  int pwstatus =  gsl_spline2d_eval_e(powerspl, lkmid,a,NULL ,NULL ,&lpk_kmid);
  if (pwstatus) {
    *status = CCL_ERROR_SPLINE_EV;
    sprintf(cosmo->status_message ,"ccl_power.c: ccl_nonlin_matter_power(): Spline evaluation error\n");
    return NAN;
  }
  //GSL derivatives
  pwstatus = gsl_spline2d_eval_deriv_x_e (powerspl, lkmid, a, NULL,NULL,&deriv_pk_kmid);
  if (pwstatus) {
    *status = CCL_ERROR_SPLINE_EV;
    sprintf(cosmo->status_message ,"ccl_power.c: ccl_nonlin_matter_power(): Spline evaluation error\n");
    return NAN;
  }
  pwstatus = gsl_spline2d_eval_deriv_xx_e (powerspl, lkmid, a, NULL,NULL,&deriv2_pk_kmid);
  if (pwstatus) {
    *status = CCL_ERROR_SPLINE_EV;
    sprintf(cosmo->status_message ,"ccl_power.c: ccl_nonlin_matter_power(): Spline evaluation error\n");
    return NAN;
  }
  
  log_p_1=lpk_kmid+deriv_pk_kmid*(log(k)-lkmid)+deriv2_pk_kmid/2.*(log(k)-lkmid)*(log(k)-lkmid);

  return log_p_1;
    
}

/*------ ROUTINE: ccl_power_extrapol_hxighk ----- 
INPUT: ccl_cosmology * cosmo, a, k [1/Mpc]
TASK: extrapolate power spectrum at low k
*/
static double ccl_power_extrapol_lowk(ccl_cosmology * cosmo, double k, double a,
				      gsl_spline2d * powerspl, int * status)
{
  double log_p_1;
  double deltak=1e-2; //safety step
  double lkmin=log(cosmo->data.k_min)+deltak;
  double lpk_kmin;
  int pwstatus=gsl_spline2d_eval_e(powerspl,lkmin,a,NULL,NULL,&lpk_kmin);

  if (pwstatus) {
    *status=CCL_ERROR_SPLINE_EV;
    sprintf(cosmo->status_message,"ccl_power.c: ccl_nonlin_matter_power(): Spline evaluation error\n");
    return NAN;
  }

  return lpk_kmin+cosmo->params.n_s*(log(k)-lkmin);
}


/*------ ROUTINE: ccl_linear_matter_power ----- 
INPUT: ccl_cosmology * cosmo, k [1/Mpc],a
TASK: compute the linear power spectrum at a given redshift
      by rescaling using the growth function
*/

double ccl_linear_matter_power(ccl_cosmology * cosmo, double k, double a, int * status)
{
  if (!cosmo->computed_power) ccl_cosmology_compute_power(cosmo, status);
  double log_p_1;
  int pkstatus;
 
  if(a<ccl_splines->A_SPLINE_MIN_PK) {  //Extrapolate linearly at high redshift
    double pk0=ccl_linear_matter_power(cosmo,k,ccl_splines->A_SPLINE_MIN_PK,status);
    double gf=ccl_growth_factor(cosmo,a,status)/ccl_growth_factor(cosmo,ccl_splines->A_SPLINE_MIN_PK,status);
    return pk0*gf*gf;
  }

  if(k<=cosmo->data.k_min) {
    log_p_1=ccl_power_extrapol_lowk(cosmo,k,a,cosmo->data.p_lin,status);
    return exp(log_p_1);
  }
  else if(k<ccl_splines->K_MAX_SPLINE) {
    pkstatus = gsl_spline2d_eval_e(cosmo->data.p_lin, log(k), a,NULL,NULL,&log_p_1);
    if (pkstatus) {
      *status = CCL_ERROR_SPLINE_EV;
      sprintf(cosmo->status_message ,"ccl_power.c: ccl_linear_matter_power(): Spline evaluation error\n");
      return NAN;
    }
    else
      return exp(log_p_1);
  }
  else { //Extrapolate NL regime using log derivative
    log_p_1 = ccl_power_extrapol_highk(cosmo,k,a,cosmo->data.p_lin,status);
    return exp(log_p_1);
  }
}


/*------ ROUTINE: ccl_nonlin_matter_power ----- 
INPUT: ccl_cosmology * cosmo, a, k [1/Mpc]
TASK: compute the nonlinear power spectrum at a given redshift
*/

double ccl_nonlin_matter_power(ccl_cosmology * cosmo, double k, double a, int *status)
{
  switch(cosmo->config.matter_power_spectrum_method) {

    //If the matter PS specified was linear, then do the linear compuation
  case ccl_linear:
    return ccl_linear_matter_power(cosmo,k,a,status);
    
  case ccl_halofit:
    if (!cosmo->computed_power)
      ccl_cosmology_compute_power(cosmo,status);
    
    double log_p_1;
    
    if(a<ccl_splines->A_SPLINE_MIN_PK) { //Extrapolate linearly at high redshift
      double pk0=ccl_nonlin_matter_power(cosmo,k,ccl_splines->A_SPLINE_MIN_PK,status);
      double gf=ccl_growth_factor(cosmo,a,status)/ccl_growth_factor(cosmo,ccl_splines->A_SPLINE_MIN_PK,status);
      return pk0*gf*gf;
    } 

    if(k<=cosmo->data.k_min) {
      log_p_1=ccl_power_extrapol_lowk(cosmo,k,a,cosmo->data.p_nl,status);
      return exp(log_p_1);
    }
    else if(k<ccl_splines->K_MAX_SPLINE) {
      int pwstatus =  gsl_spline2d_eval_e(cosmo->data.p_nl, log(k),a,NULL ,NULL ,&log_p_1);
      if (pwstatus) {
	*status = CCL_ERROR_SPLINE_EV;
	sprintf(cosmo->status_message ,"ccl_power.c: ccl_nonlin_matter_power(): Spline evaluation error\n");
	return NAN;
      }
      else
	return exp(log_p_1);
    }
    else { //Extrapolate NL regime using log derivative
      log_p_1 = ccl_power_extrapol_highk(cosmo,k,a,cosmo->data.p_nl,status);
      return exp(log_p_1);
    }

  default:
    printf("WARNING:  config.matter_power_spectrum_method = %d not yet supported\n continuing with linear power spectrum\n",cosmo->config.matter_power_spectrum_method);
    cosmo->config.matter_power_spectrum_method=ccl_linear;
    return ccl_linear_matter_power(cosmo,k,a,status);
  }

}


//Params for sigma(R) integrand
typedef struct {
  ccl_cosmology *cosmo;
  double R;
  int* status;
} SigmaR_pars;

static double sigmaR_integrand(double lk,void *params)
{
  SigmaR_pars *par=(SigmaR_pars *)params;
  
  double k=pow(10.,lk);
  double pk=ccl_linear_matter_power(par->cosmo,k, 1.,par->status);
  double kR=k*par->R;
  double w;
  if(kR<0.1) {
    w =1.-0.1*kR*kR+0.003571429*kR*kR*kR*kR
      -6.61376E-5*kR*kR*kR*kR*kR*kR
      +7.51563E-7*kR*kR*kR*kR*kR*kR*kR*kR;
  }
  else
    w = 3.*(sin(kR) - kR*cos(kR))/(kR*kR*kR);

  return pk*k*k*k*w*w;
}

double ccl_sigmaR(ccl_cosmology *cosmo,double R, int *status)
{
  SigmaR_pars par;
  par.status = status;
  
  par.cosmo=cosmo;
  par.R=R;
  gsl_integration_cquad_workspace *workspace=gsl_integration_cquad_workspace_alloc(1000);
  gsl_function F;
  F.function=&sigmaR_integrand;
  F.params=&par;
  double sigma_R;
  *status |=gsl_integration_cquad(&F,log10(ccl_splines->K_MIN_DEFAULT),log10(ccl_splines->K_MAX),
				  0.0,1E-5,workspace,&sigma_R,NULL,NULL);
  //TODO: log10 could be taken already in the macros.
  //TODO: 1E-5 should be a macro
  //TODO: we should check for integration success
  gsl_integration_cquad_workspace_free(workspace);

  return sqrt(sigma_R*M_LN10/(2*M_PI*M_PI));
}

double ccl_sigma8(ccl_cosmology *cosmo, int *status)
{
  return ccl_sigmaR(cosmo,8/cosmo->params.h, status);
}<|MERGE_RESOLUTION|>--- conflicted
+++ resolved
@@ -403,15 +403,10 @@
   //CLASS calculations done - now allocate CCL splines
   double kmin = cosmo->data.k_min;
   double kmax = ccl_splines->K_MAX_SPLINE;
-<<<<<<< HEAD
-  int nk = ccl_splines->N_K;
-  double amin = ccl_splines->A_SPLINE_MIN_PK;
-=======
   //Compute nk from number of decades and N_K = # k per decade
   double ndecades = log10(kmax) - log10(kmin);
   int nk = (int)ceil(ndecades*ccl_splines->N_K);
-  double amin = ccl_splines->A_SPLINE_MIN;
->>>>>>> 9fdce070
+  double amin = ccl_splines->A_SPLINE_MIN_PK;
   double amax = ccl_splines->A_SPLINE_MAX;
   int na = ccl_splines->N_A;
   
@@ -691,15 +686,10 @@
   cosmo->data.k_min=ccl_splines->K_MIN_DEFAULT;
   double kmin = cosmo->data.k_min;
   double kmax = ccl_splines->K_MAX;
-<<<<<<< HEAD
-  int nk = ccl_splines->N_K;
-  double amin = ccl_splines->A_SPLINE_MIN_PK;
-=======
   //Compute nk from number of decades and N_K = # k per decade
   double ndecades = log10(kmax) - log10(kmin);
   int nk = (int)ceil(ndecades*ccl_splines->N_K);
-  double amin = ccl_splines->A_SPLINE_MIN;
->>>>>>> 9fdce070
+  double amin = ccl_splines->A_SPLINE_MIN_PK;
   double amax = ccl_splines->A_SPLINE_MAX;
   int na = ccl_splines->N_A;
   eh_struct *eh=eh_struct_new(&(cosmo->params));
@@ -853,15 +843,10 @@
   cosmo->data.k_min=ccl_splines->K_MIN_DEFAULT;
   double kmin = cosmo->data.k_min;
   double kmax = ccl_splines->K_MAX;
-<<<<<<< HEAD
-  int nk = ccl_splines->N_K;
-  double amin = ccl_splines->A_SPLINE_MIN_PK;
-=======
   //Compute nk from number of decades and N_K = # k per decade
   double ndecades = log10(kmax) - log10(kmin);
   int nk = (int)ceil(ndecades*ccl_splines->N_K);
-  double amin = ccl_splines->A_SPLINE_MIN;
->>>>>>> 9fdce070
+  double amin = ccl_splines->A_SPLINE_MIN_PK;
   double amax = ccl_splines->A_SPLINE_MAX;
   int na = ccl_splines->N_A;
   
