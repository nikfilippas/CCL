#include <stdlib.h>
#include <math.h>
#include <stdio.h>
#include <string.h>
#include "gsl/gsl_errno.h"
#include "gsl/gsl_integration.h"
#include "ccl_cls.h"
#include "ccl_power.h"
#include "ccl_background.h"
#include "ccl_error.h"
#include "ccl_utils.h"
#include "ccl_params.h"

#ifdef HAVE_ANGPOW
#include "Angpow/angpow_ccl.h"
#endif

#define CCL_FRAC_RELEVANT 5E-4
//#define CCL_FRAC_RELEVANT 1E-3
//Gets the x-interval where the values of y are relevant
//(meaning, that the values of y for those x are at least above a fraction frac of its maximum)
static void get_support_interval(int n,double *x,double *y,double frac,
				 double *xmin_out,double *xmax_out)
{
  int ix;
  double ythr=-1000;

  //Initialize as the original edges in case we don't find an interval
  *xmin_out=x[0];
  *xmax_out=x[n-1];

  //Find threshold
  for(ix=0;ix<n;ix++) {
    if(y[ix]>ythr) ythr=y[ix];
  }
  ythr*=frac;

  //Find minimum
  for(ix=0;ix<n;ix++) {
    if(y[ix]>=ythr) {
      *xmin_out=x[ix];
      break;
    }
  }

  //Find maximum
  for(ix=n-1;ix>=0;ix--) {
    if(y[ix]>=ythr) {
      *xmax_out=x[ix];
      break;
    }
  }
}

//Wrapper around spline_eval with GSL function syntax
static double speval_bis(double x,void *params)
{
  return ccl_spline_eval(x,(SplPar *)params);
}


void ccl_cl_workspace_free(CCL_ClWorkspace *w)
{
  free(w->l_arr);
  free(w);
}

CCL_ClWorkspace *ccl_cl_workspace_default(int lmax,int l_limber,int non_limber_method,
					  double l_logstep,int l_linstep,
					  double dchi,double dlk,double zmin,int *status)
{
  CCL_ClWorkspace *w=(CCL_ClWorkspace *)malloc(sizeof(CCL_ClWorkspace));
  if(w==NULL) {
    *status=CCL_ERROR_MEMORY;
    //Can't access cosmology object
    //    strcpy(cosmo->status_message,"ccl_cls.c: ccl_cl_workspace_default(); memory allocation\n");
    return NULL;
  }

  //Set params
  w->dchi=dchi;
  w->dlk =dlk ;
  if(zmin<=0) { //We should make sure that zmin is always strictly positive
    free(w);
    *status=CCL_ERROR_INCONSISTENT;
    return NULL;
  }
  w->zmin=zmin;
  w->lmax=lmax;
  if((non_limber_method!=CCL_NONLIMBER_METHOD_NATIVE) && (non_limber_method!=CCL_NONLIMBER_METHOD_ANGPOW)) {
    free(w);
    *status=CCL_ERROR_INCONSISTENT;
    //Can't access cosmology object
    //    strcpy(cosmo->status_message,"ccl_cls.c: ccl_cl_workspace_default(); unknown non-limber method\n");
    return NULL;
  }
  w->nlimb_method=non_limber_method;
  w->l_limber=l_limber;
  w->l_logstep=l_logstep;
  w->l_linstep=l_linstep;

  //Compute number of multipoles
  int i_l=0,l0=0;
  int increment=CCL_MAX(((int)(l0*(w->l_logstep-1.))),1);
  while((l0 < w->lmax) && (increment < w->l_linstep)) {
    i_l++;
    l0+=increment;
    increment=CCL_MAX(((int)(l0*(w->l_logstep-1))),1);
  }
  increment=w->l_linstep;
  while(l0 < w->lmax) {
    i_l++;
    l0+=increment;
  }

  //Allocate array of multipoles
  w->n_ls=i_l+1;
  w->l_arr=(int *)malloc(w->n_ls*sizeof(int));
  if(w->l_arr==NULL) {
    free(w);
    *status=CCL_ERROR_MEMORY;
    //Can't access cosmology object
    //    strcpy(cosmo->status_message,"ccl_cls.c: ccl_cl_workspace_default(); memory allocation\n");
    return NULL;
  }

  //Redo the computation above and store values of ell
  i_l=0; l0=0;
  increment=CCL_MAX(((int)(l0*(w->l_logstep-1.))),1);
  while((l0 < w->lmax) && (increment < w->l_linstep)) {
    w->l_arr[i_l]=l0;
    i_l++;
    l0+=increment;
    increment=CCL_MAX(((int)(l0*(w->l_logstep-1))),1);
  }
  increment=w->l_linstep;
  while(l0 < w->lmax) {
    w->l_arr[i_l]=l0;
    i_l++;
    l0+=increment;
  }
  //Don't go further than lmaw
  w->l_arr[w->n_ls-1]=w->lmax;

  return w;
}

CCL_ClWorkspace *ccl_cl_workspace_default_limber(int lmax,double l_logstep,int l_linstep,
						 double dlk,int *status)
{
  return ccl_cl_workspace_default(lmax,-1,CCL_NONLIMBER_METHOD_NATIVE,l_logstep,l_linstep,3.,dlk,0.05,status);
}

//Params for lensing kernel integrand
typedef struct {
  double chi;
  SplPar *spl_pz;
  ccl_cosmology *cosmo;
  int *status;
} IntLensPar;

//Integrand for lensing kernel
static double integrand_wl(double chip,void *params)
{
  IntLensPar *p=(IntLensPar *)params;
  double chi=p->chi;
  double a=ccl_scale_factor_of_chi(p->cosmo,chip, p->status);
  double z=1./a-1;
  double pz=ccl_spline_eval(z,p->spl_pz);
  double h=p->cosmo->params.h*ccl_h_over_h0(p->cosmo,a, p->status)/CLIGHT_HMPC;

  if(chi==0)
    return h*pz;
  else
    return h*pz*ccl_sinn(p->cosmo,chip-chi,p->status)/ccl_sinn(p->cosmo,chip,p->status);
}

//Integral to compute lensing window function
//chi     -> comoving distance
//cosmo   -> ccl_cosmology object
//spl_pz  -> normalized N(z) spline
//chi_max -> maximum comoving distance to which the integral is computed
//win     -> result is stored here
static int window_lensing(double chi,ccl_cosmology *cosmo,SplPar *spl_pz,double chi_max,double *win)
{
  int gslstatus =0, status =0;
  double result,eresult;
  IntLensPar ip;
  gsl_function F;
  gsl_integration_workspace *w=gsl_integration_workspace_alloc(ccl_gsl->N_ITERATION);

  ip.chi=chi;
  ip.cosmo=cosmo;
  ip.spl_pz=spl_pz;
  ip.status = &status;
  F.function=&integrand_wl;
  F.params=&ip;
  gslstatus=gsl_integration_qag(&F, chi, chi_max, 0,
                                ccl_gsl->INTEGRATION_EPSREL, ccl_gsl->N_ITERATION,
                                ccl_gsl->INTEGRATION_GAUSS_KRONROD_POINTS,
                                w, &result, &eresult);
  *win=result;
  gsl_integration_workspace_free(w);
  if(gslstatus!=GSL_SUCCESS || *ip.status)
    return 1;
  //TODO: chi_max should be changed to chi_horizon
  //we should precompute this quantity and store it in cosmo by default

  return 0;
}

//Params for lensing kernel integrand
typedef struct {
  double chi;
  SplPar *spl_pz;
  SplPar *spl_sz;
  ccl_cosmology *cosmo;
  int *status;
} IntMagPar;

//Integrand for magnification kernel
static double integrand_mag(double chip,void *params)
{
  IntMagPar *p=(IntMagPar *)params;
//EK: added local status here as the status testing is done in routines called from this function
  double chi=p->chi;
  double a=ccl_scale_factor_of_chi(p->cosmo,chip, p->status);
  double z=1./a-1;
  double pz=ccl_spline_eval(z,p->spl_pz);
  double sz=ccl_spline_eval(z,p->spl_sz);
  double h=p->cosmo->params.h*ccl_h_over_h0(p->cosmo,a, p->status)/CLIGHT_HMPC;

  if(chi==0)
    return h*pz*(1-2.5*sz);
  else
    return h*pz*(1-2.5*sz)*ccl_sinn(p->cosmo,chip-chi,p->status)/ccl_sinn(p->cosmo,chip,p->status);
}

//Integral to compute magnification window function
//chi     -> comoving distance
//cosmo   -> ccl_cosmology object
//spl_pz  -> normalized N(z) spline
//spl_pz  -> magnification bias s(z)
//chi_max -> maximum comoving distance to which the integral is computed
//win     -> result is stored here
static int window_magnification(double chi,ccl_cosmology *cosmo,SplPar *spl_pz,SplPar *spl_sz,
				double chi_max,double *win)
{
  int gslstatus =0, status =0;
  double result,eresult;
  IntMagPar ip;
  gsl_function F;
  gsl_integration_workspace *w=gsl_integration_workspace_alloc(ccl_gsl->N_ITERATION);

  ip.chi=chi;
  ip.cosmo=cosmo;
  ip.spl_pz=spl_pz;
  ip.spl_sz=spl_sz;
  ip.status = &status;
  F.function=&integrand_mag;
  F.params=&ip;
  gslstatus=gsl_integration_qag(&F, chi, chi_max, 0,
                                ccl_gsl->INTEGRATION_EPSREL, ccl_gsl->N_ITERATION,
                                ccl_gsl->INTEGRATION_GAUSS_KRONROD_POINTS,
                                w, &result, &eresult);
  *win=result;
  gsl_integration_workspace_free(w);
  if(gslstatus!=GSL_SUCCESS || *ip.status)
    return 1;
  //TODO: chi_max should be changed to chi_horizon
  //we should precompute this quantity and store it in cosmo by default

  return 0;
}

//CCL_ClTracer creator
//cosmo   -> ccl_cosmology object
//tracer_type -> type of tracer. Supported: CL_TRACER_NC, CL_TRACER_WL
//nz_n -> number of points for N(z)
//z_n  -> array of z-values for N(z)
//n    -> corresponding N(z)-values. Normalization is irrelevant
//        N(z) will be set to zero outside the range covered by z_n
//nz_b -> number of points for b(z)
//z_b  -> array of z-values for b(z)
//b    -> corresponding b(z)-values.
//        b(z) will be assumed constant outside the range covered by z_n
static CCL_ClTracer *cl_tracer(ccl_cosmology *cosmo,int tracer_type,
				   int has_rsd,int has_magnification,int has_intrinsic_alignment,
				   int nz_n,double *z_n,double *n,
				   int nz_b,double *z_b,double *b,
				   int nz_s,double *z_s,double *s,
				   int nz_ba,double *z_ba,double *ba,
				   int nz_rf,double *z_rf,double *rf,
				   double z_source, int * status)
{
  int clstatus=0;
  CCL_ClTracer *clt=(CCL_ClTracer *)malloc(sizeof(CCL_ClTracer));
  if(clt==NULL) {
    *status=CCL_ERROR_MEMORY;
    strcpy(cosmo->status_message,"ccl_cls.c: ccl_cl_tracer(): memory allocation\n");
    return NULL;
  }
  clt->tracer_type=tracer_type;
  clt->computed_transfer=0;

  double hub=cosmo->params.h*ccl_h_over_h0(cosmo,1.,status)/CLIGHT_HMPC;
  clt->prefac_lensing=1.5*hub*hub*cosmo->params.Omega_m;

  if((tracer_type==CL_TRACER_NC)||(tracer_type==CL_TRACER_WL)) {
    get_support_interval(nz_n,z_n,n,CCL_FRAC_RELEVANT,&(clt->zmin),&(clt->zmax));
    clt->chimax=ccl_comoving_radial_distance(cosmo,1./(1+clt->zmax),status);
    clt->chimin=ccl_comoving_radial_distance(cosmo,1./(1+clt->zmin),status);
    clt->spl_nz=ccl_spline_init(nz_n,z_n,n,0,0);
    if(clt->spl_nz==NULL) {
      free(clt);
      *status=CCL_ERROR_SPLINE;
      strcpy(cosmo->status_message,"ccl_cls.c: ccl_cl_tracer(): error initializing spline for N(z)\n");
      return NULL;
    }

    //Normalize n(z)
    gsl_function F;
    double nz_norm,nz_enorm;
    double *nz_normalized=(double *)malloc(nz_n*sizeof(double));
    if(nz_normalized==NULL) {
      ccl_spline_free(clt->spl_nz);
      free(clt);
      *status=CCL_ERROR_MEMORY;
      strcpy(cosmo->status_message,"ccl_cls.c: ccl_cl_tracer(): memory allocation\n");
      return NULL;
    }

    gsl_integration_workspace *w=gsl_integration_workspace_alloc(ccl_gsl->N_ITERATION);
    F.function=&speval_bis;
    F.params=clt->spl_nz;
<<<<<<< HEAD
    clstatus=gsl_integration_qag(&F, z_n[0], z_n[nz_n-1], 0,
                                 ccl_gsl->INTEGRATION_EPSREL, ccl_gsl->N_ITERATION,
                                 ccl_gsl->INTEGRATION_GAUSS_KRONROD_POINTS,
                                 w, &nz_norm, &nz_enorm);
    gsl_integration_workspace_free(w);
=======
    clstatus=gsl_integration_qag(&F,z_n[0],z_n[nz_n-1],0,1E-4,1000,GSL_INTEG_GAUSS41,w,&nz_norm,&nz_enorm);
    gsl_integration_workspace_free(w); //TODO:check for integration errors
>>>>>>> 373284be
    if(clstatus!=GSL_SUCCESS) {
      ccl_spline_free(clt->spl_nz);
      free(clt);
      *status=CCL_ERROR_INTEG;
      strcpy(cosmo->status_message,"ccl_cls.c: ccl_cl_tracer(): integration error when normalizing N(z)\n");
      return NULL;
    }
    for(int ii=0;ii<nz_n;ii++)
      nz_normalized[ii]=n[ii]/nz_norm;
    ccl_spline_free(clt->spl_nz);
    clt->spl_nz=ccl_spline_init(nz_n,z_n,nz_normalized,0,0);
    free(nz_normalized);
    if(clt->spl_nz==NULL) {
      free(clt);
      *status=CCL_ERROR_SPLINE;
      strcpy(cosmo->status_message,"ccl_cls.c: ccl_cl_tracer(): error initializing normalized spline for N(z)\n");
      return NULL;
    }

    if(tracer_type==CL_TRACER_NC) {
      //Initialize bias spline
      clt->spl_bz=ccl_spline_init(nz_b,z_b,b,b[0],b[nz_b-1]);
      if(clt->spl_bz==NULL) {
	ccl_spline_free(clt->spl_nz);
	free(clt);
	*status=CCL_ERROR_SPLINE;
	strcpy(cosmo->status_message,"ccl_cls.c: ccl_cl_tracer(): error initializing spline for b(z)\n");
	return NULL;
      }
      clt->has_rsd=has_rsd;
      clt->has_magnification=has_magnification;
      if(clt->has_magnification) {
	//Compute weak lensing kernel
	int nchi;
	double *x,*y;
	double dchi_here=5.;
	double zmax=clt->spl_nz->xf;
	double chimax=ccl_comoving_radial_distance(cosmo,1./(1+zmax),status);
	//TODO: The interval in chi (5. Mpc) should be made a macro

	//In this case we need to integrate all the way to z=0. Reset zmin and chimin
	clt->zmin=0;
	clt->chimin=0;
	clt->spl_sz=ccl_spline_init(nz_s,z_s,s,s[0],s[nz_s-1]);
	if(clt->spl_sz==NULL) {
	  ccl_spline_free(clt->spl_nz);
	  ccl_spline_free(clt->spl_bz);
	  free(clt);
	  *status=CCL_ERROR_SPLINE;
	  strcpy(cosmo->status_message,
		 "ccl_cls.c: ccl_cl_tracer(): error initializing spline for s(z)\n");
	  return NULL;
	}

	nchi=(int)(chimax/dchi_here)+1;
	x=ccl_linear_spacing(0.,chimax,nchi);
	dchi_here=chimax/nchi;
	if(x==NULL || (fabs(x[0]-0)>1E-5) || (fabs(x[nchi-1]-chimax)>1e-5)) {
	  ccl_spline_free(clt->spl_nz);
	  ccl_spline_free(clt->spl_bz);
	  ccl_spline_free(clt->spl_sz);
	  free(clt);
	  *status=CCL_ERROR_LINSPACE;
	  strcpy(cosmo->status_message,
		 "ccl_cls.c: ccl_cl_tracer(): Error creating linear spacing in chi\n");
	  return NULL;
	}
	y=(double *)malloc(nchi*sizeof(double));
	if(y==NULL) {
	  free(x);
	  ccl_spline_free(clt->spl_nz);
	  ccl_spline_free(clt->spl_bz);
	  ccl_spline_free(clt->spl_sz);
	  free(clt);
	  *status=CCL_ERROR_MEMORY;
	  strcpy(cosmo->status_message,"ccl_cls.c: ccl_cl_tracer(): memory allocation\n");
	  return NULL;
	}
      
	for(int j=0;j<nchi;j++)
	  clstatus|=window_magnification(x[j],cosmo,clt->spl_nz,clt->spl_sz,chimax,&(y[j]));
	if(clstatus) {
	  free(y);
	  free(x);
	  ccl_spline_free(clt->spl_nz);
	  ccl_spline_free(clt->spl_bz);
	  ccl_spline_free(clt->spl_sz);
	  free(clt);
	  *status=CCL_ERROR_INTEG;
	  strcpy(cosmo->status_message,"ccl_cls.c: ccl_cl_tracer(): error computing lensing window\n");
	  return NULL;
	}

	clt->spl_wM=ccl_spline_init(nchi,x,y,y[0],0);
	if(clt->spl_wM==NULL) {
	  free(y);
	  free(x);
	  ccl_spline_free(clt->spl_nz);
	  ccl_spline_free(clt->spl_bz);
	  ccl_spline_free(clt->spl_sz);
	  free(clt);
	  *status=CCL_ERROR_SPLINE;
	  strcpy(cosmo->status_message,
		 "ccl_cls.c: ccl_cl_tracer(): error initializing spline for lensing window\n");
	  return NULL;
	}
	free(x); free(y);
      }
    }
    else if(tracer_type==CL_TRACER_WL) {
      //Compute weak lensing kernel
      int nchi;
      double *x,*y;
      double dchi_here=5.;
      double zmax=clt->spl_nz->xf;
      double chimax=ccl_comoving_radial_distance(cosmo,1./(1+zmax),status);
      //TODO: The interval in chi (5. Mpc) should be made a macro

      //In this case we need to integrate all the way to z=0. Reset zmin and chimin
      clt->zmin=0;
      clt->chimin=0;
      nchi=(int)(chimax/dchi_here)+1;
      x=ccl_linear_spacing(0.,chimax,nchi);
      dchi_here=chimax/nchi;
      if(x==NULL || (fabs(x[0]-0)>1E-5) || (fabs(x[nchi-1]-chimax)>1e-5)) {
	ccl_spline_free(clt->spl_nz);
	free(clt);
	*status=CCL_ERROR_LINSPACE;
	strcpy(cosmo->status_message,
	       "ccl_cls.c: ccl_cl_tracer(): Error creating linear spacing in chi\n");
	return NULL;
      }
      y=(double *)malloc(nchi*sizeof(double));
      if(y==NULL) {
	free(x);
	ccl_spline_free(clt->spl_nz);
	free(clt);
	*status=CCL_ERROR_MEMORY;
	strcpy(cosmo->status_message,"ccl_cls.c: ccl_cl_tracer(): memory allocation\n");
	return NULL;
      }
      
      for(int j=0;j<nchi;j++)
	clstatus|=window_lensing(x[j],cosmo,clt->spl_nz,chimax,&(y[j]));
      if(clstatus) {
	free(y);
	free(x);
	ccl_spline_free(clt->spl_nz);
	free(clt);
	*status=CCL_ERROR_INTEG;
	strcpy(cosmo->status_message,"ccl_cls.c: ccl_cl_tracer(): error computing lensing window\n");
	return NULL;
      }

      clt->spl_wL=ccl_spline_init(nchi,x,y,y[0],0);
      if(clt->spl_wL==NULL) {
	free(y);
	free(x);
	ccl_spline_free(clt->spl_nz);
	free(clt);
	*status=CCL_ERROR_SPLINE;
	strcpy(cosmo->status_message,
	       "ccl_cls.c: ccl_cl_tracer(): error initializing spline for lensing window\n");
	return NULL;
      }
      free(x); free(y);
      
      clt->has_intrinsic_alignment=has_intrinsic_alignment;
      if(clt->has_intrinsic_alignment) {
	clt->spl_rf=ccl_spline_init(nz_rf,z_rf,rf,rf[0],rf[nz_rf-1]);
	if(clt->spl_rf==NULL) {
	  ccl_spline_free(clt->spl_nz);
	  free(clt);
	  *status=CCL_ERROR_SPLINE;
	  strcpy(cosmo->status_message,
		 "ccl_cls.c: ccl_cl_tracer(): error initializing spline for rf(z)\n");
	  return NULL;
	}
	clt->spl_ba=ccl_spline_init(nz_ba,z_ba,ba,ba[0],ba[nz_ba-1]);
	if(clt->spl_ba==NULL) {
	  ccl_spline_free(clt->spl_rf);
	  ccl_spline_free(clt->spl_nz);
	  free(clt);
	  *status=CCL_ERROR_SPLINE;
	  strcpy(cosmo->status_message,
		 "ccl_cls.c: ccl_cl_tracer(): error initializing spline for ba(z)\n");
	  return NULL;
	}
      }
    }
  }
  else if(tracer_type==CL_TRACER_CL) {
    clt->chi_source=ccl_comoving_radial_distance(cosmo,1./(1+z_source),status);
    clt->chimax=clt->chi_source;
    clt->chimin=0;
  }
  else {
    *status=CCL_ERROR_INCONSISTENT;
    strcpy(cosmo->status_message,"ccl_cls.c: ccl_cl_tracer(): unknown tracer type\n");
    return NULL;
  }

  return clt;
}

//CCL_ClTracer constructor with error checking
//cosmo   -> ccl_cosmology object
//tracer_type -> type of tracer. Supported: CL_TRACER_NC, CL_TRACER_WL
//nz_n -> number of points for N(z)
//z_n  -> array of z-values for N(z)
//n    -> corresponding N(z)-values. Normalization is irrelevant
//        N(z) will be set to zero outside the range covered by z_n
//nz_b -> number of points for b(z)
//z_b  -> array of z-values for b(z)
//b    -> corresponding b(z)-values.
//        b(z) will be assumed constant outside the range covered by z_n
CCL_ClTracer *ccl_cl_tracer(ccl_cosmology *cosmo,int tracer_type,
				int has_rsd,int has_magnification,int has_intrinsic_alignment,
				int nz_n,double *z_n,double *n,
				int nz_b,double *z_b,double *b,
				int nz_s,double *z_s,double *s,
				int nz_ba,double *z_ba,double *ba,
				int nz_rf,double *z_rf,double *rf,
				double z_source, int * status)
{
  CCL_ClTracer *clt=cl_tracer(cosmo,tracer_type,has_rsd,has_magnification,has_intrinsic_alignment,
			      nz_n,z_n,n,nz_b,z_b,b,nz_s,z_s,s,
			      nz_ba,z_ba,ba,nz_rf,z_rf,rf,z_source,status);
  ccl_check_status(cosmo,status);
  return clt;
}

//CCL_ClTracer destructor
void ccl_cl_tracer_free(CCL_ClTracer *clt)
{
  if((clt->tracer_type==CL_TRACER_NC) || (clt->tracer_type==CL_TRACER_WL))
    ccl_spline_free(clt->spl_nz);
    
  if(clt->tracer_type==CL_TRACER_NC) {
    ccl_spline_free(clt->spl_bz);
    if(clt->has_magnification) {
      ccl_spline_free(clt->spl_sz);
      ccl_spline_free(clt->spl_wM);
    }
  }
  else if(clt->tracer_type==CL_TRACER_WL) {
    ccl_spline_free(clt->spl_wL);
    if(clt->has_intrinsic_alignment) {
      ccl_spline_free(clt->spl_ba);
      ccl_spline_free(clt->spl_rf);
    }
  }
  if(clt->computed_transfer) {
    int il;
    free(clt->n_k);
    for(il=0;il<clt->n_ls;il++)
      ccl_spline_free(clt->spl_transfer[il]);
    free(clt->spl_transfer);
  }
  free(clt);
}

CCL_ClTracer *ccl_cl_tracer_cmblens(ccl_cosmology *cosmo,double z_source,int *status)
{
  return ccl_cl_tracer(cosmo,CL_TRACER_CL,
			   0,0,0,
			   0,NULL,NULL,0,NULL,NULL,0,NULL,NULL,
			   0,NULL,NULL,0,NULL,NULL,z_source,status);
}

CCL_ClTracer *ccl_cl_tracer_number_counts(ccl_cosmology *cosmo,
					      int has_rsd,int has_magnification,
					      int nz_n,double *z_n,double *n,
					      int nz_b,double *z_b,double *b,
					      int nz_s,double *z_s,double *s, int * status)
{
  return ccl_cl_tracer(cosmo,CL_TRACER_NC,has_rsd,has_magnification,0,
			   nz_n,z_n,n,nz_b,z_b,b,nz_s,z_s,s,
			   -1,NULL,NULL,-1,NULL,NULL,0, status);
}

CCL_ClTracer *ccl_cl_tracer_number_counts_simple(ccl_cosmology *cosmo,
						     int nz_n,double *z_n,double *n,
						     int nz_b,double *z_b,double *b, int * status)
{
  return ccl_cl_tracer(cosmo,CL_TRACER_NC,0,0,0,
			   nz_n,z_n,n,nz_b,z_b,b,-1,NULL,NULL,
			   -1,NULL,NULL,-1,NULL,NULL,0, status);
}

CCL_ClTracer *ccl_cl_tracer_lensing(ccl_cosmology *cosmo,
					int has_alignment,
					int nz_n,double *z_n,double *n,
					int nz_ba,double *z_ba,double *ba,
					int nz_rf,double *z_rf,double *rf, int * status)
{
  return ccl_cl_tracer(cosmo,CL_TRACER_WL,0,0,has_alignment,
			   nz_n,z_n,n,-1,NULL,NULL,-1,NULL,NULL,
			   nz_ba,z_ba,ba,nz_rf,z_rf,rf,0, status);
}

CCL_ClTracer *ccl_cl_tracer_lensing_simple(ccl_cosmology *cosmo,
					       int nz_n,double *z_n,double *n, int * status)
{
  return ccl_cl_tracer(cosmo,CL_TRACER_WL,0,0,0,
			   nz_n,z_n,n,-1,NULL,NULL,-1,NULL,NULL,
			   -1,NULL,NULL,-1,NULL,NULL,0, status);
}

static void limits_bessel(double l,double thr,double *xmin,double *xmax)
{
  double thrb=thr*0.5635/pow(l+0.53,0.834);
  *xmax=1./thrb;
  if(l<=0)
    *xmin=0;
  else {
    double logxmin=((l+1.)*(log(l+1.)+M_LN2-1.)+0.5*M_LN2+log(thrb))/l;
    *xmin=exp(logxmin);
  }
}

static double j_bessel_limber(int l,double k)
{
  return sqrt(M_PI/(2*l+1.))/k;
}

static double f_dens(double a,ccl_cosmology *cosmo,CCL_ClTracer *clt, int * status)
{
  double z=1./a-1;
  double pz=ccl_spline_eval(z,clt->spl_nz);
  double bz=ccl_spline_eval(z,clt->spl_bz);
  double h=cosmo->params.h*ccl_h_over_h0(cosmo,a,status)/CLIGHT_HMPC;

  return pz*bz*h;
}

static double f_rsd(double a,ccl_cosmology *cosmo,CCL_ClTracer *clt, int * status)
{
  double z=1./a-1;
  double pz=ccl_spline_eval(z,clt->spl_nz);
  double fg=ccl_growth_rate(cosmo,a,status);
  double h=cosmo->params.h*ccl_h_over_h0(cosmo,a,status)/CLIGHT_HMPC;

  return pz*fg*h;
}

static double f_mag(double a,double chi,ccl_cosmology *cosmo,CCL_ClTracer *clt, int * status)
{
  double wM=ccl_spline_eval(chi,clt->spl_wM);
  
  if(wM<=0)
    return 0;
  else
    return wM/(a*chi);
}

//Transfer function for number counts
//l -> angular multipole
//k -> wavenumber modulus
//cosmo -> ccl_cosmology object
//w -> CCL_ClWorskpace object
//clt -> CCL_ClTracer object (must be of the CL_TRACER_NC type)
static double transfer_nc(int l,double k,
			  ccl_cosmology *cosmo,CCL_ClWorkspace *w,CCL_ClTracer *clt, int * status)
{
  double ret=0;
  if(l>w->l_limber) {
    double x0=(l+0.5);
    double chi0=x0/k;
    if(chi0<=clt->chimax) {
      double a0=ccl_scale_factor_of_chi(cosmo,chi0,status);
      double pk0=ccl_nonlin_matter_power(cosmo,k,a0,status);
      double jl0=j_bessel_limber(l,k);
      double f_all=f_dens(a0,cosmo,clt,status)*jl0;
      if(clt->has_rsd) {
	double x1=(l+1.5);
	double chi1=x1/k;
	if(chi1<=clt->chimax) {
	  double a1=ccl_scale_factor_of_chi(cosmo,chi1,status);
	  double pk1=ccl_nonlin_matter_power(cosmo,k,a1,status);
	  double fg0=f_rsd(a0,cosmo,clt,status);
	  double fg1=f_rsd(a1,cosmo,clt,status);
	  double jl1=j_bessel_limber(l+1,k);
	  f_all+=fg0*(1.-l*(l-1.)/(x0*x0))*jl0-fg1*2.*jl1*sqrt(pk1/pk0)/x1;
	}
      }
      if(clt->has_magnification)
      	f_all+=-2*clt->prefac_lensing*l*(l+1)*f_mag(a0,chi0,cosmo,clt,status)*jl0/(k*k);
      ret=f_all*sqrt(pk0);
    }
  }
  else {
    int i,nchi=(int)((clt->chimax-clt->chimin)/w->dchi)+1;
    for(i=0;i<nchi;i++) {
      double chi=clt->chimin+w->dchi*(i+0.5);
      if(chi<=clt->chimax) {
	double a=ccl_scale_factor_of_chi(cosmo,chi,status);
	double pk=ccl_nonlin_matter_power(cosmo,k,a,status);
	double jl=ccl_j_bessel(l,k*chi);
	double f_all=f_dens(a,cosmo,clt,status)*jl;
	if(clt->has_rsd) {
	  double ddjl,x=k*chi;
	  if(x<1E-10) {
	    if(l==0) ddjl=0.3333-0.1*x*x;
	    else if(l==2) ddjl=-0.13333333333+0.05714285714285714*x*x;
	    else ddjl=0;
          }
	  else {
	    double jlp1=ccl_j_bessel(l+1,x);
	    ddjl=((x*x-l*(l-1))*jl-2*x*jlp1)/(x*x);
	  }
	  f_all+=f_rsd(a,cosmo,clt,status)*ddjl;
	}
	if(clt->has_magnification)
	  f_all+=-2*clt->prefac_lensing*l*(l+1)*f_mag(a,chi,cosmo,clt,status)*jl/(k*k);
	
	ret+=f_all*sqrt(pk); //TODO: is it worth splining this sqrt?
      }
    }
    ret*=w->dchi;
  }

  return ret;
}

static double f_lensing(double a,double chi,ccl_cosmology *cosmo,CCL_ClTracer *clt, int * status)
{
  double wL=ccl_spline_eval(chi,clt->spl_wL);
  
  if(wL<=0)
    return 0;
  else
    return clt->prefac_lensing*wL/(a*chi);
}

static double f_IA_NLA(double a,double chi,ccl_cosmology *cosmo,CCL_ClTracer *clt, int * status)
{
  if(chi<=1E-10)
    return 0;
  else {
    double a=ccl_scale_factor_of_chi(cosmo,chi, status);
    double z=1./a-1;
    double pz=ccl_spline_eval(z,clt->spl_nz);
    double ba=ccl_spline_eval(z,clt->spl_ba);
    double rf=ccl_spline_eval(z,clt->spl_rf);
    double h=cosmo->params.h*ccl_h_over_h0(cosmo,a,status)/CLIGHT_HMPC;
    
    return pz*ba*rf*h/(chi*chi);
  }
}


//Transfer function for shear
//l -> angular multipole
//k -> wavenumber modulus
//cosmo -> ccl_cosmology object
//w -> CCL_ClWorskpace object
//clt -> CCL_ClTracer object (must be of the CL_TRACER_WL type)
static double transfer_wl(int l,double k,
			  ccl_cosmology *cosmo,CCL_ClWorkspace *w,CCL_ClTracer *clt, int * status)
{
  double ret=0;
  if(l>w->l_limber) {
    double chi=(l+0.5)/k;
    if(chi<=clt->chimax) {
      double a=ccl_scale_factor_of_chi(cosmo,chi,status);
      double pk=ccl_nonlin_matter_power(cosmo,k,a,status);
      double jl=j_bessel_limber(l,k);
      double f_all=f_lensing(a,chi,cosmo,clt,status)*jl;
      if(clt->has_intrinsic_alignment)
	f_all+=f_IA_NLA(a,chi,cosmo,clt,status)*jl;

      ret=f_all*sqrt(pk);
    }
  }
  else {
    int i,nchi=(int)((clt->chimax-clt->chimin)/w->dchi)+1;
    for(i=0;i<nchi;i++) {
      double chi=clt->chimin+w->dchi*(i+0.5);
      if(chi<=clt->chimax) {
	double a=ccl_scale_factor_of_chi(cosmo,chi,status);
	double pk=ccl_nonlin_matter_power(cosmo,k,a,status);
	double jl=ccl_j_bessel(l,k*chi);
	double f_all=f_lensing(a,chi,cosmo,clt,status)*jl;
	if(clt->has_intrinsic_alignment)
	  f_all+=f_IA_NLA(a,chi,cosmo,clt,status)*jl;
	
	ret+=f_all*sqrt(pk); //TODO: is it worth splining this sqrt?
      }
    }
    ret*=w->dchi;
  }

  return sqrt((l+2.)*(l+1.)*l*(l-1.))*ret/(k*k);
  //return (l+1.)*l*ret/(k*k);
}

static double transfer_cmblens(int l,double k,ccl_cosmology *cosmo,CCL_ClTracer *clt,int *status)
{
  double chi=(l+0.5)/k;
  if(chi>=clt->chi_source)
    return 0;

  if(chi<=clt->chimax) {
    double a=ccl_scale_factor_of_chi(cosmo,chi,status);
    double w=1-chi/clt->chi_source;
    double jl=j_bessel_limber(l,k);
    double pk=ccl_nonlin_matter_power(cosmo,k,a,status);
    return clt->prefac_lensing*l*(l+1.)*w*sqrt(pk)*jl/(a*chi*k*k); 
  }
  return 0;
}

//Wrapper for transfer function
//l -> angular multipole
//k -> wavenumber modulus
//cosmo -> ccl_cosmology object
//clt -> CCL_ClTracer object
static double transfer_wrap(int il,double lk,ccl_cosmology *cosmo,
			    CCL_ClWorkspace *w,CCL_ClTracer *clt, int * status)
{
  double transfer_out=0;
  double k=pow(10.,lk);

  if(clt->tracer_type==CL_TRACER_NC)
    transfer_out=transfer_nc(w->l_arr[il],k,cosmo,w,clt,status);
  else if(clt->tracer_type==CL_TRACER_WL)
    transfer_out=transfer_wl(w->l_arr[il],k,cosmo,w,clt,status);
  else if(clt->tracer_type==CL_TRACER_CL)
    transfer_out=transfer_cmblens(w->l_arr[il],k,cosmo,clt,status);
  else
    transfer_out=-1;
  return transfer_out;
}

static double *get_lkarr(ccl_cosmology *cosmo,CCL_ClWorkspace *w,
			 double l,double chimin,double chimax,int *nk,
			 int *status)
{
  int ik;
  
  //First compute relevant k-range for this ell
  double kmin,kmax,lkmin,lkmax;
  if(l>w->l_limber) {
    kmin=CCL_MAX(ccl_splines->K_MIN_DEFAULT,0.8*(l+0.5)/chimax);
    kmax=CCL_MIN(ccl_splines->K_MAX,1.2*(l+0.5)/chimin);
  }
  else {
    double xmin,xmax;
    limits_bessel(l,CCL_FRAC_RELEVANT,&xmin,&xmax);
    kmin=CCL_MAX(ccl_splines->K_MIN_DEFAULT,xmin/chimax);
    kmax=CCL_MIN(ccl_splines->K_MAX,xmax/chimin);
    //Cap by maximum meaningful argument of the Bessel function
    kmax=CCL_MIN(kmax,2*(w->l_arr[w->n_ls-1]+0.5)/chimin); //Cap by 2 x inverse scale corresponding to l_max
  }
  lkmin=log10(kmin);
  lkmax=log10(kmax);
  
  //Allocate memory for transfer function
  double *lkarr;
  double lknew=lkmin;
  double k_period=2*M_PI/chimax;
  double dklin=0.45;
  ik=0;
  while(lknew<=lkmax) {
    double kk=pow(10.,lknew);
    double dk1=k_period*dklin;
    double dk2=kk*(pow(10.,w->dlk)-1.);
    double dk=CCL_MIN(dk1,dk2);
    lknew=log10(kk+dk);
    ik++;
  }

  *nk=CCL_MAX(10,ik+1);
  lkarr=(double *)malloc((*nk)*sizeof(double));
  if(lkarr==NULL) {
    return NULL;
  }

  if((*nk)==10) {
    for(ik=0;ik<(*nk);ik++)
      lkarr[ik]=lkmin+(lkmax-lkmin)*ik/((*nk)-1.);
  }
  else {
    ik=0;
    lkarr[ik]=lkmin;
    while(lkarr[ik]<=lkmax) {
      double kk=pow(10.,lkarr[ik]);
      double dk1=k_period*dklin;
      double dk2=kk*(pow(10.,w->dlk)-1.);
      double dk=CCL_MIN(dk1,dk2);
      ik++;
      lkarr[ik]=log10(kk+dk);
    }
  }
  
  return lkarr;
}

static void compute_transfer(CCL_ClTracer *clt,ccl_cosmology *cosmo,CCL_ClWorkspace *w,int *status)
{
  int il;
  double zmin=CCL_MAX(w->zmin,clt->zmin);
  double chimin=ccl_comoving_radial_distance(cosmo,1./(1+zmin),status);
  double chimax=clt->chimax;

  //Get how many multipoles and allocate info for each of them
  clt->n_ls=w->n_ls;
  clt->n_k=(int *)malloc(clt->n_ls*sizeof(int));
  if(clt->n_k==NULL) {
    *status=CCL_ERROR_MEMORY;
    strcpy(cosmo->status_message,"ccl_cls.c: compute_transfer(): memory allocation\n");
    return;
  }
  clt->spl_transfer=(SplPar **)malloc(clt->n_ls*sizeof(SplPar *));
  if(clt->spl_transfer==NULL) {
    free(clt->n_k);
    *status=CCL_ERROR_MEMORY;
    strcpy(cosmo->status_message,"ccl_cls.c: compute_transfer(): memory allocation\n");
    return;
  }

  //Loop over multipoles and compute transfer function for each
  for(il=0;il<clt->n_ls;il++) {
    int ik,nk;
    double l=(double)(w->l_arr[il]);
    double *lkarr=get_lkarr(cosmo,w,l,chimin,chimax,&nk,status);
    if(lkarr==NULL) {
      *status=CCL_ERROR_MEMORY;
      strcpy(cosmo->status_message,"ccl_cls.c: compute_transfer(): memory allocation\n");
      break;
    }
	
    double *tkarr=(double *)malloc(nk*sizeof(double));
    if(tkarr==NULL) {
      free(lkarr);
      *status=CCL_ERROR_MEMORY;
      strcpy(cosmo->status_message,"ccl_cls.c: compute_transfer(): memory allocation\n");
      break;
    }
    clt->n_k[il]=nk;

    //Loop over k and compute transfer function
    for(ik=0;ik<nk;ik++)
      tkarr[ik]=transfer_wrap(il,lkarr[ik],cosmo,w,clt,status);
    if(*status) {
      free(clt->n_k);
      free(lkarr);
      free(tkarr);
      break;
    }

    //Initialize spline for this ell
    clt->spl_transfer[il]=ccl_spline_init(nk,lkarr,tkarr,0,0);
    if(clt->spl_transfer[il]==NULL) {
      free(lkarr);
      free(tkarr);
      *status=CCL_ERROR_MEMORY;
      strcpy(cosmo->status_message,"ccl_cls.c: compute_transfer(): memory allocation\n");
      break;
    }
    free(lkarr);
    free(tkarr);
  }
  if(*status) {
    free(clt->n_k);
    int ill;
    for(ill=0;ill<il;ill++)
      ccl_spline_free(clt->spl_transfer[il]);
    free(clt->spl_transfer);
  }

  clt->computed_transfer=1;
}

static double transfer(int il,double lk,ccl_cosmology *cosmo,
		       CCL_ClWorkspace *w,CCL_ClTracer *clt,int *status)
{
  if(il<w->l_limber) {
    if(!(clt->computed_transfer))
      compute_transfer(clt,cosmo,w,status);
    
    return ccl_spline_eval(lk,clt->spl_transfer[il]);
  } else {
    return transfer_wrap(il,lk,cosmo,w,clt,status);
  }
}

//Params for power spectrum integrand
typedef struct {
  int il;
  ccl_cosmology *cosmo;
  CCL_ClWorkspace *w;
  CCL_ClTracer *clt1;
  CCL_ClTracer *clt2;
  int *status;
} IntClPar;

//Integrand for integral power spectrum
static double cl_integrand(double lk,void *params)
{
  double d1,d2;
  IntClPar *p=(IntClPar *)params;
  d1=transfer(p->il,lk,p->cosmo,p->w,p->clt1,p->status);
  d2=transfer(p->il,lk,p->cosmo,p->w,p->clt2,p->status);

  return pow(10.,3*lk)*d1*d2;
}

//Figure out k intervals where the Limber kernel has support
//clt1 -> tracer #1
//clt2 -> tracer #2
//l    -> angular multipole
//lkmin, lkmax -> log10 of the range of scales where the transfer functions have support
static void get_k_interval(ccl_cosmology *cosmo,CCL_ClWorkspace *w,
			   CCL_ClTracer *clt1,CCL_ClTracer *clt2,int l,
			   double *lkmin,double *lkmax)
{
  double chimin,chimax;
  int cut_low_1=0,cut_low_2=0;

  //Define a minimum distance only if no lensing is needed
  if((clt1->tracer_type==CL_TRACER_NC) && (clt1->has_magnification==0)) cut_low_1=1;
  if((clt2->tracer_type==CL_TRACER_NC) && (clt2->has_magnification==0)) cut_low_2=1;

  if(l<w->l_limber) {
    chimin=2*(l+0.5)/ccl_splines->K_MAX;
    chimax=0.5*(l+0.5)/ccl_splines->K_MIN_DEFAULT;
  }
  else {
    if(cut_low_1) {
      if(cut_low_2) {
	chimin=fmax(clt1->chimin,clt2->chimin);
	chimax=fmin(clt1->chimax,clt2->chimax);
      }
      else {
	chimin=clt1->chimin;
	chimax=clt1->chimax;
      }
    }
    else if(cut_low_2) {
      chimin=clt2->chimin;
      chimax=clt2->chimax;
    }
    else {
      chimin=0.5*(l+0.5)/ccl_splines->K_MAX;
      chimax=2*(l+0.5)/ccl_splines->K_MIN_DEFAULT;
    }
  }

  if(chimin<=0)
    chimin=0.5*(l+0.5)/ccl_splines->K_MAX;

  *lkmax=fmin( 2,log10(2  *(l+0.5)/chimin));
  *lkmin=fmax(-4,log10(0.5*(l+0.5)/chimax));
}

//Compute angular power spectrum between two bins
//cosmo -> ccl_cosmology object
//il -> index in angular multipole array
//clt1 -> tracer #1
//clt2 -> tracer #2
static double ccl_angular_cl_native(ccl_cosmology *cosmo,CCL_ClWorkspace *cw,int il,
				    CCL_ClTracer *clt1,CCL_ClTracer *clt2,int * status)
{
  int clastatus=0, qagstatus;
  IntClPar ipar;
  double result=0,eresult;
  double lkmin,lkmax;
  gsl_function F;
  gsl_integration_workspace *w=gsl_integration_workspace_alloc(1000);

  ipar.il=il;
  ipar.cosmo=cosmo;
  ipar.w=cw;
  ipar.clt1=clt1;
  ipar.clt2=clt2;
  ipar.status = &clastatus;
  F.function=&cl_integrand;
  F.params=&ipar;
  get_k_interval(cosmo,cw,clt1,clt2,cw->l_arr[il],&lkmin,&lkmax);
  qagstatus=gsl_integration_qag(&F,lkmin,lkmax,0,1E-4,1000,GSL_INTEG_GAUSS41,w,&result,&eresult);
  gsl_integration_workspace_free(w);
  if(qagstatus!=GSL_SUCCESS || *ipar.status) {
    // If an error status was already set, don't overwrite it.
    if(*status == 0){
        *status=CCL_ERROR_INTEG;
        strcpy(cosmo->status_message,"ccl_cls.c: ccl_angular_cl_native(): error integrating over k\n");
    }
    return -1;
  }
  ccl_check_status(cosmo,status);

  return result*M_LN10*2./M_PI;
}

void ccl_angular_cls(ccl_cosmology *cosmo,CCL_ClWorkspace *w,
		     CCL_ClTracer *clt1,CCL_ClTracer *clt2,
		     int nl_out,int *l_out,double *cl_out,int *status)
{
  int ii;
  //First check if ell range is within workspace
  for(ii=0;ii<nl_out;ii++) {
    if(l_out[ii]>w->lmax) {
      *status=CCL_ERROR_SPLINE_EV;
      strcpy(cosmo->status_message,"ccl_cls.c: ccl_angular_cls(); "
	     "requested l beyond range allowed by workspace\n");
      return;
    }
  }

  //Allocate array for power spectrum at interpolation nodes
  double *l_nodes=(double *)malloc(w->n_ls*sizeof(double));
  if(l_nodes==NULL) {
    *status=CCL_ERROR_MEMORY;
    strcpy(cosmo->status_message,"ccl_cls.c: ccl_angular_cls(); memory allocation\n");
    return;
  }
  double *cl_nodes=(double *)malloc(w->n_ls*sizeof(double));
  if(cl_nodes==NULL) {
    free(l_nodes);
    *status=CCL_ERROR_MEMORY;
    strcpy(cosmo->status_message,"ccl_cls.c: ccl_cl_angular_cls(); memory allocation\n");
    return;
  }
  for(ii=0;ii<w->n_ls;ii++)
    l_nodes[ii]=(double)(w->l_arr[ii]);

  //Now check if angpow is needed at all
  int method_use=w->nlimb_method;
  if(method_use==CCL_NONLIMBER_METHOD_ANGPOW) {
    int do_angpow=0;
    for(ii=0;ii<w->n_ls;ii++) {
      if(w->l_arr[ii]<=w->l_limber)
	do_angpow=1;
    }
    //Resort to native method if we have lensing (this will hopefully only be temporary)
    if(clt1->tracer_type==CL_TRACER_WL || clt2->tracer_type==CL_TRACER_WL ||
       clt1->has_magnification || clt2->has_magnification) {
      do_angpow=0;
      method_use=CCL_NONLIMBER_METHOD_NATIVE;
    }
    //Use angpow if non-limber is needed
#ifdef HAVE_ANGPOW
    if(do_angpow)
      ccl_angular_cls_angpow(cosmo,w,clt1,clt2,cl_nodes,status);
    ccl_check_status(cosmo,status);
#else
    do_angpow=0;
    method_use=CCL_NONLIMBER_METHOD_NATIVE;
#endif
  }

  //Compute limber nodes
  for(ii=0;ii<w->n_ls;ii++) {
    if((method_use==CCL_NONLIMBER_METHOD_NATIVE) || (w->l_arr[ii]>w->l_limber))
      cl_nodes[ii]=ccl_angular_cl_native(cosmo,w,ii,clt1,clt2,status);
  }

  //Interpolate into ells requested by user
  SplPar *spcl_nodes=ccl_spline_init(w->n_ls,l_nodes,cl_nodes,0,0);
  if(spcl_nodes==NULL) {
    free(cl_nodes);
    *status=CCL_ERROR_MEMORY;
    strcpy(cosmo->status_message,"ccl_cls.c: ccl_cl_angular_cls(); memory allocation\n");
    return;
  }
  for(ii=0;ii<nl_out;ii++)
    cl_out[ii]=ccl_spline_eval((double)(l_out[ii]),spcl_nodes);

  //Cleanup
  ccl_spline_free(spcl_nodes);
  free(cl_nodes);
  free(l_nodes);
}

static int check_clt_fa_inconsistency(CCL_ClTracer *clt,int func_code)
{
  if(((func_code==CCL_CLT_NZ) && (clt->tracer_type==CL_TRACER_CL)) || //Lensing has no N(z)
     (((func_code==CCL_CLT_BZ) || (func_code==CCL_CLT_SZ) || (func_code==CCL_CLT_WM)) &&
      (clt->tracer_type!=CL_TRACER_NC)) || //bias and magnification only for clustering
     (((func_code==CCL_CLT_RF) || (func_code==CCL_CLT_BA) || (func_code==CCL_CLT_WL)) &&
      (clt->tracer_type!=CL_TRACER_WL))) //IAs only for weak lensing
    return 1;
  if((((func_code==CCL_CLT_SZ) || (func_code==CCL_CLT_WM)) &&
      (clt->has_magnification==0)) || //Correct combination, but no magnification
     (((func_code==CCL_CLT_RF) || (func_code==CCL_CLT_BA)) &&
      (clt->has_intrinsic_alignment==0))) //Correct combination, but no IAs
    return 1;
  return 0;
}
    
double ccl_get_tracer_fa(ccl_cosmology *cosmo,CCL_ClTracer *clt,double a,int func_code,int *status)
{
  SplPar *spl;
  double x=1./a-1; //x-variable is redshift by default
  
  if(check_clt_fa_inconsistency(clt,func_code)) {
    *status=CCL_ERROR_INCONSISTENT;
    sprintf(cosmo->status_message ,"ccl_cls.c: inconsistent combination of tracer and internal function to be evaluated");
    return -1;
  }

  if(func_code==CCL_CLT_NZ) 
    spl=clt->spl_nz;
  if(func_code==CCL_CLT_BZ) 
    spl=clt->spl_bz;
  if(func_code==CCL_CLT_SZ) 
    spl=clt->spl_sz;
  if(func_code==CCL_CLT_RF) 
    spl=clt->spl_rf;
  if(func_code==CCL_CLT_BA) 
    spl=clt->spl_ba;
  if((func_code==CCL_CLT_WL) || (func_code==CCL_CLT_WM)) {
    x=ccl_comoving_radial_distance(cosmo,a,status);
    if(func_code==CCL_CLT_WL)
      spl=clt->spl_wL;
    if(func_code==CCL_CLT_WM)
      spl=clt->spl_wM;
  }
  
  return ccl_spline_eval(x,spl);
}

int ccl_get_tracer_fas(ccl_cosmology *cosmo,CCL_ClTracer *clt,int na,double *a,double *fa,
		       int func_code,int *status)
{
  SplPar *spl;
  
  if(check_clt_fa_inconsistency(clt,func_code)) {
    *status=CCL_ERROR_INCONSISTENT;
    sprintf(cosmo->status_message ,"ccl_cls.c: inconsistent combination of tracer and internal function to be evaluated");
    return -1;
  }

  if(func_code==CCL_CLT_NZ) 
    spl=clt->spl_nz;
  if(func_code==CCL_CLT_BZ) 
    spl=clt->spl_bz;
  if(func_code==CCL_CLT_SZ) 
    spl=clt->spl_sz;
  if(func_code==CCL_CLT_RF) 
    spl=clt->spl_rf;
  if(func_code==CCL_CLT_BA) 
    spl=clt->spl_ba;
  if(func_code==CCL_CLT_WL)
    spl=clt->spl_wL;
  if(func_code==CCL_CLT_WM)
    spl=clt->spl_wM;

  int compchi=0;
  if((func_code==CCL_CLT_WL) || (func_code==CCL_CLT_WM))
    compchi=1;

  int ia;
  for(ia=0;ia<na;ia++) {
    double x;
    if(compchi)
      x=ccl_comoving_radial_distance(cosmo,a[ia],status);
    else
      x=1./a[ia]-1;
    fa[ia]=ccl_spline_eval(x,spl);
  }

  return 0;
<<<<<<< HEAD
}

//Params for power spectrum integrand
typedef struct {
  int l;
  ccl_cosmology *cosmo;
  CCL_ClTracer *clt1;
  CCL_ClTracer *clt2;
  int *status;
} IntClPar;

//Integrand for integral power spectrum
static double cl_integrand(double lk,void *params)
{
  IntClPar *p=(IntClPar *)params;
  double k=pow(10.,lk);
  double chimax=fmax(p->clt1->chimax,p->clt2->chimax);
  double chi=(p->l+0.5)/k;
  if(chi>chimax)
    return 0;
  else {
    double t1,t2;
    double a=ccl_scale_factor_of_chi(p->cosmo,chi, p->status); //Limber
    double pk=ccl_nonlin_matter_power(p->cosmo,k,a, p->status);
    t1=transfer_wrap(p->l,k,p->cosmo,p->clt1, p->status);
    t2=transfer_wrap(p->l,k,p->cosmo,p->clt2, p->status);
    return k*t1*t2*pk;
  }
}

//Figure out k intervals where the Limber kernel has support
//clt1 -> tracer #1
//clt2 -> tracer #2
//l    -> angular multipole
//lkmin, lkmax -> log10 of the range of scales where the transfer functions have support
static void get_k_interval(ccl_cosmology *cosmo,CCL_ClTracer *clt1,CCL_ClTracer *clt2,int l,
			   double *lkmin,double *lkmax)
{
  double chimin,chimax;
  if(clt1->tracer_type==CL_TRACER_NC) {
    if(clt2->tracer_type==CL_TRACER_NC) {
      chimin=fmax(clt1->chimin,clt2->chimin);
      chimax=fmin(clt1->chimax,clt2->chimax);
    }
    else {
      chimin=clt1->chimin;
      chimax=clt1->chimax;
    }
  }
  else if(clt2->tracer_type==CL_TRACER_NC) {
    chimin=clt2->chimin;
    chimax=clt2->chimax;
  }
  else {
    chimin=0.5*(l+0.5)/ccl_splines->K_MAX;
    chimax=2*(l+0.5)/ccl_splines->K_MIN_DEFAULT;
  }

  if(chimin<=0)
    chimin=0.5*(l+0.5)/ccl_splines->K_MAX;

  *lkmax=fmin( 2,log10(2  *(l+0.5)/chimin));
  *lkmin=fmax(-4,log10(0.1*(l+0.5)/chimax));
}

//Compute angular power spectrum between two bins
//cosmo -> ccl_cosmology object
//l -> angular multipole
//clt1 -> tracer #1
//clt2 -> tracer #2
double ccl_angular_cl(ccl_cosmology *cosmo,int l,CCL_ClTracer *clt1,CCL_ClTracer *clt2, int * status)
{
  int clastatus=0, qagstatus;
  IntClPar ipar;
  double result=0,eresult;
  double lkmin,lkmax;
  gsl_function F;
  gsl_integration_workspace *w=gsl_integration_workspace_alloc(ccl_gsl->N_ITERATION);

  get_k_interval(cosmo,clt1,clt2,l,&lkmin,&lkmax);

  ipar.l=l;
  ipar.cosmo=cosmo;
  ipar.clt1=clt1;
  ipar.clt2=clt2;
  ipar.status = &clastatus;
  F.function=&cl_integrand;
  F.params=&ipar;
  qagstatus=gsl_integration_qag(&F, lkmin, lkmax, 0,
                                ccl_gsl->INTEGRATION_LIMBER_EPSREL, ccl_gsl->N_ITERATION,
                                ccl_gsl->INTEGRATION_LIMBER_GAUSS_KRONROD_POINTS,
                                w, &result, &eresult);
  gsl_integration_workspace_free(w);
  if(qagstatus!=GSL_SUCCESS || *ipar.status) {
    // If an error status was already set, don't overwrite it.
    if(*status == 0){
        *status=CCL_ERROR_INTEG;
        strcpy(cosmo->status_message,"ccl_cls.c: ccl_angular_cl(): error integrating over k\n");
    }
    return -1;
  }
  ccl_check_status(cosmo,status);

  return M_LN10*result/(l+0.5);
=======
>>>>>>> 373284be
}<|MERGE_RESOLUTION|>--- conflicted
+++ resolved
@@ -333,16 +333,11 @@
     gsl_integration_workspace *w=gsl_integration_workspace_alloc(ccl_gsl->N_ITERATION);
     F.function=&speval_bis;
     F.params=clt->spl_nz;
-<<<<<<< HEAD
     clstatus=gsl_integration_qag(&F, z_n[0], z_n[nz_n-1], 0,
                                  ccl_gsl->INTEGRATION_EPSREL, ccl_gsl->N_ITERATION,
                                  ccl_gsl->INTEGRATION_GAUSS_KRONROD_POINTS,
                                  w, &nz_norm, &nz_enorm);
     gsl_integration_workspace_free(w);
-=======
-    clstatus=gsl_integration_qag(&F,z_n[0],z_n[nz_n-1],0,1E-4,1000,GSL_INTEG_GAUSS41,w,&nz_norm,&nz_enorm);
-    gsl_integration_workspace_free(w); //TODO:check for integration errors
->>>>>>> 373284be
     if(clstatus!=GSL_SUCCESS) {
       ccl_spline_free(clt->spl_nz);
       free(clt);
@@ -1113,7 +1108,7 @@
   double result=0,eresult;
   double lkmin,lkmax;
   gsl_function F;
-  gsl_integration_workspace *w=gsl_integration_workspace_alloc(1000);
+  gsl_integration_workspace *w=gsl_integration_workspace_alloc(ccl_gsl->N_ITERATION);
 
   ipar.il=il;
   ipar.cosmo=cosmo;
@@ -1124,7 +1119,10 @@
   F.function=&cl_integrand;
   F.params=&ipar;
   get_k_interval(cosmo,cw,clt1,clt2,cw->l_arr[il],&lkmin,&lkmax);
-  qagstatus=gsl_integration_qag(&F,lkmin,lkmax,0,1E-4,1000,GSL_INTEG_GAUSS41,w,&result,&eresult);
+  qagstatus=gsl_integration_qag(&F, lkmin, lkmax, 0,
+                                ccl_gsl->INTEGRATION_LIMBER_EPSREL, ccl_gsl->N_ITERATION,
+                                ccl_gsl->INTEGRATION_LIMBER_GAUSS_KRONROD_POINTS,
+                                w, &result, &eresult);
   gsl_integration_workspace_free(w);
   if(qagstatus!=GSL_SUCCESS || *ipar.status) {
     // If an error status was already set, don't overwrite it.
@@ -1308,111 +1306,4 @@
   }
 
   return 0;
-<<<<<<< HEAD
-}
-
-//Params for power spectrum integrand
-typedef struct {
-  int l;
-  ccl_cosmology *cosmo;
-  CCL_ClTracer *clt1;
-  CCL_ClTracer *clt2;
-  int *status;
-} IntClPar;
-
-//Integrand for integral power spectrum
-static double cl_integrand(double lk,void *params)
-{
-  IntClPar *p=(IntClPar *)params;
-  double k=pow(10.,lk);
-  double chimax=fmax(p->clt1->chimax,p->clt2->chimax);
-  double chi=(p->l+0.5)/k;
-  if(chi>chimax)
-    return 0;
-  else {
-    double t1,t2;
-    double a=ccl_scale_factor_of_chi(p->cosmo,chi, p->status); //Limber
-    double pk=ccl_nonlin_matter_power(p->cosmo,k,a, p->status);
-    t1=transfer_wrap(p->l,k,p->cosmo,p->clt1, p->status);
-    t2=transfer_wrap(p->l,k,p->cosmo,p->clt2, p->status);
-    return k*t1*t2*pk;
-  }
-}
-
-//Figure out k intervals where the Limber kernel has support
-//clt1 -> tracer #1
-//clt2 -> tracer #2
-//l    -> angular multipole
-//lkmin, lkmax -> log10 of the range of scales where the transfer functions have support
-static void get_k_interval(ccl_cosmology *cosmo,CCL_ClTracer *clt1,CCL_ClTracer *clt2,int l,
-			   double *lkmin,double *lkmax)
-{
-  double chimin,chimax;
-  if(clt1->tracer_type==CL_TRACER_NC) {
-    if(clt2->tracer_type==CL_TRACER_NC) {
-      chimin=fmax(clt1->chimin,clt2->chimin);
-      chimax=fmin(clt1->chimax,clt2->chimax);
-    }
-    else {
-      chimin=clt1->chimin;
-      chimax=clt1->chimax;
-    }
-  }
-  else if(clt2->tracer_type==CL_TRACER_NC) {
-    chimin=clt2->chimin;
-    chimax=clt2->chimax;
-  }
-  else {
-    chimin=0.5*(l+0.5)/ccl_splines->K_MAX;
-    chimax=2*(l+0.5)/ccl_splines->K_MIN_DEFAULT;
-  }
-
-  if(chimin<=0)
-    chimin=0.5*(l+0.5)/ccl_splines->K_MAX;
-
-  *lkmax=fmin( 2,log10(2  *(l+0.5)/chimin));
-  *lkmin=fmax(-4,log10(0.1*(l+0.5)/chimax));
-}
-
-//Compute angular power spectrum between two bins
-//cosmo -> ccl_cosmology object
-//l -> angular multipole
-//clt1 -> tracer #1
-//clt2 -> tracer #2
-double ccl_angular_cl(ccl_cosmology *cosmo,int l,CCL_ClTracer *clt1,CCL_ClTracer *clt2, int * status)
-{
-  int clastatus=0, qagstatus;
-  IntClPar ipar;
-  double result=0,eresult;
-  double lkmin,lkmax;
-  gsl_function F;
-  gsl_integration_workspace *w=gsl_integration_workspace_alloc(ccl_gsl->N_ITERATION);
-
-  get_k_interval(cosmo,clt1,clt2,l,&lkmin,&lkmax);
-
-  ipar.l=l;
-  ipar.cosmo=cosmo;
-  ipar.clt1=clt1;
-  ipar.clt2=clt2;
-  ipar.status = &clastatus;
-  F.function=&cl_integrand;
-  F.params=&ipar;
-  qagstatus=gsl_integration_qag(&F, lkmin, lkmax, 0,
-                                ccl_gsl->INTEGRATION_LIMBER_EPSREL, ccl_gsl->N_ITERATION,
-                                ccl_gsl->INTEGRATION_LIMBER_GAUSS_KRONROD_POINTS,
-                                w, &result, &eresult);
-  gsl_integration_workspace_free(w);
-  if(qagstatus!=GSL_SUCCESS || *ipar.status) {
-    // If an error status was already set, don't overwrite it.
-    if(*status == 0){
-        *status=CCL_ERROR_INTEG;
-        strcpy(cosmo->status_message,"ccl_cls.c: ccl_angular_cl(): error integrating over k\n");
-    }
-    return -1;
-  }
-  ccl_check_status(cosmo,status);
-
-  return M_LN10*result/(l+0.5);
-=======
->>>>>>> 373284be
 }