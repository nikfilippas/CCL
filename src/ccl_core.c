--- conflicted
+++ resolved
@@ -287,11 +287,7 @@
   cosmo->computed_sigma = false;
   cosmo->status = 0;
   // Initialise as 0-length string
-<<<<<<< HEAD
-  cosmo->status_message[0] = "\0";
-=======
   cosmo->status_message[0] = '\0';
->>>>>>> 7b44b1e1
 
   if(cosmo->spline_params.A_SPLINE_MAX !=1.) {
     cosmo->status = CCL_ERROR_SPLINE;
