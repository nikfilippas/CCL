cmake_minimum_required(VERSION 3.2)
if (NOT CMAKE_BUILD_TYPE)
    message(STATUS "No build type selected, default to Release")
    set(CMAKE_BUILD_TYPE Release CACHE STRING "Choose the type of build." FORCE)
endif()
MESSAGE( STATUS "CMAKE_BUILD_TYPE: " ${CMAKE_BUILD_TYPE} )

# Adding customized cmake module
list(APPEND CMAKE_MODULE_PATH  "${CMAKE_SOURCE_DIR}/cmake/Modules/")

project(ccl VERSION 0.2.1)

<<<<<<< HEAD
    # Defines list of CCL src files
    set(CCL_SRC src/ccl_background.c src/ccl_core.c src/ccl_error.c src/ccl_redshifts.c
                src/ccl_power.c src/ccl_utils.c src/ccl_cls.c src/ccl_massfunc.c src/ccl_neutrinos.c
              src/ccl_emu17.c src/ccl_correlation.c src/ccl_halomod.c src/fftlog.c)

    # Defines list of CCL tests src files
    # ! Add new tests to this list
    set(TEST_SRC tests/ccl_test_power_MG.c tests/ccl_test.c tests/ccl_test_utils.c tests/ccl_test_params.c tests/ccl_test_params_mnu.c
	             tests/ccl_test_cosmology.c
    		 tests/ccl_test_distances_class_allz.c tests/ccl_test_distances_cosmomad_hiz.c tests/ccl_test_distances_cosmomad_lowz.c
                 tests/ccl_test_distances_astropy_mnu_lowz.c tests/ccl_test_distances_astropy_mnu_hiz.c
		 tests/ccl_test_growth_lowz.c tests/ccl_test_growth_hiz.c tests/ccl_test_growth_allz.c
                 tests/ccl_test_bbks.c tests/ccl_test_eh.c
		 tests/ccl_test_cls.c tests/ccl_test_sigmaM.c
		 tests/ccl_test_massfunc.c tests/ccl_test_correlation.c tests/ccl_test_correlation_3d.c
		 tests/ccl_test_bcm.c tests/ccl_test_emu.c tests/ccl_test_emu_nu.c
         tests/ccl_test_angpow.c tests/ccl_test_halomod.c tests/ccl_test_power_nu.c 
         tests/ccl_test_MG.c tests/ccl_test_power_MG.c)

    # Defines list of extra distribution files and directories to be installed on the system
    set(EXTRA_DIST include/ccl_params.ini README.md LICENSE LICENSE_COSMICEMU)
    set(EXTRA_DIST_DIRS)

    # Uses system libraries or downloads and build if necessary
    include(BuildFFTW)
    include(BuildGSL)

    # If a CLASS installation folder is provided, use it,
    # otherwise download and compile CLASS
    if(EXTERNAL_CLASS_PATH)
      message("Using external install of CLASS")
      set(CLASS_LIBRARY_DIRS ${EXTERNAL_CLASS_PATH})
      set(CLASS_INCLUDE_DIRS ${EXTERNAL_CLASS_PATH}/include)
      set(CLASS_LIBRARIES -lclass)
      set(CLASS_EXTERNAL True)
    else(EXTERNAL_CLASS_PATH)
      include(BuildCLASS)
    endif(EXTERNAL_CLASS_PATH)

    # Builds Angpow
    # TODO: the same mechanism as for CLASS could be used here to provide the
    # option to use a pre-installed version of angpow
    include(BuildAngpow)

    # Compilation flags
    set(CMAKE_C_FLAGS_RELEASE "-O3 -fomit-frame-pointer -fno-common -fPIC -std=gnu99 -DHAVE_ANGPOW -D__CCL_DATA_DIR__=${CMAKE_INSTALL_PREFIX}/share/ccl")
    set(CMAKE_C_FLAGS_DEBUG   "-Og -fomit-frame-pointer -fno-common -fPIC -std=gnu99 -DHAVE_ANGPOW -D__CCL_DATA_DIR__=${CMAKE_INSTALL_PREFIX}/share/ccl")
    if (NOT "${CMAKE_C_COMPILER_ID}" MATCHES "^(Apple)?Clang$")
      # When not using Clang and in Release mode, enabling OpenMP support
      set(CMAKE_C_FLAGS_RELEASE "${CMAKE_C_FLAGS_RELEASE} -fopenmp")
      set(CMAKE_C_FLAGS_DEBUG "${CMAKE_C_FLAGS_DEBUG} -fopenmp")
    endif()

    # Define include and library directories for external dependencies
    include_directories(${CLASS_INCLUDE_DIRS} ${GSL_INCLUDE_DIRS} ${FFTW_INCLUDES} ${ANGPOW_INCLUDE_DIRS})
    link_directories(${CLASS_LIBRARY_DIRS} ${GSL_LIBRARY_DIRS} ${FFTW_LIBRARY_DIRS} ${ANGPOW_LIBRARY_DIRS})
    # Adds path to CCL include folder
    include_directories(include)

    #
    # Builds the main CCL library
    #

    # Compiles all the source files
    add_library(objlib OBJECT ${CCL_SRC})
    # Make sure the external projects are correclty built
    add_dependencies(objlib ANGPOW)
    if(NOT CLASS_EXTERNAL)
      add_dependencies(objlib CLASS)
    endif()
    if(NOT GSL_FOUND)
      add_dependencies(objlib GSL)
      add_dependencies(ANGPOW GSL)
    endif()
    if(NOT FFTW_FOUND)
      add_dependencies(objlib FFTW)
      add_dependencies(ANGPOW FFTW)
    endif()

    # The reason for building ccl as a shared library is that we can link it to
    # class directly, and it's not a dependency anymore
    add_library(ccl SHARED $<TARGET_OBJECTS:objlib>)
    target_link_libraries(ccl ${GSL_LIBRARIES} ${FFTW_LIBRARIES} ${CLASS_LIBRARIES} ${ANGPOW_LIBRARIES} m)

    # Builds the test suite
    add_executable(check_ccl ${TEST_SRC})
    target_link_libraries(check_ccl ccl)

    # Builds example folder in place, make this optional
    add_subdirectory(examples "${CMAKE_CURRENT_SOURCE_DIR}/examples" EXCLUDE_FROM_ALL)

    # Builds pkgconfig file for CCL
    SET(PROJECT_DESCRIPTION "DESC Core Cosmology Library: cosmology routines with validated numerical accuracy")
    SET(PKG_CONFIG_LIBDIR "${CMAKE_INSTALL_PREFIX}/lib")
    SET(PKG_CONFIG_INCLUDEDIR "${CMAKE_INSTALL_PREFIX}/include/")
    SET(PKG_CONFIG_REQUIRES "gsl >= 2.1")
    SET(PKG_CONFIG_REQUIRES_PRIVATE "fftw3")
    SET(PKG_CONFIG_LIBS "-L${PKG_CONFIG_LIBDIR} -lccl -lm")
    SET(PKG_CONFIG_CFLAGS "-I${PKG_CONFIG_INCLUDEDIR}")
    CONFIGURE_FILE( "${CMAKE_CURRENT_SOURCE_DIR}/cmake/pkg-config.cmakein"
                    "${CMAKE_CURRENT_BINARY_DIR}/${PROJECT_NAME}.pc" )

    # Installs the CCL library
    install(TARGETS ccl check_ccl
            RUNTIME DESTINATION bin
            LIBRARY DESTINATION lib
            ARCHIVE DESTINATION lib)
    install(DIRECTORY include/ DESTINATION include
            FILES_MATCHING PATTERN "*.h")
    install(FILES ${EXTRA_DIST} DESTINATION share/ccl)
    install(DIRECTORY ${EXTRA_DIST_DIRS} DESTINATION share/ccl)
    install(FILES ${CMAKE_CURRENT_BINARY_DIR}/ccl.pc DESTINATION lib/pkgconfig)

    # Adds uninstall target
    if(NOT TARGET uninstall)
      configure_file(
          "${CMAKE_CURRENT_SOURCE_DIR}/cmake/cmake_uninstall.cmake.in"
          "${CMAKE_CURRENT_BINARY_DIR}/cmake_uninstall.cmake"
          IMMEDIATE @ONLY)
      add_custom_target(uninstall
          COMMAND ${CMAKE_COMMAND} -P ${CMAKE_CURRENT_BINARY_DIR}/cmake_uninstall.cmake)
    endif()

    # Optionally builds the python wrapper
    add_subdirectory(pyccl EXCLUDE_FROM_ALL)
=======
# Defines list of CCL src files
set(CCL_SRC
    src/ccl_background.c src/ccl_core.c src/ccl_error.c
    src/ccl_bbks.c src/ccl_p2d.c src/ccl_power.c src/ccl_bcm.c
    src/ccl_eh.c src/ccl_class.c
    src/ccl_utils.c src/ccl_cls.c src/ccl_massfunc.c
    src/ccl_neutrinos.c
    src/ccl_emu17.c src/ccl_correlation.c
    src/ccl_halomod.c
    src/ccl_halofit.c
    src/fftlog.c)

# Defines list of CCL tests src files
# ! Add new tests to this list
set(TEST_SRC
    # test core code first
    tests/ccl_test.c tests/ccl_test_utils.c
    tests/ccl_test_cosmology.c
    tests/ccl_test_params.c
    tests/ccl_test_params_mnu.c

    # now the distances
    tests/ccl_test_distances_class_allz.c tests/ccl_test_distances_cosmomad_hiz.c
    tests/ccl_test_distances_cosmomad_lowz.c
    tests/ccl_test_distances_astropy_mnu_lowz.c tests/ccl_test_distances_astropy_mnu_hiz.c
    tests/ccl_test_growth_lowz.c tests/ccl_test_growth_hiz.c tests/ccl_test_growth_allz.c

    # now power spectra stuff in order of use roughly
    tests/ccl_test_p2d.c
    tests/ccl_test_bbks.c tests/ccl_test_eh.c
    tests/ccl_test_sigmaM.c
    tests/ccl_test_bcm.c
    tests/ccl_test_emu.c tests/ccl_test_emu_nu.c
    tests/ccl_test_power_nu.c
    tests/ccl_test_halomod.c

    # Cls and correlation functions
    tests/ccl_test_angpow.c
    tests/ccl_test_correlation_3d.c
    tests/ccl_test_correlation_3dRSD.c

    # and mass function stuff
    tests/ccl_test_massfunc.c
)


# Defines list of extra distribution files and directories to be installed on the system
set(EXTRA_DIST README.md LICENSE LICENSE_COSMICEMU)
set(EXTRA_DIST_DIRS)

# Uses system libraries or downloads and build if necessary
include(BuildFFTW)
include(BuildGSL)

# If a CLASS installation folder is provided, use it,
# otherwise download and compile CLASS
if(EXTERNAL_CLASS_PATH)
    message("Using external install of CLASS")
    set(CLASS_LIBRARY_DIRS ${EXTERNAL_CLASS_PATH})
    set(CLASS_INCLUDE_DIRS ${EXTERNAL_CLASS_PATH}/include)
    set(CLASS_LIBRARIES -lclass)
    set(CLASS_EXTERNAL True)
else(EXTERNAL_CLASS_PATH)
    include(BuildCLASS)
endif(EXTERNAL_CLASS_PATH)

# Builds Angpow
# TODO: the same mechanism as for CLASS could be used here to provide the
# option to use a pre-installed version of angpow
include(BuildAngpow)

# Compilation flags
set(CMAKE_C_FLAGS_RELEASE "-O3 -fomit-frame-pointer -fno-common -fPIC -std=gnu99 -DHAVE_ANGPOW -D__CCL_DATA_DIR__=${CMAKE_INSTALL_PREFIX}/share/ccl")
set(CMAKE_C_FLAGS_DEBUG   "-Og -fomit-frame-pointer -fno-common -fPIC -std=gnu99 -DHAVE_ANGPOW -D__CCL_DATA_DIR__=${CMAKE_INSTALL_PREFIX}/share/ccl")
if (NOT "${CMAKE_C_COMPILER_ID}" MATCHES "^(Apple)?Clang$")
    # When not using Clang and in Release mode, enabling OpenMP support
    set(CMAKE_C_FLAGS_RELEASE "${CMAKE_C_FLAGS_RELEASE} -fopenmp")
    set(CMAKE_C_FLAGS_DEBUG "${CMAKE_C_FLAGS_DEBUG} -fopenmp")
endif()

# Define include and library directories for external dependencies
include_directories(${CLASS_INCLUDE_DIRS} ${GSL_INCLUDE_DIRS} ${FFTW_INCLUDES} ${ANGPOW_INCLUDE_DIRS})
link_directories(${CLASS_LIBRARY_DIRS} ${GSL_LIBRARY_DIRS} ${FFTW_LIBRARY_DIRS} ${ANGPOW_LIBRARY_DIRS})
# Adds path to CCL include folder
include_directories(include)

#
# Builds the main CCL library
#

# Compiles all the source files
add_library(objlib OBJECT ${CCL_SRC})
# Make sure the external projects are correclty built
add_dependencies(objlib ANGPOW)
if(NOT CLASS_EXTERNAL)
    add_dependencies(objlib CLASS)
endif()
if(NOT GSL_FOUND)
    add_dependencies(objlib GSL)
    add_dependencies(ANGPOW GSL)
endif()
if(NOT FFTW_FOUND)
    add_dependencies(objlib FFTW)
    add_dependencies(ANGPOW FFTW)
endif()

# The reason for building ccl as a shared library is that we can link it to
# class directly, and it's not a dependency anymore
add_library(ccl SHARED $<TARGET_OBJECTS:objlib>)
target_link_libraries(ccl ${GSL_LIBRARIES} ${FFTW_LIBRARIES} ${CLASS_LIBRARIES} ${ANGPOW_LIBRARIES} m)

# Builds the test suite
add_executable(check_ccl ${TEST_SRC})
target_link_libraries(check_ccl ccl)

# Builds example folder in place, make this optional
add_subdirectory(examples "${CMAKE_CURRENT_SOURCE_DIR}/examples" EXCLUDE_FROM_ALL)

# Builds pkgconfig file for CCL
SET(PROJECT_DESCRIPTION "DESC Core Cosmology Library: cosmology routines with validated numerical accuracy")
SET(PKG_CONFIG_LIBDIR "${CMAKE_INSTALL_PREFIX}/lib")
SET(PKG_CONFIG_INCLUDEDIR "${CMAKE_INSTALL_PREFIX}/include/")
SET(PKG_CONFIG_REQUIRES "gsl >= 2.1")
SET(PKG_CONFIG_REQUIRES_PRIVATE "fftw3")
SET(PKG_CONFIG_LIBS "-L${PKG_CONFIG_LIBDIR} -lccl -lm")
SET(PKG_CONFIG_CFLAGS "-I${PKG_CONFIG_INCLUDEDIR}")
CONFIGURE_FILE(
    "${CMAKE_CURRENT_SOURCE_DIR}/cmake/pkg-config.cmakein"
    "${CMAKE_CURRENT_BINARY_DIR}/${PROJECT_NAME}.pc" )

# Installs the CCL library
install(
    TARGETS ccl check_ccl
    RUNTIME DESTINATION bin
    LIBRARY DESTINATION lib
    ARCHIVE DESTINATION lib)
install(
    DIRECTORY include/
    DESTINATION include
    FILES_MATCHING PATTERN "*.h")
install(FILES ${EXTRA_DIST} DESTINATION share/ccl)
install(DIRECTORY ${EXTRA_DIST_DIRS} DESTINATION share/ccl)
install(FILES ${CMAKE_CURRENT_BINARY_DIR}/ccl.pc DESTINATION lib/pkgconfig)

# Adds uninstall target
if(NOT TARGET uninstall)
  configure_file(
      "${CMAKE_CURRENT_SOURCE_DIR}/cmake/cmake_uninstall.cmake.in"
      "${CMAKE_CURRENT_BINARY_DIR}/cmake_uninstall.cmake"
      IMMEDIATE @ONLY)
  add_custom_target(uninstall
      COMMAND ${CMAKE_COMMAND} -P ${CMAKE_CURRENT_BINARY_DIR}/cmake_uninstall.cmake)
endif()

# Optionally builds the python wrapper
add_subdirectory(pyccl EXCLUDE_FROM_ALL)
>>>>>>> b1be9e56
<|MERGE_RESOLUTION|>--- conflicted
+++ resolved
@@ -10,133 +10,6 @@
 
 project(ccl VERSION 0.2.1)
 
-<<<<<<< HEAD
-    # Defines list of CCL src files
-    set(CCL_SRC src/ccl_background.c src/ccl_core.c src/ccl_error.c src/ccl_redshifts.c
-                src/ccl_power.c src/ccl_utils.c src/ccl_cls.c src/ccl_massfunc.c src/ccl_neutrinos.c
-              src/ccl_emu17.c src/ccl_correlation.c src/ccl_halomod.c src/fftlog.c)
-
-    # Defines list of CCL tests src files
-    # ! Add new tests to this list
-    set(TEST_SRC tests/ccl_test_power_MG.c tests/ccl_test.c tests/ccl_test_utils.c tests/ccl_test_params.c tests/ccl_test_params_mnu.c
-	             tests/ccl_test_cosmology.c
-    		 tests/ccl_test_distances_class_allz.c tests/ccl_test_distances_cosmomad_hiz.c tests/ccl_test_distances_cosmomad_lowz.c
-                 tests/ccl_test_distances_astropy_mnu_lowz.c tests/ccl_test_distances_astropy_mnu_hiz.c
-		 tests/ccl_test_growth_lowz.c tests/ccl_test_growth_hiz.c tests/ccl_test_growth_allz.c
-                 tests/ccl_test_bbks.c tests/ccl_test_eh.c
-		 tests/ccl_test_cls.c tests/ccl_test_sigmaM.c
-		 tests/ccl_test_massfunc.c tests/ccl_test_correlation.c tests/ccl_test_correlation_3d.c
-		 tests/ccl_test_bcm.c tests/ccl_test_emu.c tests/ccl_test_emu_nu.c
-         tests/ccl_test_angpow.c tests/ccl_test_halomod.c tests/ccl_test_power_nu.c 
-         tests/ccl_test_MG.c tests/ccl_test_power_MG.c)
-
-    # Defines list of extra distribution files and directories to be installed on the system
-    set(EXTRA_DIST include/ccl_params.ini README.md LICENSE LICENSE_COSMICEMU)
-    set(EXTRA_DIST_DIRS)
-
-    # Uses system libraries or downloads and build if necessary
-    include(BuildFFTW)
-    include(BuildGSL)
-
-    # If a CLASS installation folder is provided, use it,
-    # otherwise download and compile CLASS
-    if(EXTERNAL_CLASS_PATH)
-      message("Using external install of CLASS")
-      set(CLASS_LIBRARY_DIRS ${EXTERNAL_CLASS_PATH})
-      set(CLASS_INCLUDE_DIRS ${EXTERNAL_CLASS_PATH}/include)
-      set(CLASS_LIBRARIES -lclass)
-      set(CLASS_EXTERNAL True)
-    else(EXTERNAL_CLASS_PATH)
-      include(BuildCLASS)
-    endif(EXTERNAL_CLASS_PATH)
-
-    # Builds Angpow
-    # TODO: the same mechanism as for CLASS could be used here to provide the
-    # option to use a pre-installed version of angpow
-    include(BuildAngpow)
-
-    # Compilation flags
-    set(CMAKE_C_FLAGS_RELEASE "-O3 -fomit-frame-pointer -fno-common -fPIC -std=gnu99 -DHAVE_ANGPOW -D__CCL_DATA_DIR__=${CMAKE_INSTALL_PREFIX}/share/ccl")
-    set(CMAKE_C_FLAGS_DEBUG   "-Og -fomit-frame-pointer -fno-common -fPIC -std=gnu99 -DHAVE_ANGPOW -D__CCL_DATA_DIR__=${CMAKE_INSTALL_PREFIX}/share/ccl")
-    if (NOT "${CMAKE_C_COMPILER_ID}" MATCHES "^(Apple)?Clang$")
-      # When not using Clang and in Release mode, enabling OpenMP support
-      set(CMAKE_C_FLAGS_RELEASE "${CMAKE_C_FLAGS_RELEASE} -fopenmp")
-      set(CMAKE_C_FLAGS_DEBUG "${CMAKE_C_FLAGS_DEBUG} -fopenmp")
-    endif()
-
-    # Define include and library directories for external dependencies
-    include_directories(${CLASS_INCLUDE_DIRS} ${GSL_INCLUDE_DIRS} ${FFTW_INCLUDES} ${ANGPOW_INCLUDE_DIRS})
-    link_directories(${CLASS_LIBRARY_DIRS} ${GSL_LIBRARY_DIRS} ${FFTW_LIBRARY_DIRS} ${ANGPOW_LIBRARY_DIRS})
-    # Adds path to CCL include folder
-    include_directories(include)
-
-    #
-    # Builds the main CCL library
-    #
-
-    # Compiles all the source files
-    add_library(objlib OBJECT ${CCL_SRC})
-    # Make sure the external projects are correclty built
-    add_dependencies(objlib ANGPOW)
-    if(NOT CLASS_EXTERNAL)
-      add_dependencies(objlib CLASS)
-    endif()
-    if(NOT GSL_FOUND)
-      add_dependencies(objlib GSL)
-      add_dependencies(ANGPOW GSL)
-    endif()
-    if(NOT FFTW_FOUND)
-      add_dependencies(objlib FFTW)
-      add_dependencies(ANGPOW FFTW)
-    endif()
-
-    # The reason for building ccl as a shared library is that we can link it to
-    # class directly, and it's not a dependency anymore
-    add_library(ccl SHARED $<TARGET_OBJECTS:objlib>)
-    target_link_libraries(ccl ${GSL_LIBRARIES} ${FFTW_LIBRARIES} ${CLASS_LIBRARIES} ${ANGPOW_LIBRARIES} m)
-
-    # Builds the test suite
-    add_executable(check_ccl ${TEST_SRC})
-    target_link_libraries(check_ccl ccl)
-
-    # Builds example folder in place, make this optional
-    add_subdirectory(examples "${CMAKE_CURRENT_SOURCE_DIR}/examples" EXCLUDE_FROM_ALL)
-
-    # Builds pkgconfig file for CCL
-    SET(PROJECT_DESCRIPTION "DESC Core Cosmology Library: cosmology routines with validated numerical accuracy")
-    SET(PKG_CONFIG_LIBDIR "${CMAKE_INSTALL_PREFIX}/lib")
-    SET(PKG_CONFIG_INCLUDEDIR "${CMAKE_INSTALL_PREFIX}/include/")
-    SET(PKG_CONFIG_REQUIRES "gsl >= 2.1")
-    SET(PKG_CONFIG_REQUIRES_PRIVATE "fftw3")
-    SET(PKG_CONFIG_LIBS "-L${PKG_CONFIG_LIBDIR} -lccl -lm")
-    SET(PKG_CONFIG_CFLAGS "-I${PKG_CONFIG_INCLUDEDIR}")
-    CONFIGURE_FILE( "${CMAKE_CURRENT_SOURCE_DIR}/cmake/pkg-config.cmakein"
-                    "${CMAKE_CURRENT_BINARY_DIR}/${PROJECT_NAME}.pc" )
-
-    # Installs the CCL library
-    install(TARGETS ccl check_ccl
-            RUNTIME DESTINATION bin
-            LIBRARY DESTINATION lib
-            ARCHIVE DESTINATION lib)
-    install(DIRECTORY include/ DESTINATION include
-            FILES_MATCHING PATTERN "*.h")
-    install(FILES ${EXTRA_DIST} DESTINATION share/ccl)
-    install(DIRECTORY ${EXTRA_DIST_DIRS} DESTINATION share/ccl)
-    install(FILES ${CMAKE_CURRENT_BINARY_DIR}/ccl.pc DESTINATION lib/pkgconfig)
-
-    # Adds uninstall target
-    if(NOT TARGET uninstall)
-      configure_file(
-          "${CMAKE_CURRENT_SOURCE_DIR}/cmake/cmake_uninstall.cmake.in"
-          "${CMAKE_CURRENT_BINARY_DIR}/cmake_uninstall.cmake"
-          IMMEDIATE @ONLY)
-      add_custom_target(uninstall
-          COMMAND ${CMAKE_COMMAND} -P ${CMAKE_CURRENT_BINARY_DIR}/cmake_uninstall.cmake)
-    endif()
-
-    # Optionally builds the python wrapper
-    add_subdirectory(pyccl EXCLUDE_FROM_ALL)
-=======
 # Defines list of CCL src files
 set(CCL_SRC
     src/ccl_background.c src/ccl_core.c src/ccl_error.c
@@ -157,6 +30,7 @@
     tests/ccl_test_cosmology.c
     tests/ccl_test_params.c
     tests/ccl_test_params_mnu.c
+    tests/ccl_test_MG.c
 
     # now the distances
     tests/ccl_test_distances_class_allz.c tests/ccl_test_distances_cosmomad_hiz.c
@@ -171,6 +45,7 @@
     tests/ccl_test_bcm.c
     tests/ccl_test_emu.c tests/ccl_test_emu_nu.c
     tests/ccl_test_power_nu.c
+    tests/ccl_test_power_MG.c
     tests/ccl_test_halomod.c
 
     # Cls and correlation functions
@@ -292,5 +167,4 @@
 endif()
 
 # Optionally builds the python wrapper
-add_subdirectory(pyccl EXCLUDE_FROM_ALL)
->>>>>>> b1be9e56
+add_subdirectory(pyccl EXCLUDE_FROM_ALL)