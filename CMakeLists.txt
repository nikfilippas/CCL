--- conflicted
+++ resolved
@@ -26,18 +26,11 @@
 # ! Add new tests to this list
 set(TEST_SRC
     # test core code first
-<<<<<<< HEAD
-    tests/ccl_test.c tests/ccl_test_utils.c
-    tests/ccl_test_cosmology.c
-    tests/ccl_test_params.c
-    tests/ccl_test_params_mnu.c
-    tests/ccl_test_MG.c
-=======
     benchmarks/ccl_test.c benchmarks/ccl_test_utils.c
     benchmarks/ccl_test_cosmology.c
     benchmarks/ccl_test_params.c
     benchmarks/ccl_test_params_mnu.c
->>>>>>> 0cbb729b
+    benchmarks/ccl_test_MG.c
 
     # now the distances
     benchmarks/ccl_test_distances_class_allz.c benchmarks/ccl_test_distances_cosmomad_hiz.c
@@ -46,21 +39,6 @@
     benchmarks/ccl_test_growth_lowz.c benchmarks/ccl_test_growth_hiz.c benchmarks/ccl_test_growth_allz.c
 
     # now power spectra stuff in order of use roughly
-<<<<<<< HEAD
-    tests/ccl_test_p2d.c
-    tests/ccl_test_bbks.c tests/ccl_test_eh.c
-    tests/ccl_test_sigmaM.c
-    tests/ccl_test_bcm.c
-    tests/ccl_test_emu.c tests/ccl_test_emu_nu.c
-    tests/ccl_test_power_nu.c
-    tests/ccl_test_halomod.c
-    #tests/ccl_test_power_MG.c
-
-    # Cls and correlation functions
-    tests/ccl_test_angpow.c
-    tests/ccl_test_correlation_3d.c
-    tests/ccl_test_correlation_3dRSD.c
-=======
     benchmarks/ccl_test_p2d.c
     benchmarks/ccl_test_bbks.c benchmarks/ccl_test_eh.c
     benchmarks/ccl_test_sigmaM.c
@@ -68,12 +46,12 @@
     benchmarks/ccl_test_emu.c benchmarks/ccl_test_emu_nu.c
     benchmarks/ccl_test_power_nu.c
     benchmarks/ccl_test_halomod.c
+    #benchmarks/ccl_test_power_MG.c
 
     # Cls and correlation functions
     benchmarks/ccl_test_angpow.c
     benchmarks/ccl_test_correlation_3d.c
     benchmarks/ccl_test_correlation_3dRSD.c
->>>>>>> 0cbb729b
 )
 
 
