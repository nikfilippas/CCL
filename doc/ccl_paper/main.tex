
%
\RequirePackage{docswitch}
\setjournal{\flag}

\documentclass[\docopts]{\docclass}

% You could define the document class directly
%\documentclass[]{emulateapj}

\input{macros}

\usepackage[outdir=./]{epstopdf}
\usepackage{graphicx,verbatim}
\usepackage{xspace}

\graphicspath{{./}{./figures/}}
\bibliographystyle{apj}
\newcommand{\todo}[1]{\textcolor{magenta}{To do: #1}}
\newcommand{\vol}[1]{\textcolor{red}{Volunteer(s) in charge: #1}}
\newcommand{\cont}[1]{\textcolor{blue}{Suggested content: #1}}
\newcommand{\mrm}[1]{\mathrm{#1}}
\newcommand{\sukhdeep}[1]{\textcolor{magenta}{SS:#1}}

\newcommand{\ccl}{{\tt CCL}\xspace}

\begin{document}

\title{Core Cosmology Library: Precision Cosmological Predictions for LSST}

\maketitlepre

\begin{abstract}

The Core Cosmology Library (\ccl) provides routines to compute basic cosmological observables with validated numerical accuracy. These routines have been validated to an accuracy level, documented here, against the results of the Code Comparison Project. In the current version, predictions are provided for distances and background quantities, angular auto- and cross-spectra of cosmic shear and clustering, and the halo mass function. Fiducial specifications for the expected LSST galaxy distributions and clustering bias are also included, together with the capability of computing redshift distributions for a user-defined photometric redshift model. \ccl is written in C, with a Python interface.

\end{abstract}

% Keywords for paper
%\dockeys{latex: templates, papers: awesome}

\maketitlepost

\newpage
\tableofcontents{}
\newpage


%===============================================================================

%-------------------------------------------------------------------------------
\section{Introduction}
\label{sec:intro}
\vol{Mustapha Ishak}

Tentative: An era of precision cosmology is at the door with the advent of a number of high precision surveys. One of them is the Large Synoptic Survey Telescope (LSST) that is designed to address the question of cosmic acceleration and the Dark Energy associated with it.  

In preparation for constraining cosmology with LSST, it is necessary to be able to produce rigorous (and accurate?) theoretical predictions for the cosmological quantities that will be measured. The Core Cosmology Library\footnote{\url{https://github.com/LSSTDESC/CCL}} (\ccl) aims to provide, in one library, a way of making predictions that are validated to a well-documented numerical accuracy, for the purpose of constraining cosmology with LSST. By constructing a cosmology library specifically with LSST and its Dark Energy Science Collaboration (DESC) in mind, it is possible to ensure that it is flexible, adaptable, and validated for all cases of interest, as well as user-friendly and appropriate for the needs of all DESC working groups.

\ccl computes basic cosmological functions including Hubble parameter, distances, density parameters, and linear growth functions. It calculates the matter power spectrum using various method including common approximations, calls to external software such as {\tt CLASS} \citep{class}, or emulators such as ``Cosmic Emulator'' of \citet{Lawrence17}. It computes 2-point angular power spectra and correlation functions from various probes, going beyond the Limber approximation. \ccl 's overall structure is illustrated in figure \ref{fig:CCC_structure}. 

\ccl 's implementation includes spatially flat and curved $\Lambda$-Cold Dark Matter ($\Lambda$CDM) cosmologies, $w$CDM cosmologies with the option of using a time-dependent equation of state. It also allows the use of massive neutrinos. (is Table 1 up to date?). 

Finally, it is worth noting that while \ccl is built in light of LSST, its flexible and modular structure is designed to work with any other pipelines and surveys.  

%------------------------
\begin{figure*}
\centering
\includegraphics[width=0.9\textwidth]{CCL_Flowchart3}
\caption{\ccl structure flowchart. \ccl is written in C with a Python interface. \ccl routines calculate basic cosmological functions such as Hubble function, density parameters, distances and growth function. It uses various methods to compute the matter-power spectrum including {\tt CLASS}, ``Cosmic Emulator'' developed by \citet{Lawrence17}, or common approximations. It computes 2-point angular power spectra and correlation functions from various probes. \ccl is designed to accommodate multiple methods to calculate cosmological observables.}
\label{fig:CCL_structure}
\end{figure*}
%------------------------


\todo{Summarize the probes we cover. Explain future link to likelihood pipeline. Highlight CCL can be used by other surveys.}

%-------------------------------------------------------------------------------
\section{Cosmological models and observables}
\vol{Renee}

The overarching goal of \ccl is to allow seamless integration of different cosmological models of interest to LSST, given some priors on the range of validity of the specific models.

The cosmological components include the matter density parameter $\Omega_m$, the dark energy density $\Omega_\Lambda$, the radiation density $\Omega_r$, the curvature density parameter $\Omega_K$, the neutrino density of both massless and massive neutrinos, given by $\Omega_{\nu, {\rm rel}}$ and $\Omega_{\nu, {\rm m}}$ respectively, the optical depth $\tau$, and parameters for the equation of state of dark energy.

Currently, the following families of models are supported:
\begin{itemize}
 \item Flat $\Lambda$CDM cosmology with parameters $\Omega_b$, $n_s$, $A_s$ or $\sigma_8$, $\Omega_m$, $\Omega_\Lambda$, $\tau$ and a cosmological constant dark energy model with equation-of-state $w=-1.$
 \item wCDM and the Chevallier-Polarski-Linder (CPL) model for dark energy and its redshift dependence ($w(a) = w_0+w_a(1-a)$, \citealt{Chevallier01} and \citealt{Linder03})
 \item A universe with non-zero curvature ($K$) so that the curvature density parameter is the difference of sum of the energy densities of the other components with respect to unity (flatness), i.e. $\Omega_k = 1- \sum_i \Omega_i$
 \item All of the above, plus an arbitrary, user-defined modified growth function (see description in Section \ref{sec:growth})
  \item Massive neutrino species in combination with any of the above except the user-defined modified growth function, specified by either $\Sigma m_\nu$ (which maps on to the density $\Omega_{\nu, {\rm m}}$ above), or by the individual masses of each of three neutrino species.
\end{itemize}

In the particular case of cosmologies with massive neutrinos, \ccl allows the user to specify either a sum of masses, $\Sigma m_\nu$, or the individual mass of each of three neutrino species. In the former case, \ccl will by default split $\Sigma m_\nu$ into three neutrino masses which are consistent with the normal hierarchy (see, e.g. \cite{Gerbino2017} for a review). However, the user can alternatively ask for $\Sigma m_\nu$ to be split either into masses consistent with the inverted hierarchy, or into equal masses. Each mass is then checked for whether it is non-relativistic (massive) at $z=0$, and this information is used in combination with the user-provided value of $N_{\rm eff}$ (the effective number of relativistic neutrino species in the early universe) to set the number of relativistic neutrino species.

%\todo{Range of validity of the predictions.}
Not all features of \ccl are available for all models. For a guide to which predictions are available for each model, see Table \ref{tab:cosmo}. Note that if users install their own version of {\tt CLASS}, {\tt CCL} can then make predictions for a more extended set of cosmologies. Users should take care to understand the validity of the {\tt CCL} assumptions for their own models.

\input{table_cosmo}

%\todo{Add discussion of external versions of CLASS and Modified Gravity.}

%-------------------------------------------------------------------------------
\subsection{Background cosmology}
\vol{Renee}

\cont{Background cosmology parameter definition. Expansion and distance functions. Growth function and growth rate.}
The models that are specified above map directly onto cosmological observables like the expansion rate of the universe, which is paramterised through the Hubble parameter (and assuming the CPL parameterization described above) as:

\begin{align}\label{eq:Ha}
\frac{H(a)}{H_0} &= a^{-3/2}\Big(\Omega_{M,0}+\Omega_{\Lambda,0} a^{-3(w_0+w_a)}
    \exp[3 w_a (a-1)]\nonumber \\ &+\Omega_{K,0} a +(\Omega_{g,0} + \Omega_{\nu, {\rm rel}}) a^{-1} + \Omega_{\nu, {\rm m}}(a)a^3\Big)^{\frac{1}{2}},
\end{align}
where $\Omega_{\nu, {\rm m}}(a)$, the fractional energy density of massive neutrinos, is calculated via
\begin{align}
\Omega_{\nu, {\rm m}}(a) &= \sum_{i=1}^{N_\nu} \frac{8 \pi^2(\pi k_b )^3 k_b}{15(c h_{\rm P})^3} \frac{8 \pi G}{3h^2c^2} \left(\frac{T_{\nu}^{\rm eff}}{a}\right)^4 \nonumber \\ & \times \left(\frac{7}{8}\int_0^{x_{\rm max}} dx \, x^2 \frac{\sqrt{x^2 + \left(\mu^i\right)^2}}{\exp(x) + 1}\right).
\label{Omnu}
\end{align}
Here, $h_{\rm P}$ is Planck's constant, $h$ is $H_0/100$ with $H_0$ in units of km / s / Mpc, and $T_{\nu}^{\rm eff}$ is the effective temperature of massive neutrinos. $T_{\nu}^{\rm eff}$ is related to the temperature of the CMB via $T_{\nu}^{\rm eff} = T_{\rm CMB} T_{\rm NCDM}$, where $T_{\rm NCDM}$ is a dimensionless factor used by e.g. {\tt CLASS} to set the ratio of $\frac{\Sum m_\nu}{\Omega_{\nu}^0}$ to its experimentally measured value. Note that $T_{\rm NCDM}$ is used to modulate the effective temperatuer of massive neutrinos only; the temperature of relativistic neutrinos follows the usual relation. Finally, $\mu^i$ is a per-species, mass-like dimensionless value, given by $\mu^i = m_{\nu}^{i}a / T_{\nu}^{\rm eff}$. 

In order to compute distances, we use the radial comoving distance, which is calculated via a numerical integral as
\begin{equation}
 \chi(a)= c \int_a^1 \frac{da'}{a'^2 H(a')}.
\end{equation}

The transverse comoving distance is then computed in terms of the radial comoving distance as:
\begin{equation}\label{eq:angdist}
 r(\chi)=\left\{\begin{array}{cc}
                 k^{-1/2}\sin(k^{1/2}\chi) & k>0\\
                 \chi & k=0\\
                 |k|^{-1/2}\sinh(|k|^{1/2}\chi) & k<0\\
                \end{array}\right.
\end{equation}

This function can be written directly in terms of the energy density in cosmic curvature, $\Omega_k$, as:
\begin{equation}\label{eq:angdist_omegak}
 r(\chi)=                 \frac{c}{H_0}\sqrt{\Omega_k}\sinh(\sqrt{\Omega_k}\chi),
\end{equation}

which is valid for all forms of the curvature energy density.

The usual angular diameter distance is $d_A=a\,r(a)$, and the luminosity distance is
$d_L=r(a)/a,$ leading to the familiar relation $d_A = a^2d_L$ which is valid in general for all metric theories of gravity.

The \ccl suite also have the functionality to compute the distance modulus, defined as,
\begin{equation}\label{eq:distmod}
    \mu = 5 \log_{10}(d_L / {\rm pc})-5
\end{equation}
and $a(\chi)$, the inverse of $\chi(a)$.



%-------------------------------------------------------------------------------
\subsection{Growth of perturbations}
\vol{Mustapha Ishak}
\label{sec:growth}

To compute the linear growth factor of matter perturbations, $D(a)$, \ccl solves the following usual differential equation:
\begin{equation}
  \frac{d}{da}\left(a^3H(a)\frac{dD}{da}\right)=\frac{3}{2}\Omega_M(a)aH(a)D,
\end{equation}
using a Runge-Kutta Cash-Karp algorithm. 

In doing this, \ccl simultaneously computes the logarithmic growth rate $f(a)$, defined as:
\begin{equation}
  f(a)=\frac{d\ln D}{d\ln a}.
\end{equation}

\ccl provides different functions that return the growth normalized to $D(a=1)=1$ and to $D(a\ll1)\rightarrow a$. It employs an accelerated spline that is linearly spaced in the scale factor to interpolate the growth functions. 

The growth calculations cover flat and curved $\Lambda$CDM, $w$CDM, and $(w0+w_a)$CDM cosmologies. It should be noted though that the above is strictly valid for a Universe containing only dust-like matter components. A scale-independent growth rate is, for example, ill-defined in the presence of massive neutrinos which are not included in \ccl 's growth calculation. 

Finally, \ccl allows for an alternative `modified gravity' cosmological model defined by a regular background $(w_0+w_a)$CDM (with arbitrary $K$???) as well as a user-defined $\Delta f(a)$, such that the true growth rate in this model is given by $f(a)=f_0(a)+\Delta f(a)$, where $f_0(a)$ is the growth rate in the background model. Note that this model is only consistently implemented with regards to the computation of the linear growth factor and growth rates (which will also scale the linear power spectrum). All other \ccl functions (including the non-linear power spectrum) will ignore these modifications. This model, and the interpretation of the predictions given by \ccl, should therefore be used with care.


%-------------------------------------------------------------------------------
\subsection{Matter power spectrum}
\vol{Elisa Chisari}

\cont{Matter power spectrum and transfer function definition. Approximations. Cosmic emulator. Baryonic physics model.}

Theoretical predictions for cosmological observables such as galaxy clustering, gravitational lensing and cluster mass functions rely on knowledge of the distribution of matter from small to large scales in the Universe. The quantity most frequently used to describe the distribution of matter at a given wavenumber and redshift is the matter power spectrum, $P(k,z)$, defined as
\begin{equation}
  \langle \tilde\delta({\bf k},z)\tilde\delta({\bf k},z)\rangle = (2\pi)^3P(k,z)\
\delta_D^3({\bf k}-{\bf k}')
\end{equation}
where $\tilde\delta({\bf k})$ is the Fourier component of the overdensity field at a given wavenumber and $\delta_D^3$ is the Dirac delta function. $P(k,z)$ has units of volume and a dimensionless analogue is often defined as
\begin{equation}
  \Delta^2(k,z) \equiv \frac{k^3}{2\pi^2}P(k,z).
\end{equation}

\ccl implements several different methods for making predictions for the matter power spectrum. Two of those methods, the BBKS \citep{BBKS} and \citet{1998ApJ...496..605E} approximations are only accurate to within a few percent and are implemented for validation purposes only. These approximations provide analytical expressions for the trasnfer function, $T(k)$, which is related to the matter power spectrum by $\Delta(k)\propto T^2(k)k^{3+n}$ and $\Delta^2(k)\propto k^3P(k)$. The normalization of the power spectrum is defined at $z=0$ by setting $\sigma_8$ to its value today.

The default \ccl implementation uses the {\tt CLASS} algorithm \citet{class} to obtain predictions for $P(k,z)$. In addition, \ccl can also generate $P(k,z)$ predictions by emulation of cosmological numerical simuations, in particular, using the ``Cosmic Emulator'' developed by \citet{Lawrence17}. {\bf Note this branch hasn't been merged yet and it doesn't have validated implementation for cosmologies with neutrinos}.

None of the previous methods account for the impact of baryonic physics on the distribution of matter, which is known to exceed percent level at scales $k \gtrsim 1/$Mpc \citep{vanDaalen11,Illustris,Hellwing16,Springel17} and can affect the extraction of cosmological parameters \citep{Semboloni11,Semboloni13,Mohammed14,Eifler15,Mohammed17}. To account for this effect, we incorporate in \ccl an effective parametrisation \citep{Schneider15} of the redistribution of matter as a consequence of feedback from Active Galactic Nuclei and adiabatic cooling. This parametrisation reproduces results from the OWLS simulations at $z=0$. We give an overview of each method in what follows.

{\bf BBKS approximation}. \ccl implements the analytical BBKS approximation to the transfer function \citep{BBKS}, given by
\begin{eqnarray}
  T&&(q\equiv k/\Gamma h {\rm Mpc}^{-1}) = \frac{\ln[1+2.34q]}{2.34q}\times\\
  &&[1+3.89q+(16.2q)^2+(5.47q)^3+(6.71q)^4]^{-0.25}\nonumber
\end{eqnarray}
where $\Gamma = \Omega_m h$. The BBKS power spectrum option is primarily used as a precisely-defined input for testing the numerical accuracy of \ccl routines (as described in Sec.~\ref{sec:tests}), and it is not recommended for other uses.

{\bf Eisenstein \& Hu approximation}. \ccl also provides an approximation to the matter power spectrum as implemented by \citet{1998ApJ...496..605E} (E\&H; we refer the reader to this paper for a detailed discussion of the fitting formulae).\footnote{Note that the implementation in \ccl modifies Eq. 5 of \citet{1998ApJ...496..605E} using $a^{-1}=1+z$ instead of the approximation $a^{-1}\sim z$. The difference in the resulting power spectra is negligible, but larger than 1 part in $10^4$ for $k<10\,h\,{\rm Mpc}^{-1}$.}

{\bf \tt CLASS.} The default configuration of \ccl adopts predictions for the nonlinear matter power spectrum from this publicly available software \citep{class}. {\tt CLASS} currently computes the non-linear power spectrum using the HaloFit prescription of \cite{CLASS_halofit}.

{\bf Cosmic emulator.} The emulator \citep{Lawrence17} provides accurate predictions for the nonlinear matter power spectrum, at the $1\%$ level for $z\leq 2$ and in the wavenumber range $k=[10^{-3},5]$ Mpc$^{-1}$. The allowed range of cosmological parameters that can be passed to the emulator is as follows:
 \begin{eqnarray}
 0.12&\leq& \Omega_m h^2 \leq 0.155,\nonumber\\
 0.0215&\leq& \Omega_b h^2 \leq 0.0235,\nonumber\\
 0.7&\leq& \sigma_8 \leq 0.9,\nonumber\\
 0.55&\leq& h \leq 0.85,\nonumber\\
 0.85&\leq& n_s\leq 1.05,\nonumber\\
 -1.3&\leq& w_0\leq-0.7,\nonumber\\
 -1.73&\leq& w_a\leq -0.7,\footnote{Actually, $w_a$ and $w_0$ are constrained jointly to be $0.3\leq (-w_0-w_a)^{1/4}$.}\nonumber\\
 0.0&\leq& \Omega_\nu h^2 \leq 0.01.\footnote{ While massive neutrinos can be passed to the cosmic emulator through \ccl, this particular feature has not yet been validated.}
 \end{eqnarray}

 {\bf Baryonic correction model (BCM).} \ccl incorporates the impact of baryons on the total matter power spectrum via the BCM of \citet{Schneider15}. The main consequences of baryonic processes are: to suppress the power spectrum at intermediate scales ($k\sim$ a few $h/$Mpc) due to the ejection of gas by Active Galactic Nuclei feedaback, and to enhance it at smaller scales due to adiabatic cooling. To account for these effects, BCM uses an effective decomposition for the impact of gas ejection ($G$) and the enhancement of the small scale profile due to star formation ($S$) to estimate the fractional effect of baryonic processes on the dark matter-only power spectrum ($P_{\rm DMO}$):
\begin{equation}
  P_{\rm BCM}(k,z)=P_{\rm DMO}(k,z) G(k|M_c,\eta_b,z)S(k|k_s)
\end{equation}
Three effective parameters govern the contribution of baryonic processes to modifying the total matter power spectrum:
 \begin{itemize}
   \item $\log_{10} [M_c/($M$_\odot/h)]$: the mass of the clusters responsible for feedback, which regulates the amount of suppression of the matter power spectrum at intermediate scales;
   \item $\eta_b$: a dimensionless parameter which determines the scale at which suppression peaks;
   \item and $k_s$ [$h/$Mpc]: the wavenumber that determines the scale of the stellar profile.
 \end{itemize}
 If these parameters are not specified by the user, \ccl assumes the default parameters of \citet{Schneider15}, which are in agreement with results from OWLS \citep{vanDaalen11}.

%-------------------------------------------------------------------------------
\subsection{2-point correlators}
\vol{David Alonso, Tom McClintock}

\cont{Kernels. Correlation functions. Nuisance parameters and functions.}

In this section we will distinguish between {\sl tracers} (quantities observed on the sky, such as number counts in a redshift bin, shear or CMB temperature fluctuations) and {\sl contributions} to the total observed fluctuations of these tracers (such as the biased matter density term in number counts, redshift-space distortions, magnification, etc.).

\subsubsection{Angular power spectra}\label{sssec:2pt.pspec}

The angular power spectrum between two tracers $a$ and $b$ can be written as:
\begin{equation}
  C^{ab}_\ell=4\pi\int_0^\infty \frac{dk}{k}\,\mathcal{P}_\Phi(k)\Delta^a_\ell(k)\Delta^b_\ell(k),
\end{equation}
where $\mathcal{P}_\Phi(k)$ is the dimensionless power spectrum of the primordial curvature perturbations, and $\Delta^a$ and $\Delta^b$ are the transfer functions corresponding to these tracers. Each transfer function will receive contributions from different terms. Currently \ccl supports three types of tracers: number counts, galaxy shape distortions and lensing convergence, with the following contributions:

\paragraph{\bf Number counts.} The transfer function for number counts can be decomposed into three contributions: $\Delta^{\rm NC}=\Delta^{\rm D}+\Delta^{\rm RSD}+\Delta^{\rm M}$, where
\begin{itemize}
  \item $\Delta^{\rm D}$ is the standard density term proportional to the matter density:
        \begin{equation}
          \Delta^{\rm D}_\ell(k)=\int dz\,p_z(z)\,b(z)\,T_\delta(k,z)\,j_\ell(k\chi(z)),
        \end{equation}
        where $j_\ell(x)$ is $\ell$-th order spherical Bessel function, $T_\delta$ is the matter transfer function, $b(z)$ is the linear clustering bias for this tracer and $p_z(z)$ is the normalized distribution of sources in redshift (i.e. the selection function). The fluctuations in the number density of sources in different redshift bins are therefore treated by \ccl as different tracers. Note that \ccl currently does not support non-linear or scale-dependent bias, but future releases of it will do so under a number of schemes, including perturbative approaches as implemented in e.g. \cite{FASTPT}.
  \item $\Delta^{\rm RSD}$ is the linear contribution from redshift-space distortions:
        \begin{equation}
          \Delta^{\rm RSD}_\ell(k)=\int dz\,\frac{(1+z) p_z(z)}{H(z)}T_\theta(k,z) j_\ell''(k\chi(z)),
        \end{equation}
        where $T_\theta(k,z)$ is the transfer function of $\theta$, the divergence of the comoving velocity field. Note that the RSD contribution to number counts is currently computed by \ccl assuming a linear-theory relation between the matter overdensity and peculiar velocity fields, mediated by the scale-independent growth rate $f$. While this should not be problematic for wide photometric redshift bins and standard cosmological models, users should exercise care when interpreting results for narrow window functions or exotic cosmologies.
  \item $\Delta^{\rm M}$ is the contribution from lensing magnification:
        \begin{align}\nonumber
          \Delta_\ell^{\rm M}(k)=-\ell(\ell+1)\int & \frac{dz}{H(z)} W^{\rm M}(z) \\
          &T_{\phi+\psi}(k,z) j_\ell(k\chi(z)),
        \end{align}
        where $T_{\phi+\psi}$ is the transfer function for the Newtonian-gauge scalar metric perturbations, and $W^{\rm M}$ is the magnification window function:
        \begin{equation}
          W^{\rm M}(z)\equiv\int_z^\infty dz'\,p_z(z')\frac{2-5s(z')}{2}\frac{r(\chi'-\chi)}{r(\chi')r(\chi)}.
        \end{equation}
        \cont{Is it not $r(chi')-r(\chi)$ normally at numerator ? same for other integrals below. (from Jeremy, comparing with Bonvin et al. and other references)}
        Here $s(z)$ is the magnification bias, given as the logarithmic derivative of the number of sources with magnitude limit, and $r(\chi)$ is the angular comoving distance (see Eq. \ref{eq:angdist}).
\end{itemize}
Note that \ccl currently does not compute relativistic corrections to number counts \cite{2011PhRvD..84d3516C,2011PhRvD..84f3505B}. Although these will be included in the future, their contribution to the total fluctuation is largely subdominant (see \cite{GReffects} and the two references above), and therefore it is safe to work without them in most cases.

\paragraph{\bf Correlated galaxy shapes.} The transfer function for correlated galaxy shapes (intrinsic and lensed) is currently decomposed into two terms: $\Delta^{\rm SH}=\Delta^{\rm WL}+\Delta^{\rm IA}$, where
\begin{itemize}
  \item $\Delta^{\rm L}$ is the standard lensing (``cosmic shear'') contribution:
    \begin{align} \label{eq:transfer_lensing}
      \nonumber
      \Delta_\ell^{\rm L}(k)=-\frac{1}{2}\sqrt{\frac{(\ell+2)!}{(\ell-2)!}}\int &\frac{dz}{H(z)} W^{\rm L}(z)T_{\phi+\psi}(k,z)\\
      &j_\ell(k\chi(z)),
    \end{align}
    where $W^{\rm L}$ is the lensing kernel, given by
    \begin{equation}
      W^L(z)\equiv\int_z^\infty dz' p_z(z')\frac{r(\chi'-\chi)}{r(\chi')r(\chi)}.
    \end{equation}
  \item $\Delta^{\rm IA}$ is the transfer function for intrinsic galaxy alignments. \ccl currently supports the so-called ``non-linear alignment model'', in which the intrinsic galaxy inertia tensor is proportional the local tidal tensor \cite{2004PhRvD..70f3526H,2007MNRAS.381.1197H}:
    \begin{align}\nonumber
      \Delta_\ell^{\rm IA}(k)=\sqrt{\frac{(\ell+2)!}{(\ell-2)!}}\int &dz\,p_z(z)\,b_{\rm IA}(z)\,f_{\rm red}(z)\\
      &T_\delta(k,z)\,\frac{j_\ell(k\chi(z))}{(k\chi(z))^2}.
    \end{align}
    Here $b_{\rm IA}$ is the so-called alignment bias, and $f_{\rm red}$ is the fraction of red galaxies in the sample. It is understood that only red galaxies are subject to this type of alignment mechanism. \cont{Elisa, check if phrasing is correct?}
\end{itemize}

\paragraph{\bf Lensing convergence.} The transfer function for the lensing convergence of a given source plane at redshift $z_*$ receives only one contribution, given by
\begin{equation}
  \Delta_\ell^\kappa(k)=-\frac{\ell(\ell+1)}{2}\int_0^{\chi_*}\frac{dz}{H(z)}\,\frac{r(\chi_*-\chi)}{r(\chi)r(\chi_*)}T_{\phi+\psi}(k,z),
\end{equation}
where $\chi_*\equiv\chi(z_*)$.

It is worth noting that the equations above should be modified for non-flat cosmologies by replacing the spherical Bessel functions $j_\ell$ with their hyperspherical counterparts \cite{1994ApJ...432....7K}. These are currently not supported by \ccl, and their impact is mostly relevant on low multipoles. This will be revisited in future versions of the library.


\subsubsection{Correlation functions}
\vol{Elisa Chisari, Sukhdeep Singh?}
\sukhdeep{Is this section necessary?}
The following expressions relating the angular power spectra and correlation functions are valid in the flat-sky approximation\footnote{See the weak lensing review by \citet{Bartelmann01}, page 44 and \citet{Joachimi10}.}. In all cases, $f_K(\chi)$ is comoving angular diameter distance, which differs from the radial comoving distance $\chi$ only in the case of cosmologies with non-zero curvature.

{\bf Galaxy-galaxy.} The angular correlation function between two number-count tracers (labeled $a$ and $b$ here) is given by
\begin{equation}
  \xi^{ab}(\theta) = \int d\ell \frac{\ell}{2\pi} C^{ab}_\ell\, J_0(\ell\theta),
\label{eq:xiclu}
\end{equation}
where $C_{ab}$ is the angular power spectrum between both tracers.

{\bf Lensing-lensing.} The lensing correlation functions are \footnote{from Schneider 2002 and Bartelmann \& Schneider section 6.4.1}
\begin{eqnarray}
  \xi^{ab}_{+}(\theta)&=&\int_0^{\infty}d\ell\frac{\ell}{2\pi}J_0(\ell\theta)C^{ab}_\ell,\\
  \xi^{ab}_{-}(\theta)&=&\int_0^{\infty}d\ell\frac{\ell}{2\pi}J_4(\ell\theta)C^{ab}_\ell,
\label{eq:xipxim}
\end{eqnarray}
where the angular lensing convergence power spectrum $C^{ab}_\ell$ is given above (see Equations \ref{eq:transfer_lensing} and \ref{eq:limber}).

{\bf Galaxy-lensing.} The correlation between a number count tracer $a$ and a shear tracer $b$ is given by
\begin{equation}
  \xi^{ab}(\theta) = \int d\ell \frac{\ell}{2\pi} C^{ab}_\ell\, J_2(\ell\theta),
\end{equation}

{\bf 3-dimensional spatial correlation function.}

In addition to the angular correlation functions, the 3-dimensional spatial matter correlation function $\xi(r)$ is calculated from the matter power spectrum $P(k)$ using
\begin{equation}
\xi(r) = \frac{1}{2 \pi^2} \int dk \; k^2 P(k) \frac{\sin(kr)}{kr}\,.
\end{equation}

%-------------------------------------------------------------------------------

\subsection{Halo mass function}
\label{sec:halo_mass_function}
\vol{Antonio Villarreal, Tom M}

Being able to calculate the halo abundance as a function of mass is a necessary step to being able to constrain cosmology with probes such as galaxy clustering, cluster abundance, and cluster clustering. While analytic functions are the traditional means of predicting evolution, calibration is frequently required against cosmological simulations. In order to reach the high precision for cosmological constraints in a self-consistent fashion, it is ultimately necessary to use cosmological simulations; we implement this with halo mass functions with parameters fit to these simulations. The halo mass functions implemented here are based on the spherical overdensity method of halo finding, in which the size of a halo can be defined with:
%
\begin{equation}
  \bar{\rho}(r_{\Delta}) = \Delta \times \bar{\rho}_{\mathrm{m}}\, ,
\end{equation}
%
where a spherical halo with radius $r_{\Delta}$ has an average density $\bar{\rho}$ equal to the overdensity parameter $\Delta$ times the mean background density of the universe, $\rho_{\mathrm{m}}$. Within the literature, the choice of $\Delta$ can vary considerably, as observations focusing on the compact cores of haloes often will often take much larger values of $\Delta$, while the fiducial definition in most halo clustering studies is a definition of $\Delta = 200$. We note that another common definition exists which utilizes the critical density of the universe, $\rho_{\mathrm{crit}}$; this introduces a conversion factor between the two definitions that must be accounted for. Currently, \ccl only accepts overdensity parameters with respect to the mean matter density, but we plan to allow for self-consistent handling of critical density based definitions in the future.

The halo mass function is defined as
\begin{equation}
\frac{dn}{dM}=f(\sigma)\frac{\bar{\rho}_\mathrm{m}}{M}\frac{d\ln{\sigma^{-1}}}{dM},
\end{equation}
where $n$ is the number density of halos of a given mass $M$ associated with the RMS variance of the matter density field $\sigma^2$.
In CCL calling this function returns the mass function in logarithmic mass bins, $dn/d\log_{10}{M}$, where the input is the halo mass $M$ and scale factor $a$.

The halo mass $M$ is related to $\sigma$ by first computing the radius $R$ that would enclose a mass $M$ in a homogeneous Universe at $z=0$:
\begin{equation}
  M=\frac{H_0^2}{2G}R^3\,\rightarrow \frac{M}{M_\odot}=1.162\times10^{12}\Omega_Mh^2\,\left(\frac{R}{1\,{\rm Mpc}}\right)^3.
\end{equation}
The RMS density contrast in spheres of radius $R$ can then be computed as
\begin{equation}
  \sigma_R^2 = \frac{1}{2\pi^2}\int dk\,k^2\,P(k)\,\tilde{W}_R^2(k)
  \label{eq:sigR}
\end{equation}
where $P(k)$ is the linear matter power spectrum and $\tilde{W}(kR)$ is the Fourier transform of a spherical top hat window function,
\begin{equation}
\tilde{W}_R(k) = \frac{3}{(kR)^3}[\sin(kR)-kR\cos(kR)].
\end{equation}

One commonly used halo mass function definition within the literature is the \citet{Tinker2010} fitting function. This fitting function has been developed using collisionless $N$-body simulation data, using haloes determined by spherical overdensities. This is an extension of the \citet{Tinker2008} halo mass function, which is also included within \ccl as a comparative option. This fitting function assumes little change with respect to cosmological parameters. Further, it includes a redshift scaling with is assumed to sharply end at a redshift of $z = 3$. This halo mass function is calibrated within the range of $10^{10.5} h\mathrm{M}_\odot \leq M \leq 10^{15.5} h\mathrm{M}_\odot$ at a redshift of $z = 0$.

For purposes of comparison, we also have included the results of \citet{Angulo2012}, which uses the Millenium XXL simulation in order to study galaxy cluster scaling relations. As part of this study, they have calculated their own fit to the \citet{Tinker2010} fitting function. While this additional halo mass function is available, it has not been extended to a broad range of overdensity parameter $\Delta$, nor has it been extended beyond a redshift of $z = 0$.

The \citet{Tinker2008} fitting function uses the following parameterisation for the multiplicity function:
\begin{equation}
f(\sigma)=A\Big[\Big(\frac{\sigma}{b}\Big)^{-a}+1\Big]e^{-c/{\sigma}^2},
\end{equation}
where $A$, $a$, $b$, and $c$ are fitting parameters that have additional redshift scaling and $\sigma$ is the RMS variance of the density field smoothed on some scale $M$ at some scale factor $a$. This basic form is modified for the \citet{Angulo2012} formulation. The resulting form is
\begin{equation}
f(\sigma)=A\Big[\Big(\frac{b}{\sigma}+1\Big)^{-a}\Big]e^{-c/{\sigma}^2},
\end{equation}
where the only change is in the formulation of the second term. Note that the fitting parameters in the \citet{Angulo2012} formulation do not contain any redshift dependence and the use of it is primarily for testing and benchmark purposes.

The \citet{Tinker2010} model parameterizes the halo mass function in terms of th peak height, $\nu = \delta_c/\sigma(M)$, where $\delta_c=1.686$ is the critical density for collapse. The multiplicity function is then written as
\begin{equation}
  f(\nu) = \alpha[1+(\beta\nu)^{-2\phi}]\nu^{2\eta}e(-\gamma\nu^2/2).
\end{equation}

We note that these halo mass functions, while implemented to high {\em numerical} accuracy, carry their own uncertainties. It has not been significantly studied whether the halo mass function (or halo bias function) is universal with respect to changes in dark energy parameterisation.
%Further, \citet{Tinker2010} found a $\sim6\%$ scatter when determining the halo bias due to differences in simulations.
%This is in addition to a $5\%$ error in the mass function alone.
\citet{Tinker2008,Tinker2010} quote 5\% accuracy of their mass funcitons.
This result is consistent with the work of \citet{Watson2013}, which also finds a $5\%$ level difference in comparison to the Tinker fitting function. Further study will be required in the future in order to gain percent level accuracy in determining the halo mass function.

%-------------------------------------------------------------------------------

\subsection{Halo bias}
\label{sec:halo_bias}
\vol{Antonio Villarreal, Tom M}

An important step in many interpretations of the halo model is to have a measure of the bias of dark matter halos, defined as the ratio of the halo-matter power spectrum to the linear dark matter power spectrum,
\begin{equation}
  b^2(k) = \frac{P_{hm}(k)}{P_{\mathrm{lin}}(k)}.
\end{equation}

As with measures of the halo mass function, high accuracy cosmological constraints requires the use of numerical simulations to develop fitting functions and emulators. We note that we will define haloes as in the above subsection focusing on the halo mass function. {\tt CCL} currently implements the halo bias fitting function results in \citet{Tinker2010}, though future improvements will likely require the use of emulator methods.

The \citet{Tinker2010} model parameterizes the halo bias in terms of the peak height, $\nu = \delta_c / \sigma(M)$, where $\delta_c$ is the critical density for collapse and is chosen to be $1.686$ for this particular parameterization. We can then parameterize the halo function and halo bias as
\begin{eqnarray}
  b(\nu) &=& 1 - A\frac{\nu^a}{\nu^a + {\delta_c}^a} + B\nu^b+C\nu^c,\\
  f(\nu) &=& \alpha[1+(\beta\nu)^{-2\phi}]\nu^{2\eta}e(-\gamma\nu^2/2).
\end{eqnarray}

Again, while high {\em numerical} accuracy has been verified, there is a remaining uncertainty. \citet{Tinker2010} found a $\sim6\%$ scatter when determining the halo bias due to differences in simulations alone. In addition, this parameterization does not include a careful exploration of any impact due to changes in the dark energy equation of state. As with the halo mass function, studies will be required to reach accuracy at the percent level for any cosmological predictions. 

%-------------------------------------------------------------------------------
\section{Implementation of high-accuracy cosmological functions}

%-------------------------------------------------------------------------------
\subsection{Background functions \& growth of perturbations}
\vol{Mustapha Ishak}
\label{sec:distances}
\cont{Initial conditions. Normalization. Units and sensitivity to physical constants (G, c etc).}

Including/excluding radiation in the computation of the comoving distances and the growth function can easily make a difference of $10^{-4}$ at the redshifts required in this comparison.

We have performed a comparison of the physical constants used in \ccl to those used in {\tt GSL} and {\tt CLASS} as well as published sources such as NIST and Particle Physics Handbook. Where possible, we have set constants to the values that are used internally in {\tt CLASS}. This includes the value of the gravitational constant, the Boltzmann constant, the Planck constant, the speed of light, and the electron charge. {\tt CLASS} does not include a definition of the solar mass or the Stefan-Boltzmann constant so we use the values used by {\tt GSL}. After comparison between the physical constants used in \ccl and those of the sources mentioned above, we have found better than $10^{-4}$ agreement with everything except the gravitational constant.

The value of the gravitational constant, $G$, enters into the critical density. We found that failure to define $G$ with sufficient precision would result in lack of convergence at the $10^{-4}$ level between the different submissions. Importantly, note that CAMB barely has $10^{-4}$ precision in $G$ (and similarly, there might be other constants within CAMB/CLASS for which one should check the precision level). For \ccl, we are using the value from {\tt CLASS}.

%-------------------------------------------------------------------------------
\subsection{Matter power spectrum}
\vol{Elisa Chisari, who else?}

\cont{Interpolation strategy. Sensitivity to spline parameters and sampling in $k$. Settings that control speed vs. accuracy. }

For the matter power spectrum, the spline is performed in two variables: the logarithmically-spaced wavenumber and the linearly-spaced scale factor. Splining the {\tt CLASS} output leads to some precision loss (compared to direct outputs from {\tt CLASS}). We quantify this, along with the impact of extrapolation, in the following subsection.

The computation of the power spectrum from {\tt CLASS} can be significantly sped up by extrapolating in the range $k>$~{\tt K$\_$MAX$\_$SPLINE} and $k<$~{\tt K$\_$MIN}. In this section, we describe the implementation of the extrapolation and the accuracy attained. These tests are performed in a flat $\Lambda$CDM cosmology with $\Omega_c=0.25$, $\Omega_b=0.05$, $A_s=2.1\times10^{-9}$, $h=0.7$ and $n_s=0.96$.

We first describe the extrapolation at high wavenumbers. The introduction of the parameter {\tt K$\_$MAX$\_$SPLINE} allows us to spline the matter power spectrum within the {\tt cosmo} structure up to that value of $k$ (in units of $1/$Mpc). A separate {\tt K$\_$MAX} parameter sets the limit for evaluation of the matter power spectrum. The range between {\tt K$\_$MAX$\_$SPLINE}$<k<${\tt K$\_$MAX} is evaluated by performing a second order Taylor expansion in $\ln k$ within the static routine {\tt ccl$\_$power$\_$extrapol$\_$highk}.

First, we compute the first and second derivative of the $\ln P(k,z)$ at $k_0={\rm \tt K\_MAX}-2\Delta\ln k$ by computing the numerical derivatives by finite differences using GSL. The fiducial choice for $\Delta\ln k$ is $10^{-2}$. We then apply a second order Taylor expansion to extrapolate the matter power spectrum to $k>${\tt K$\_$MAX$\_$SPLINE}. The Taylor expansion gives
%
\begin{eqnarray}
  \ln P(k,z) &\simeq& \ln P(k_0,z) + \frac{d\ln P}{d\ln k}(\ln k_0,z) (\ln k-\ln k_0)  \nonumber\\
  &+& \frac{1}{2}  \frac{d^2\ln P}{d\ln k^2}(\ln k_0,z) (\ln k-\ln k_0)^2.
  \label{eq:NLPSTaylor}
\end{eqnarray}

The accuracy of this approximation is shown in Figure \ref{fig:NLextrapol} for redshifts $z=0$ and $z=3$. We compare the nonlinear matter power spectrum at $z=0$ computed with the previously described approximation, to the matter power spectrum obtained by directly evaluating {\tt CLASS} at the desired $k$ value. In figure \ref{fig:NLextrapol}, we vary $\Delta \ln k$ and {\tt K$\_$MAX$\_$SPLINE} at a time to determine the impact of the choice of parameters. We find that for typical values of $\Delta \ln k=10^{-2}$ and {\tt K$\_$MAX$\_$SPLINE}$=50$/Mpc, $\ln P$ has converged to an accuracy that surpasses the expected impact of baryonic effects on the matter power spectrum at $k>10/$Mpc.  (For an estimate of the impact of baryons on the total matter power spectrum, see \citealt{Schneider15}.) The lower {\tt K$\_$MAX$\_$SPLINE} is, the faster \ccl will run. The optimum choice of {\tt K$\_$MAX$\_$SPLINE} is left to the user for their particular application.

We also extrapolate the power spectrum at small wavenumbers within the static routine {\tt ccl\_power\_extrapol\_lowk}. In this case, the power spectrum below {\tt K$\_$MIN} is obtained by a power-law extrapolation with index $n_s$:
\begin{equation}
  \log P(k<{\tt K\_MIN},z) = \log P({\tt K\_MIN},z) + n_s (\log k-\log{\tt K\_MIN})
\end{equation}
The value adopted for {\tt K\_MIN} depends on the choice of power spectrum method. For CLASS and the nonlinear power spectrum, we adopt {\tt K\_MIN} that coincides with the smallest wavenumber output by CLASS, {\tt K\_MIN}$=7\times 10^{-6}$/Mpc.\footnote{For BBKS, the power spectrum is computed analytically at all $k$, there is no extrapolation. For the Eisenstein \& Hu implementation, the splines of the power spectrum span {\tt K\_MIN\_DEFAULT}$<k<${\tt K$\_$MAX$\_$SPLINE}, so there is only extrapolation at high $k$.} Note that this parameter is different from {\tt K\_MIN\_DEFAULT}, which sets the minimum $k$ for integrations and which is set by default to {\tt K\_MIN\_DEFAULT}$=5\times 10^{-5}$/Mpc. Hence, in practice, no extrapolation is occurring in this case, unless the user specifically asks for an output power spectra below {\tt K\_MIN\_DEFAULT} for their own purposes.


%------------------------
\begin{figure*}
\centering
\includegraphics[width=0.9\textwidth]{PS_converge_nonlin.eps}
\caption{The relative error compared to direct CLASS outputs, $P_{fid}$, produced by splining the nonlinear matter power spectrum up to {\tt K$\_$MAX$\_$SPLINE} and extrapolating beyond this value with a second order Taylor expansion the natural logarithm of the matter power spectrum. The left panel shows the results at $z=0$. The right panel shows the results at $z=3$. The standard \ccl parameters adopted are those corresponding to the black dashed curve. The solid curve shows the accuracy when using {\tt K$\_$MAX$\_$SPLINE}$=500$/Mpc. The magenta curve shows the impact of using the higher resolution $\Delta\ln k=10^{-4}$ in Eq. \ref{eq:NLPSTaylor}. For comparison, the impact of baryonic physics on the matter power spectrum is $\sim 10\%$ at $k=1$/Mpc \citep{Schneider15}.}
\label{fig:NLextrapol}
\end{figure*}
%------------------------

With the implementation described above, the power spectrum splines are initialized up to {\tt K$\_$MAX$\_$SPLINE}. This is also true for the linear matter power spectrum, which is used within \ccl in particular to obtain $\sigma_8$ (see Eq. \ref{eq:sigR}). We have tested here how the procedure described in the previous section affects the convergence of the linear matter power spectrum. We compare the fiducial \ccl output to the case where we set {\tt K$\_$MAX$\_$SPLINE}$=5\times 10^3/$Mpc. The result is shown in Figure \ref{fig:Lextrapol}. Although there is a significant difference ($\gtrsim 10\%$) between the linear power spectra at large $k$, we have confirmed that the difference in $\sigma_8$ is negligible. Nevertheless, for other applications that use the linear power spectrum, the user might need to increase the value of {\tt K$\_$MAX$\_$SPLINE}.

%------------------------
\begin{figure*}
\centering
\includegraphics[width=0.9\textwidth]{PS_converge_lin.eps}
\caption{Same as Fig. \ref{fig:NLextrapol} but for the linear matter power spectrum at $z=0$ (left) and $z=3$ (right).}
\label{fig:Lextrapol}
\end{figure*}
%------------------------

As in the previous section, the power spectrum at small wavenumber is extrapolated using a power-law. This extrapolation is performed below a fiducial value of {\tt K\_MIN\_DEFAULT}$=5\times 10^{-5}$.

We have found that changing {\tt A$\_$SPLINE$\_$NA$\_$PK} to $200$, or changing {\tt N$\_$K} to $5000$, does not change the results presented in Figures \ref{fig:NLextrapol} and \ref{fig:Lextrapol} in this section.

%All spline and grid parameters relevant for computing quantities such as distances, growth functions, power spectra, and halo mass functions are defined in the {\tt ccl$\_$params.ini} file in the {\tt include} folder of the repository. This file allows the user to configure the following constants:

%\begin{itemize}
%\item {\tt A$\_$SPLINE$\_$DELTA}: spacing of the scale factor spline. The default is {\tt A$\_$SPLINE$\_$DELTA}$=0.001$.
%\item {\tt A$\_$SPLINE$\_$NA}: number of points in the scale factor spline. The default is {\tt A$\_$SPLINE$\_$NA}$=1000$.
%\item {\tt A$\_$SPLINE$\_$MIN}: minimum value for the scale factor spline. The default is {\tt A$\_$SPLINE$\_$MIN}$=0.1$.
%\item {\tt A$\_$SPLINE$\_$MAX}: maximum value for the scale factor spline. The default is {\tt A$\_$SPLINE$\_$MAX}$=1$.
%\item {\tt LOGM$\_$SPLINE$\_$DELTA}: spacing of the mass function spline (logarithm). The default is {\tt LOGM$\_$SPLINE$\_$DELTA}$=0.025$.
%\item {\tt LOGM$\_$SPLINE$\_$NM}: number of points in the mass function spline (logarithm). The default is {\tt LOGM$\_$SPLINE$\_$NA}$=440$.
%\item {\tt LOGM$\_$SPLINE$\_$MIN}: minimum value for the mass function spline (logarithm). The default is {\tt LOGM$\_$SPLINE$\_$MIN}$=6$.
%\item {\tt LOGM$\_$SPLINE$\_$MAX}: maximum value for the mass function spline (logarithm). The default is {\tt LOGM$\_$SPLINE$\_$MAX}$=17$.
%\item {\tt N$\_$A}: number of bins for the scale factor in the case of two-dimensional splines (where the second variable is the wavenumber). The default is {\tt N$\_$A}$=50$.
%\item {\tt K$\_$MAX$\_$SPLINE}: The maximum value of wavenumber considered in the spline. This is explained in more detail in the coming subsections. The default is {\tt K$\_$MAX$\_$SPLINE}$=50/$Mpc.
%\item {\tt K$\_$MAX}: The maximum value of wavenumber when integrating over $k$. The default is {\tt K$\_$MAX}$=1000$/Mpc.
%\item {\tt K$\_$MIN$\_$DEFAULT}:  The minimum value of wavenumber when integrating over $k$. The default is {\tt K$\_$MIN$\_$DEFAULT}$=5 \times 10^{-5}$/Mpc.
%\item {\tt N$\_$K}: Number of bins for the wavenumber. The default is {\tt N$\_$K}$=1000$.
%\end{itemize}
%Note that a copy of {\tt ccl$\_$params.ini} is installed along with the library, so changing the version of this file inside the source directory will not have any effect unless you reinstall.



%-------------------------------------------------------------------------------
\subsection{Angular power spectra}
\vol{David Alonso}

Different numerical approaches have been implemented in the library in order to expedite the computation of angular power spectra. We describe these here.

\subsubsection{Limber approximation}
\vol{David Alonso, J\'er\'emy Neveu}

As shown in Section \ref{sssec:2pt.pspec}, computing each transfer function contributing to a given power spectrum involves a radial projection (i.e. an integral over redshift or $z$ or $\chi$), and thus computing full power spectra consists of a triple integral for each $\ell$. This can be computationally intensive, but can be significantly simplified in certain regimes by using the Limber approximation, given by:
\begin{equation}
 j_\ell(x)\simeq\sqrt{\frac{\pi}{2\ell+1}}\,\delta\left(\ell+\frac{1}{2}-x\right).
\end{equation}
Thus for each $k$ and $\ell$ we can define a radial distance $\chi_\ell\equiv(\ell+1/2)/k$, with corresponding redshift $z_\ell$. This approximation works best for wide radial kernels and high multipoles.

Substituting this in the expressions above, the simplified versions become:
\begin{equation}\label{eq:limber}
 C^{ab}_\ell=\frac{2}{2\ell+1}\int_0^\infty dk\,P_\delta\left(k,z_\ell\right)
 \tilde{\Delta}^a_\ell(k)\tilde{\Delta}^b_\ell(k).
\end{equation}
where
\begin{align}
 &\tilde{\Delta}_\ell^{\rm D}(k)=p_z(z_\ell)\,b(z_\ell)\,H(z_\ell)\\
 &\tilde{\Delta}_\ell^{\rm RSD}(k)=
 \frac{1+8\ell}{(2\ell+1)^2}\,p_z(z_\ell)\,f(z_\ell)\,H(z_\ell)-\\
 &\hspace{48pt}\frac{4}{2\ell+3}\sqrt{\frac{2\ell+1}{2\ell+3}}p_z(z_{\ell+1})\,f(z_{\ell+1})\,H(z_{\ell+1})\\
 &\tilde{\Delta}_\ell^{\rm M}(k)=3\Omega_{M,0}H_0^2\frac{\ell(\ell+1)}{k^2}\,
 \frac{(1+z_\ell)}{\chi_\ell}W^{\rm M}(z_\ell)\\
 &\tilde{\Delta}_\ell^{\rm L}(k)=\frac{3}{2}\Omega_{M,0}H_0^2\sqrt{\frac{(\ell+2)!}{(\ell-2)}}\frac{1}{k^2}\,
 \frac{1+z_\ell}{\chi_\ell}W^{\rm L}(z_\ell)\\
 &\tilde{\Delta}_\ell^{\rm IA}(k)=\sqrt{\frac{(\ell+2)!}{(\ell-2)!}}\frac{p_z(z_\ell)\,b_{\rm IA}(z_\ell)f_{\rm red}(z_\ell)H(z_\ell)}{(\ell+1/2)^2}
\end{align}


\subsubsection{Beyond Limber: \texttt{Angpow}}
\vol{J\'er\'emy Neveu}

\ccl incorporates natively routines to compute the $C^{ab}_\ell$ angular power spectra as described above without the Limber approximation. The algorithm performs first the integrals over $z$ for both tracers, and ends with the $k$ integral. This computation is much slower than using the Limber approximation, but it ends up with precise angular power spectra at low $\ell$, and correct cross-correlations between tracers (the Limber approximation fails at reproducing the beat phenomenon $j_\ell(x)\times j_\ell(x')$). The integration of these routines has been tested against the \texttt{CLASS} code and recover the same angular power spectra when precision parameters are set to high values.

However, the computation of the $C^{ab}_\ell$ without the Limber approximation is too costly in terms of computing time using this method, if one wants to explore extensively a full cosmological parameter space. The aim of the \texttt{Angpow} software \citep{2017arXiv170103592C} is to compute the angular power spectra  $C_{\ell}^{ab}$  without any Limber numerical approximation in a faster way but still accurately. \ccl has been linked to the \texttt{Angpow} code,  which is briefly described here.

The angular power spectrum for two tracers $C_{\ell}^{ab}$ is computed in \texttt{Angpow} according to the following expression
\begin{equation}
  C_{\ell}^{ab} = \iint_0^\infty \mathrm{d} z \mathrm{d} z^\prime  p_{z_1}(z_1) p_{z_2}(z^\prime) \times \int_0^\infty \mathrm{d} k\ f_{\ell}(z, k) f_{\ell}(z^\prime, k).
  \label{eq-clz1z2-obs}
\end{equation}
The auxiliary function $f_\ell(z,k)$ can be defined without loss of generality as
\begin{equation}
f_\ell(z,k) \equiv  \sqrt{\frac{2}{\pi}}\  k \sqrt{P_\delta(k,z)}\ \widetilde{\Delta}_\ell(z,k)\label{eq-fell-func}
\end{equation}
with $\widetilde{\Delta}_\ell(z,k)$ the function describing the physical processes such as matter density fluctuations, redshift-space distortions as described for instance in references \citet{2008cmb..book.....D,2009PhRvD..80h3514Y,2010PhRvD..82h3508Y, 2011PhRvD..84d3516C,2011PhRvD..84f3505B}. Currently, the \texttt{Angpow} version delivered with \ccl only can deal with galaxy clustering tracers (no lensing) and this without the magnification lensing term (equation \ref{eq:deltaM}). The incorporation of those transfer functions is left for a future work, but in principle \texttt{Angpow} has already the capability to treat them. For now, for galaxy clustering tracers we define $\widetilde{\Delta}_\ell(z,k)$ as 
\begin{equation}
 \widetilde{\Delta}_\ell(z,k) \approx b(z) j_\ell(k \chi(z)) - f(z) j_\ell^{\prime\prime}(k \chi(z)) 
\end{equation}
with $j_\ell(x)$ and $j_\ell^{\prime\prime}(x)$ the spherical Bessel function of order $\ell$ and its second derivative, and $f(z)$ the growth rate of structures.
%\end{itemize}

In \texttt{Angpow}, the inner integral in $k$ is computed first. 
To conduct the computation of such integral of highly oscillating functions, the 3C-algorithm described in details in reference \citep{2017arXiv170103592C} is used. In brief, it lies on the projection of the oscillating $f_\ell(z_,k)$ onto Chebyshev series of order $2^N$, the product of the two Chebyshev series is performed with a $2^{2N}$ Chebyshev serie; then, the integral is computed thanks to a Clenshaw-Curtis quadrature. At the end the integrals over $z$ are performed via again an optimised Clenshaw-Curtis quadrature. All the Chebyshev expansions and the Clenshaw-Curtis quadrature are performed via the \textit{Discrete Cosine Transform} of type I from the DCT-I fast transform of FFTW library.

The \texttt{Angpow} software  was tested against \texttt{CLASS} and the native \ccl computation and can perform the same computations approximately an order of magnitude faster ($\mathcal{O}(1s)$). %Note that \texttt{Angpow} is written in C++ with OpenMP, to distribute the computation of a single $C_\ell$ on a single thread.
Its precision and speed parameters are optimised so that the relative numerical error compared with an high precision computation is two orders of magnitude below the relative cosmic variance $\sqrt{2/(2\ell+1)}$, from $\ell=2$ to $\ell=1000$. 

As in the general case the Limber approximation is valid at high $\ell$ values, the \ccl user can define an $\ell$ threshold to switch from the non-Limber slow computation to the faster Limber approximation.
 


%-------------------------------------------------------------------------------
\subsection{Correlation functions}
\vol{Elisa Chisari, Sukhdeep Singh?}

\cont{Which basis to work in. Approach to performing oscillatory integrals.}

In this section we describe the computation of correlation functions given the angular power
spectrum.

We begin by briefly deriving the relation between correlation functions and power spectra.
A (scalar) angular space observable, $X$, with spin $s$ can be decompsed into spin spherical
harmonics
\begin{align}\label{eq:X_harmonic}
  X(\vec \Omega)=&\sum_{\ell m}\tilde X_{\ell m} {\hspace{5pt}}_sY_{\ell m}(\vec \Omega)
\end{align}
where $\vec \Omega$ refers to the angular coordinates on the sky.
The angular cross correlation function of two tracers, $X$ and $Z$ of the large scale
structure can be written in terms of their harmonic components, $\tilde X_{\ell m}$ and $\tilde Z_{\ell' m'}$ as
\begin{align}
  \langle XZ \rangle(\theta)=&\left\langle\sum_{\ell,m}\sum_{\ell', m'}\tilde X_{\ell m}\tilde
  Z_{\ell' m'}{\hspace{5pt}}_{s_X}Y_{\ell m}(\vec \Omega){\hspace{5pt}}_{s_Z}Y_{\ell'm'}(\vec \Omega+\theta)\right\rangle\\
  =&\sum_{\ell,m}C_{\ell}{\hspace{5pt}}_{s_X}Y_{\ell m}(\vec \Omega){\hspace{5pt}}_{s_Z}Y_{\ell m}(\vec \Omega+\theta)%\\
  %\langle XZ
  %\rangle(\theta)=&\frac{1}{4\pi}\sum_{\ell}(2\ell+1)C_{\ell}P_{\ell}(\cos\theta)\label{eq:xi_pl0}
\end{align}
where $s_X$ and $s_Z$ are the spins of tracers, $_{s}Y_{\ell m}$ are spin spherical harmonics and
we also used the identity
\begin{align}
  \langle\tilde X_{\ell m}\tilde Z_{\ell' m'}\rangle=&C_{\ell}\delta_D(m,m')\delta_D(\ell,\ell'),
  % \\
  % \sum_{m=-\ell}^{m=\ell}Y_{\ell m}(\vec\Omega)Y_{\ell m}(\vec\Omega+\theta)=&\frac{2\ell+1}{4\pi}
  % P_{\ell}(\cos\theta)
  % \label{eq:Ylm_Pl}.
\end{align}
Using the addition theorem for sping spherical harmonics and the relation between spherical
harmonics and wigner D-matrices\footnote{\url{https://en.wikipedia.org/wiki/Wigner_D-matrix}}
\citep{Ng1999}, we can write
\begin{align}
  \langle XZ
  \rangle(\theta)=&\frac{1}{4\pi}\sum_{\ell}(2\ell+1)C_{\ell}D^{\ell}_{s_X,-s_Z}(0,\theta,0)
\end{align}

The galaxy number count is spin zero and shear is a spin-2 object. Thus the expressions for various auto and cross correlations are
\begin{align}
  \xi_{gg}(\theta)&=\frac{1}{4\pi}\sum_{\ell}{(2\ell+1)}C_{\ell}^{gg}D^{\ell}_{0,0}(0,\theta,0)=
  \frac{1}{4\pi}\sum_{\ell}{(2\ell+1)}C_{\ell}^{gg}P_{\ell}(\cos\theta)\label{eq:xi_gg_D}\\
  \langle g\gamma_T\rangle(\theta)&=
  \frac{1}{4\pi}\sum_{\ell}{(2\ell+1)}C_{\ell}^{g\gamma}D^{\ell}_{2,0}(0,\theta,0)=
  \frac{1}{4\pi}\sum_{\ell}(2\ell+1)\sqrt{\frac{(\ell-2)!}{(\ell+2)!}}C_{\ell}^{g\gamma}
  P_{\ell}^2(\cos\theta)\label{eq:xi_g_gamma_D}\\
  \langle g\kappa\rangle(\theta)&=
  \frac{1}{4\pi}\sum_{\ell}{(2\ell+1)}C_{\ell}^{g\kappa}D^{\ell}_{0,0}(0,\theta,0)=
  \frac{1}{4\pi}\sum_{\ell}(2\ell+1)C_{\ell}^{g\kappa}
  P_{\ell}(\cos\theta)\label{eq:xi_g_kappa_D}\\
  \xi_+(\theta)&=\frac{1}{4\pi}\sum_{\ell}{(2\ell+1)}C_{\ell}^{\gamma\gamma*}
  D^{\ell}_{2,2}(0,\theta,0)\label{eq:xi_p_D}\\
  \xi_-(\theta)&=\frac{1}{4\pi}\sum_{\ell}{(2\ell+1)}C_{\ell}^{\gamma\gamma*}
  D^{\ell}_{2,-2}(0,\theta,0)
  %\approx \frac{1}{4\pi}\sum_{\ell}{(2\ell+1)}C_{\ell}^{\gamma\gamma*}P_{\ell}(\cos\theta)
  \label{eq:xi_m_D}
\end{align}

Using relations from \cite{Kilbinger2017}, we can write
\begin{align}
  C_{\ell}^{g\kappa}&={\frac{1}{2}\frac{(\ell+1)!}{(\ell-1)!}}C_{\ell}^{g\psi}\\
  C_{\ell}^{g\gamma}&=\frac{1}{2}\sqrt{\frac{(\ell+2)!}{(\ell-2)!}}C_{\ell}^{g\psi}
  \\ \langle g\gamma_T\rangle(\theta)&
  =\frac{1}{4\pi}\sum_{\ell}\frac{(2\ell+1)}{\ell(\ell+1)}C_{\ell}^{g\kappa}P_{\ell}^2(\cos\theta)
  \label{eq:xi_g_gamma}\,.
\end{align}

The {\tt ccl\_tracer\_corr\_legendre} routine computes these transform to convert angular power
spectra, $C_\ell$, into correlation functions. We use the associated Legendre function
implementation from the {\tt GSL} library. {\tt ccl\_tracer\_corr\_legendre} routine evaluations
can be very slow, especially for polynomials $P_\ell^m$ with $m>0$. Note that $P_\ell^m$
evaluations need to be done only once and can then be saved as long as $\ell$ and $\theta$ values
do not change. However, \ccl has not yet implemented this feature.

The {\tt ccl\_tracer\_corr\_legendre} methods currently does not support the computation of the shear correlation functions $\xi_{\pm}$, and the approximate {\tt ccl\_tracer\_corr\_fftlog} (described below) should be used instead. As demonstrated in \cite{Kilbinger2017} and \cite{Kitching17}, this approximation should be sufficient even for futuristic surveys.

\paragraph{Hankel Transform}
Notice that in the flat-sky limit, the expressions in Eqs.~\ref{eq:xi_gg_D}--\ref{eq:xi_m_D} can be
written as Hankel transforms using the relation between $D_{m,m'}^\ell$ and bessel functions $J$
(for $\ell\gg m,m'$)
\begin{align}
  D^{l}_{m,m'}(0,\theta,0)\approx J_{m-m'}(\ell\theta)
\end{align}
Same expressions can also be derived from Eqs.~\ref{eq:xi_p}--\ref{eq:xi_m} using relation between $P_{\ell}^m$ and bessel functions $J_m$
\citep{Putter2010}
\begin{align}
  P_{\ell}^m(\cos\theta)=(-1)^m\frac{(\ell+m)!}{(\ell-m)!}\ell^{-m}J_m(\ell\theta)
\end{align}
which yields final expressions that coincide with Eq. \ref{eq:xipxim}.

For numerical integration to get (projected) correlation functions using hankel transform,
we make use of the
public code {\tt FFTlog}\footnote{\url{http://casa.colorado.edu/~ajsh/FFTLog/}}
\citep{Hamilton2000,Talman2009}. In brief, {\tt FFTlog} works on functions periodic in log space,
by writing the Hankel Transform as a convolution between Bessel functions and the function of
interest (in this case $C_\ell$). A version of this code is included in \ccl with minor
modifications.

%-------------------------------------------------------------------------------

\subsection{Halo mass function}
\label{sec:halo_mass_function_implementation}
\vol{Antonio Villarreal, Tom M}

For achieving $10^{-4}$ precision in $\sigma(M)$ and the normalisation of the power spectrum, we checked that the integral of $\sigma_8$ and $\sigma(M)$ converged for the chosen values of $\{k_{\rm min},k_{\rm max}\}$. The desired precision is set taking into account the fact that the numerical integral calculated $\sigma^2(M)$ while we require $\sigma(M)$.

Derivatives are calculated utilizing a spline that is built off of the previously described $\sigma(M)$ spline. As such, these splines cover the range from $10^6$ to $10^{17} M_\odot$. For each value of $\log(M)$ in our spline evaluation, we calculate the value of $\sigma(M)$ half a step in either direction. We use the difference compared to the mass spacing to calculate an approximate derivative, which is then used in the spline interpolation. This has been tested to meet our necessary precision for the halo mass function within the mass range explored by \citet{Tinker2010}. We note that the accuracy is reduced at the edges of these splines. Exploring extreme mass ranges require manually changing the initialization of these splines.

In order to accomodate a wide range of values of the overdensity parameter $\Delta$, we have generated a spline interpolation between best fit values as defined by \citet{Tinker2008} and \citet{Tinker2010}. This covers a dynamic range from $\Delta=200$ to $3200$. Within this range, we interpolate in the space of the fit parameter and $\log\Delta$ using the Akima interpolation built from piecewise third order polynomials. We have chosen this rather than the fitting formulas utilized in \citet{Tinker2010} in order to assure high precision match to the Tinker halo mass function when choosing a value of $Delta$ directly from the paper. 

%-------------------------------------------------------------------------------
\subsection{Halo Bias}
\label{sec:halo_bias_implementation}
\vol{Tom M}

\cont{Need Antonio to look at the code to check the statement about how the fit function parameters change.}

<<<<<<< HEAD
=======
Details of the halo bias implementation are similar to those of \autoref{sec:halo_mass_function_implementation}. The same spline for $\sigma(M)$ is used to calculate the peak height $\nu$ used in the fitting functions available in CCL.

Similar to the treatment of the halo mass function, the fitting function parameters in the mass functions depend on halo definition. We consider only changes in overdensity $\Delta$, as was done in \citet{Tinker2010}. We implement the explicit dependence of the fit parameters on $\Delta$, following Table 2 in \citet{Tinker2010}. These do not require the use of interpolators.

%-------------------------------------------------------------------------------
\subsection{Massive neutrinos}
\vol{Danielle Leonard}

\cont{Approximations. Approach to performing integrals.}

\subsection{Implementation of photometric redshifts}
\vol{Danielle Leonard}

\cont{Explain approach to photometric redshifts and flexibility to pass user-defined function.}

Redshifts of LSST galaxies will be obtained via photometry. Performing any cosmological analysis which incorporates redshift information therefore requires a model for the probability of measuring a photometric redshift $z_{\rm ph}$ for an object with hypothetical spectroscopic redshift $z_{\rm s}$.  In order to maintain agnosticism towards the optimal model, and hence to allow for the future inclusion of advancements from ongoing research, \ccl allows the user to flexibly input a photometric redshift model. In addition, for ease of use, \ccl provides the option of using a built-in function for a simple Gaussian photometric redshift probability distribution.

In order to use \ccl with a custom-input photometric redshift model, the user writes a function which accepts as input a photometric redshift, a spectroscopic redshift, and a pointer to a structure containing any further parameters of the model. This function will return the probability of measuring the input photometric redshift given the input spectroscopic redshift. The photometric redshift model can then be used, for example, when computing $\frac{dN}{dz}^i$ in photometric redshift bin $i$, as given by:
\begin{equation}
\frac{dN}{dz}^i = \frac{\frac{dN}{dz}\int_{z_i}^{z_{i+1}} dz' p(z,z')}{\int_{z_{\rm min}}^{z_{\rm max}}dz \frac{dN}{dz} \int_{z_i}^{z_{i+1}}dz' p(z, z')}
\label{photoz}
\end{equation}
where $p(z,z')$ is the photometric redshift probability distribution, and $z_{i}$ and $z_{i+1}$ are the photo-z edges of the bin in question. In the case of the simple Gaussian photometric redshift model for which support is included in \ccl out of the box, $p(z, z')$ is given as
\begin{equation}
p(z,z') = \frac{1}{\sqrt{2 \pi}\sigma_z} \exp\left(-\frac{(z-z')^2}{2\sigma_z^2}\right).
\label{pz_gauss}
\end{equation}



>>>>>>> 4cf812eb
%-------------------------------------------------------------------------------
\section{Validation over the $\Lambda$CDM parameter space}

%-------------------------------------------------------------------------------
\subsection{Accuracy criteria}
\vol{?}

\cont{Why we chose the $10^{-4}$ level of accuracy. Accuracy summary statistic used in VARRIC.}

%-------------------------------------------------------------------------------
\subsection{Validation tests on fiducial parameter sets}
\vol{Elisa Chisari, Antonio Villarreal, Phil Bull, Elisabeth Krause}

\cont{Overview of the code comparison. How the codes used for comparison were selected. Validation plots for several observables.}

Our goal is for outputs of \ccl to be validated against the results of a code-comparison project run within LSST-DESC down to a $10^{-4}$ or pre-established accuracy level if possible. In some cases, this level of accuracy is not necessary, as other systematics which have not been considered in this version of \ccl yet are expected to have a larger fractional impact. In the cases where this applies, we make it clear below.


A code comparison project was carried out among members of TJP where the following outputs of cosmological forecast codes were compared and validated:
\begin{enumerate}
\item growth factor at $z = 0,1,2,3,4,5$,
\item comoving radial distance $[$Mpc$/h]$ at the same redshifts, as well as the corresponding distance moduli,
\item linear matter power spectrum, $P(k)$, from BBKS \citep{BBKS} in units of $($Mpc$/h)^3$ at $z=0,2$ in the range $10^{-3} \leq k \leq 10 h/$Mpc with 10 bins per decade,
\item Eisenstein \& Hu matter power spectrum in units of $($Mpc$/h)^3$ at $z=0$ in the range $10^{-3} \leq k \leq 10 h/$Mpc with 10 bins per decade, and
\item the mass variance at $z=0$, $\sigma(M,z=0)$ for $M =\{10^6, 10^8, 10^{10}, 10^{12}, 10^{14}, 10^{16}\} $M$_\odot/h$.
\end{enumerate}
These predictions were produced and compared for different cosmologies, which are listed in the table below. The results agree to better than $0.1\%$ relative accuracy for comoving distance and growth factor among all submissions, and for $P(k)$ and $\sigma(M)$ among codes which use the same BBKS conventions.

\begin{table}[t]
  \centering
  \begin{tabular}{ c | c c c c c c c c }
    \hline
    \multicolumn{9}{|c|}{Cosmological models for code comparison project} \\
    \hline
    \hline
    Model & $\Omega_m$ & $\Omega_b$ & $\Omega_\Lambda$ & $h_0$ & $\sigma_8$ & $n_s$ & $w_0$ & $w_a$ \\
    \hline
    flat LCDM & 0.3 & 0.05 & 0.7 & 0.7 & 0.8 & 0.96 & -1 & 0 \\
    $w_0$ LCDM & 0.3 & 0.05 & 0.7 & 0.7 & 0.8 & 0.96 & -0.9 & 0  \\
    $w_a$ LCDM & 0.3 & 0.05 & 0.7 & 0.7 & 0.8 & 0.96 & -0.9 & 0.1  \\
    open $w_a$ LCDM & 0.3 & 0.05 & 0.65 & 0.7 & 0.8 & 0.96 & -0.9 & 0.1  \\
    closed $w_a$ LCDM & 0.3 & 0.05 & 0.75 & 0.7 & 0.8 & 0.96 & -0.9 & 0.1  \\
    \hline
  \end{tabular}
  \caption{Cosmological models for code comparison project.}
  \label{tab:cosmologies}
\end{table}

We noticed that there are 2 typos for the BBKS transfer function in ``Modern Cosmology'' \citep{DodelsonBook} compared to the original BBKS paper. The quadratic term should be $(16.1q)^2$ and the cubic term should be $(5.46q)^3$. The BBKS equation is correct in \citet{PeacockBook}. Using the wrong equation can give differences in the results above the $10^{-4}$ level.

In a second stage, we used the BBKS linear matter power spectrum from the previous step to compare two-point statistics for two redshift bins, resulting in three tomography combinations, ($1-1$),($1-2$),($2-2$). We computed the following quantities:
\begin{itemize}
\item projected galaxy clustering tomography power spectra: density term only (no magnification, RSD, etc.) with non-evolving linear bias $b(z) = 1$, in the range $10 < \ell < 10000$, using $5$ bins per decade,
\item angular convergence tomography power spectra: leading order convergence term only (no magnification), in the same range and with the same resolution as the case above,
\item angular galaxy clustering tomography correlation function, in the range $0.01 \deg < \theta < 5 \deg$, using 5 bins per decade, and
\item angular shear tomography correlation functions ($\xi_+$,$\xi_-$), similarly to above.
\end{itemize}
We adopted the following analytic redshift distributions: a Gaussian with $\sigma = 0.15$, centered at $z_1 = 1$; and another Gaussian with the same dispersion but centered at $z_2 = 1.5$. We repeated the exercise for two redshift distribution histograms shown in Figure \ref{fig:zhistos}.

%------------------------
\begin{figure}
\centering
\includegraphics[width=0.47\textwidth]{zdist.eps}
\caption{Binned redshift distributions used for code comparison project.}
\label{fig:zhistos}
\end{figure}
%------------------------

In this second step, only 2 codes have been compared so far. More outputs are needed to guarantee convergence. Preliminarily, from these outputs, we have concluded that:
\begin{itemize}
\item The cross-correlation between bins is particularly sensitive to the number of points where the kernels have been sampled.
\item The accuracy of the correlation function is sensitive to $\ell_{\rm max}$. We had to use up to $\ell_{\rm max}=3\times10^4$ for convergence (and we could not achieve $0.01\%$ convergence).
\item The large scales of the correlation function are sensitive to $\ell_{\rm min}$. The use of the flat-sky approximation is also relevant on these scales.
\item For sufficiently high precision, the correlation functions are sensitive to how the power spectrum is sampled and interpolated.
\end{itemize}

For $C_\ell$ computations, we required the relative difference between \ccl and the benchmarks to be $<10^{-3}$. We performed the test both for analytic redshift distributions and histograms.

To obtain realistic targets for the convergence of correlation function computations for LSST analyses, we calculate the expected statistical uncertainty of the clustering and lensing correlation functions of the LSST gold sample (c.f. Sect.~\ref{sec:specs}), assuming an effective source galaxy density of $n_\mathrm{eff} = 26\mathrm{gal/sq\,arcmin}$ for galaxy shape distortions, and galaxy density of $n_\mathrm{gold} = 45\mathrm{gal/sq\,arcmin}$ for number counts. Specifically, we calculate the Gaussian covariance of angular correlation functions following the formalism of \citet{2008A&A...477...43J}, and note that leaving out the non-Gaussian covariance terms makes this convergence criterion more conservative. We split the galaxy samples into 10 tomography bins, defined to contain equal numbers of galaxies. The accuracy test then proceeds as follows. We compared the difference between \ccl calculated lensing and clustering correlations and the benchmarks for the analytic redshift distributions and for auto-correlations of redshift bins only. To pass the benchmark test, we required that this difference be smaller than half of the value of the errorbar derived from the covariance for each correlation function computed. Specifically, we take the value of the covariance in the bins centered at $z=1$ and $z=1.5$ to compare to the benchmarks.


The 3-dimensional correlation function $\xi(r)$ was validated by comparing with an independent transform code based
on the method of \cite{Ogata2005} implemented in the hankel.py python package. We calculate $\xi(r)$ by transforming the CCL
BBKS linear power spectrum using this independent code and using a fine sampling of $P(k)$. This is done for the five cosmologies
listed in Table~\ref{tab:cosmologies} and redshifts $z = 0,1,2,3,4,5$.  We then compare with the $\xi(r)$ from CCL with a sampling of $P(k)$
equal to {\tt N$\_$K$\_$3DCOR} bins per decade. The default value of {\tt N$\_$K$\_$3DCOR}~=~1000 results in fractional agreement
at the level of $<4 \times 10^{-3}$ for $0.1 < r < 50$~Mpc increasing to  $< 0.01 $ at $r = 100$~Mpc. Above this scale $\xi(r)$
approaches zero. If higher accuracy is desired, the user can increase the value of {\tt N$\_$K$\_$3DCOR}.


Additionally, independent codes were utilized to test the accuracy of halo mass function predictions. For the halo mass function, we compare the value of $\sigma$, $\log(\sigma^{-1})$, and the value of the halo mass function in the form used in \cite{Tinker2008},
\begin{equation}
\log[(M^2/\bar{\rho}_m)dn/dM].
\end{equation}
We note that while we maintain the $10^{-4}$ for our evaluations of $\sigma$, the accuracy degrades to a value of $5\times10^{-3}$ for the halo mass function evaluation, primarily at the high halo mass and high redshift domains. We find that this increased error is acceptable, as the level of precision is significantly better than the accuracy of current halo mass function models.

%-------------------------------------------------------------------------------
\subsection{Validation of the power spectrum over parameter space}
\vol{Phil Bull}

\cont{ `Fair' sampling of parameter space with Latin Hypercubes. Summary statistics used, and binning of power spectrum in $k$ and $z$. Precision settings used for CLASS. Estimates of run-time. Results. Range of validity.}

While concentrating on individual points in cosmological parameter space allows us to perform detailed validation tests, as above, it is important for \ccl to also be validated across a wide range of cosmological parameter values, e.g. to ensure validity for MCMC analyses. In this section, we present a set of validation tests for the \ccl linear and non-linear matter power spectrum functions that spans a broad rnage of $\Lambda$CDM parameters.

Covering a full range of all 5 $\Lambda$CDM parameters on a regular grid would be prohibitively expensive, so an alternative method for fairly (but more sparsely) sampling the parameter space is needed. We use Latin Hypercube Sampling to determine a tractably-sized set of sample points. This splits the parameter space into a regular grid with a given number of cells per dimension. The sample points are then chosen by going through each dimension in turn and choosing a cell at random {\it without replacement}, so that a given cell of a given dimension is only ever chosen once. This is repeated until all cells in all dimensions contain a single sample. This has the effect of covering the space uniformly but sparsely. The exact location of the sample within each cell can be chosen from a uniform distribution within that cell, but for simplicity we put each sample at the cell centre. The ranges used for each parameter are shown in Table~\ref{tab:paramranges}.

For each set of parameters, we then calculate the linear and non-linear power spectra using \ccl for a range of redshifts ($z \in \{ 0.0,\, 0.5,\, 1.0,\, 1.5,\, 2.0,\, 2.5\}$) and wavenumbers ($k \in [10^{-4}, 10^0]$ Mpc$^{-1}$). A corresponding set of reference power spectra is then produced using CLASS, which we run with settings chosen to produce high-precision results, taken from the {\tt pk\_ref.pre} precision file that is bundled with CLASS.

\begin{table}[t]
  \centering
  \begin{tabular}{l | r}
    \hline
    Parameter & Range \\
    \hline
    $h$ & $[0.5, 0.9]$ \\
    $\Omega_c$ & $[0.1, 0.4]$ \\
    $\Omega_b$ & $[0.018, 0.052]$ \\
    $A_s$ & $[1.5 \times 10^{-9}, 2.5 \times 10^{-9}]$ \\
    $n_s$ & $[0.93, 0.99]$ \\
    \hline
  \end{tabular}
  \caption{Ranges of $\Lambda$CDM parameters.}
  \label{tab:paramranges}
\end{table}

To quantify the level of agreement between the \ccl and reference power spectra, we use the following summary statistic that can be summed over a chosen set of bins in redshift and wavenumber:
\begin{equation}
\Delta = \sum_{ij} \Theta \left ( \log_{10} \left | \frac{P_{\rm CCL}(k_i, z_j) - P_{\rm ref}(k_i, z_j)}{P_{\rm ref}(k_i, z_j) \Delta_{\rm thres}} \right | \right ).
\end{equation}
Here, $\Delta_{\rm thres}$ is a target threshold for the fractional deviation between the power spectra, and we have defined $\Theta(x) \equiv x ~~(x \ge 0)$ and $0$ otherwise. Bins where the \ccl power spectrum deviates from the reference power spectrum by a fraction less than $\Delta_{\rm thres}$ do not contribute to the statistic, so the aim is to have $\Delta = 0$ (i.e. no deviation beyond the threshold in any bin). If deviations are found, however, they are weighted logarithmically -- one large deviation of several orders of magnitude affects the statistic as much as a few smaller deviations of order $\sim \Delta_{\rm thres}$.

\subsection{Validation of the Cosmic Emulator}
\vol{Elisa Chisari}

\citet{Lawrence17} quantified the accuracy of the matter power spectrum from their emulation scheme by comparing their predictions to the resulting power spectra from the numerical simulations used for the calibration of their scheme. We repeated this procedure making the emulator predictions via \ccl for a subset of emulator cosmologies. For cosmologies without neutrinos, we required the matter power spectrum at $z=0$ to be within $1\%$ of the smoothed simulated power spectrum from \citet{Lawrence17} (see their Figure 6). Similarly, we required $3\%$ accuracy for cosmologies with neutrinos (their Figure 5). 

\section{Usage}
\vol{Renee, Elisa}

%Installation and dependencies
\ccl is a public tool developed by the members of the Dark Energy Science Collaboration of LSST, and as such can be downloaded from the collaboration's github repository at the URL provided in the abstract. Installation instructions are provided in a README file available in that same repository. Instructions on how to generate a Docker\footnote{\url{https://www.docker.com/}} image are provided for portability to different architectures. \ccl dependencies include the GNU Scientific Library\footnote{\url{https://www.gnu.org/software/gsl/}} and FFTW3\footnote{\url{http://www.fftw.org/}}. A suite of tests can be run to ensure installation was successful and all features perform nomrmally. Accuracy checks are performed in C, while a suite of unit tests is available in python.

%Examples
\ccl is documented using Doxygen\footnote{\url{www.doxygen.org/}}. For convenience, the repository includes multiple example files in C and several {\tt Jupyter} notebooks. 

%Licensing.
\ccl is released under terms consistent with BSD 3-Clause licensing. 
%-------------------------------------------------------------------------------

\section{Outlook}
\vol{David Alonso, Elisabeth Krause}

\cont{Extended parameter spaces. Example use case (integration into LSS pipeline).}

\vskip 5pt

\input{acknowledgments}

\vskip 5pt

\input{contributions}

\bibliography{main}

\end{document}
%<|MERGE_RESOLUTION|>--- conflicted
+++ resolved
@@ -692,13 +692,10 @@
 
 \cont{Need Antonio to look at the code to check the statement about how the fit function parameters change.}
 
-<<<<<<< HEAD
-=======
 Details of the halo bias implementation are similar to those of \autoref{sec:halo_mass_function_implementation}. The same spline for $\sigma(M)$ is used to calculate the peak height $\nu$ used in the fitting functions available in CCL.
 
 Similar to the treatment of the halo mass function, the fitting function parameters in the mass functions depend on halo definition. We consider only changes in overdensity $\Delta$, as was done in \citet{Tinker2010}. We implement the explicit dependence of the fit parameters on $\Delta$, following Table 2 in \citet{Tinker2010}. These do not require the use of interpolators.
 
-%-------------------------------------------------------------------------------
 \subsection{Massive neutrinos}
 \vol{Danielle Leonard}
 
@@ -722,9 +719,6 @@
 \label{pz_gauss}
 \end{equation}
 
-
-
->>>>>>> 4cf812eb
 %-------------------------------------------------------------------------------
 \section{Validation over the $\Lambda$CDM parameter space}
 
