Author contributions are listed below. \\
Husni Almoubayyed: wrote an mcmc jupyter notebook example, reviewed code/contributed to issues. \\
David Alonso: Co-led project; developed structure for angular power spectra; implemented autotools; integrated into LSS pipeline; contributed to: background, power spectrum, mass function, documentation and benchmarks; reviewed code \\
Jonathan Blazek: Planning capabilities and structure; documentation and testing. \\
Philip Bull: Implemented the Python wrapper and wrote documentation for it; general bug fixes, maintenance, and code review; enhanced the installer and error handling system. \\
Jean-\'Eric Campagne: Angpow builder and contributed to the interface with CCL. \\
N. Elisa Chisari: Co-led project, coordinated hack projects \& communication, contributed to: correlation function \& power spectrum implementation, documentation, and comparisons with benchmarks. \\
Alex Drlica-Wagner: Helped with document preparation. \\
Zilong Du: Implemented the 3d correlation function. \\
Tim Eifler: Reviewed/tested code. \\
John Ellison: Implemented the 3d correlation function; wrote text describing 3d correlation function for this note. \\
Ren\'ee Hlozek: Contributed initial code for error handling structures, reviewed other code edits. \\
Mustapha Ishak: Contributed to planning of code capabilities and structure; reviewed code; identified and fixed bugs. \\
Shahab Joudaki: Created physical density function and documentation. \\
Matthew Kirby: Performed comparison of physical constants. \\
David Kirkby: Writing, testing and reviewing code. Asking questions. \\
Elisabeth Krause: Initiated and co-led project; developed CLASS interface and error handling; contributed to other code; reviewed pull requests. \\
Francois Lanusse: Worked on install procedure \\
C. Danielle Leonard: Wrote and tested code for LSST specifications, user-defined photo-z interface, and support of massive neutrinos; reviewed other code; wrote text for this note. \\
Christiane S. Lorenz: Contributed to accurate high-redshift cosmological background quantities and benchmarked background splines. \\
Phil Marshall: Helped with document preparation. \\
Thomas McClintock: Wrote Python documentation. \\
Sean McLaughlin: Wrote doxygen documentation and fixed bugs/added functionality to distances. \\
Alexander Mead: Wrote halo model code \\
J\'er\'emy Neveu: Contributed to Angpow and built the interface with CCL. \\
St\'ephane Plaszczynski: Contributed to Angpow and contributed to the interface with CCL. \\
Javier Sanchez: Modified setup.py to allow pip installation and uninstall. \\
Sukhdeep Singh: Contributed to the correlation functions code. \\
An\v{z}e Slosar: Wrote and reviewed code. \\
<<<<<<< HEAD
Tilman Tr\""oster: Wrote code for user-changable precision parameters, found and fixed bugs. \\
=======
Tilman Tr\"oster: Wrote code for user-changable precision parameters, added distance and growth factor tests, found and fixed bugs. \\
>>>>>>> 0a5e2a22
Antonio Villarreal: Contributed to initial benchmarking, halo mass function code, and general code and issues review. \\
Michal Vrastil: Wrote documentation and example code, reviewed code. \\
Joe Zuntz: Wrote initial infrastructure, C testing setup, and reviewed code. \\<|MERGE_RESOLUTION|>--- conflicted
+++ resolved
@@ -27,11 +27,7 @@
 Javier Sanchez: Modified setup.py to allow pip installation and uninstall. \\
 Sukhdeep Singh: Contributed to the correlation functions code. \\
 An\v{z}e Slosar: Wrote and reviewed code. \\
-<<<<<<< HEAD
-Tilman Tr\""oster: Wrote code for user-changable precision parameters, found and fixed bugs. \\
-=======
-Tilman Tr\"oster: Wrote code for user-changable precision parameters, added distance and growth factor tests, found and fixed bugs. \\
->>>>>>> 0a5e2a22
+Tilman Tr\""oster: Wrote code for user-changable precision parameters, added distance and growth factor tests, found and fixed bugs. \\
 Antonio Villarreal: Contributed to initial benchmarking, halo mass function code, and general code and issues review. \\
 Michal Vrastil: Wrote documentation and example code, reviewed code. \\
 Joe Zuntz: Wrote initial infrastructure, C testing setup, and reviewed code. \\