--- conflicted
+++ resolved
@@ -388,19 +388,11 @@
 \item {\tt LOGM$\_$SPLINE$\_$NM}: number of points in the mass function spline (logarithm). The default is {\tt LOGM$\_$SPLINE$\_$NA}$=440$.
 \item {\tt LOGM$\_$SPLINE$\_$MIN}: minimum value for the mass function spline (logarithm). The default is {\tt LOGM$\_$SPLINE$\_$MIN}$=6$.
 \item {\tt LOGM$\_$SPLINE$\_$MAX}: maximum value for the mass function spline (logarithm). The default is {\tt LOGM$\_$SPLINE$\_$MAX}$=17$.
-<<<<<<< HEAD
 \item {\tt N$\_$A}: number of bins for the scale factor in the case of two-dimensional splines (where the second variable is the wavenumber). The default is {\tt N$\_$A}$=50$. 
 \item {\tt K$\_$MAX$\_$SPLINE}: The maximum value of wavenumber considered in the spline. This is explained in more detail in the coming subsections. The default is {\tt K$\_$MAX$\_$SPLINE}$=50/$Mpc. For the emulator, this is overwritten by adopting {\tt K$\_$MAX$\_$SPLINE}$=5/$Mpc for the nonlinear matter power spectrum.  
 \item {\tt K$\_$MAX}: The maximum value of wavenumber when integrating over $k$. The default is {\tt K$\_$MAX}$=1000$/Mpc.  
 \item {\tt K$\_$MIN$\_$DEFAULT}:  The minimum value of wavenumber when integrating over $k$. The default is {\tt K$\_$MIN$\_$DEFAULT}$=5 \times 10^{-5}$/Mpc. 
-\item {\tt N$\_$K}: Number of bins for the wavenumber. The default is {\tt N$\_$K}$=1000$.  
-=======
-\item {\tt N$\_$A}: number of bins for the scale factor in the case of two-dimensional splines (where the second variable is the wavenumber). The default is {\tt N$\_$A}$=50$.
-\item {\tt K$\_$MAX$\_$SPLINE}: The maximum value of wavenumber considered in the spline. This is explained in more detail in the coming subsections. The default is {\tt K$\_$MAX$\_$SPLINE}$=50/$Mpc.
-\item {\tt K$\_$MAX}: The maximum value of wavenumber when integrating over $k$. The default is {\tt K$\_$MAX}$=1000$/Mpc.
-\item {\tt K$\_$MIN$\_$DEFAULT}:  The minimum value of wavenumber when integrating over $k$. The default is {\tt K$\_$MIN$\_$DEFAULT}$=5 \times 10^{-5}$/Mpc.
 \item {\tt N$\_$K}: Number of bins per decade for the wavenumber. The default is {\tt N$\_$K}$=167$.
->>>>>>> 34ae772c
 \end{itemize}
 Note that a copy of {\tt ccl$\_$params.ini} is installed along with the library, so changing the version of this file inside the source directory will not have any effect unless you reinstall.
 
