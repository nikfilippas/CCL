%
\RequirePackage{docswitch}
\setjournal{\flag}

\documentclass[\docopts]{\docclass}

% You could define the document class directly
%\documentclass[]{emulateapj}

\input{macros}

\usepackage[outdir=./]{epstopdf}
\usepackage{graphicx,verbatim}
\usepackage{xspace}

\graphicspath{{./}{./figures/}}
\bibliographystyle{apj}
\newcommand{\todo}[1]{\textcolor{magenta}{To do: #1}}
\newcommand{\mrm}[1]{\mathrm{#1}}

\newcommand{\ccl}{{\tt CCL}\xspace}
\newcommand{\CC}{C\nolinebreak\hspace{-.05em}\raisebox{.3ex}{\footnotesize +}\nolinebreak\hspace{-.10em}\raisebox{.3ex}{\footnotesize +}}

%This is a paper and note template for the LSST DESC \citep{Overview,ScienceBook,WhitePaper}.
%Eventually it will be possible to switch between various \LaTeX\xspace styles for internal notes and peer reviewed journals templates.
%The base switch is between \code{aastex.cls} and \code{revtex.cls}; however, facilities are also provided for \code{emulateapj.cls} and \code{mnras.cls}.\footnote{The \code{mnras.cls} class file is a bit odd...}
%Documents can be compiled using the provided \code{Makefile} with several options: \code{make apj}, \code{make apjl}, \code{make prd}, and \code{make mnras}.
%There are some oddities when changing between templates, so please be patient while we try to work these out.

%There are a number of useful \LaTeX\xspace commands predefined in \code{macros.tex}.
%Notice that the section labels are prefixed with \code{sec:} to allow the use of the \verb=\secref= command to reference a section (\ie, \secref{intro}).
%Figures can be referenced with the \verb=\figref= command, which assumes that the figure label is prefixed with \code{fig:}.
%In \figref{example} we show an example figure.
%You'll notice that the actual figure file is found in the \code{figures} directory.
%However, because we have specified this directory in our \verb=\graphicspath= we do not need to explicitly specify the path to the image.

%The \code{macros.tex} package also contains some conventional scientific units like \angstrom, \GeV, \Msun, etc. and some editorial tools for highlighting \FIXME{issues}, \CHECK{text to be checked}, \COMMENT{comments}, and \NEW{new additions}.

%%%%%%%%%%%%%%%%%%%%%%%%
%% Start the Document %%
%%%%%%%%%%%%%%%%%%%%%%%%

\begin{document}

\title{Core Cosmology Library: Precision Cosmological Predictions for LSST}

\maketitlepre

\begin{abstract}

The Core Cosmology Library (\ccl) provides routines to compute basic cosmological observables with validated numerical accuracy. These routines have been validated to an accuracy level, documented here, against the results of the Code Comparison Project. In the current version, predictions are provided for distances and background quantities, angular auto- and cross-spectra of cosmic shear and clustering, and the halo mass function. Fiducial specifications for the expected LSST galaxy distributions and clustering bias are also included, together with the capability of computing redshift distributions for a user-defined photometric redshift model. \ccl is written in C, with a Python interface. In this note, we explain the functionality of the publicly released (\ccl v0.2) library.

\end{abstract}

% Keywords for paper
%\dockeys{latex: templates, papers: awesome}

\maketitlepost

\newpage
\tableofcontents{}
\newpage

\section{Introduction}
\label{sec:intro}

In preparation for constraining cosmology with the Large Synoptic Survey Telescope (LSST), it is necessary to be able to produce rigorous theoretical predictions for the cosmological quantities that will be measured. The Core Cosmology Library\footnote{\url{https://github.com/LSSTDESC/CCL}} (\ccl) aims to provide, in one library, a way of making predictions that are validated to a well-documented numerical accuracy, for the purpose of constraining cosmology with LSST. By constructing a cosmology library specifically with LSST in mind, it is possible to ensure that it is flexible, adaptable, and validated for all cases of interest, as well as user-friendly and appropriate for the needs of all working groups.

The Core Cosmology Library is written in C and incorporates the {\tt CLASS} code \citep{class} to provide predictions for the matter power spectrum. It also incorporates emulated power spectra from the cosmic emulator of \citet{Lawrence17}.\footnote{Future versions of the library will incorporate other power-spectrum libraries and methods.} A Python wrapper is also provided for ease of use.

This note describes how to install \ccl (Section \ref{sec:install}), how \ccl is documented (Section \ref{sec:doc}), its functionality (Section \ref{sec:func}), the relevant unit tests (Section \ref{sec:tests}), directions for finding a \ccl example (Section \ref{sec:example}), the Python wrapper (Section \ref{sec:python}), future plans (Section \ref{sec:future}), means to contact the developers (Section \ref{sec:feedback}), instructions on how to cite \ccl (and {\tt CLASS}, Section \ref{sec:cite}), and the license under which \ccl is released (Section \ref{sec:license}).


\section{Installation}
\label{sec:install}

\subsection{Dependencies}

\begin{itemize}
\item GNU Scientific Library {\tt GSL},\footnote{\url{https://www.gnu.org/software/gsl/}} {\tt GSL-2.1} or higher.
\item The {\tt SWIG}\footnote{\url{http://www.swig.org/}} Python wrapper generator is not needed to run \ccl, but must be installed if you intend to modify \ccl in any way.
\item {\tt FFTW3}\footnote{\url{http://www.fftw.org}} is required for computation of correlation functions.
\item {\tt FFTlog}\footnote{\url{http://casa.colorado.edu/~ajsh/FFTLog/} and \url{https://github.com/slosar/FFTLog}} is provided within \ccl, with minor modifications.
\item The C library associated to the {\tt CLASS} code. The installation of this library is described below. 
%\item A version of {\tt Angpow} \citep{2017arXiv170103592C} is also incorporated within \ccl.
\end{itemize}

\subsection{Installing CLASS}
  {\tt CCL} uses {\tt CLASS} as one of the possible ways of computing the matter power spectrum. In order to communicate with {\tt CLASS}, {\tt CCL} must be linked to its library. Before installing CCL proper you must therefore install this library first. Since this process is not necessarily straightforward, we provide a python script {\tt class\_install.py} that automatically downloads and install the latest tagged stable version of CLASS. You should run this script (i.e. {\tt \$ python class\_install.py}) before carrying out the next steps. By default, the script assumes that your main C compiler is {\tt gcc}. If that's not the case, pass the name of your C compiler to the script via the command-line argument {\tt --c\_comp} (e.g. {\tt \$ python class\_install.py --c\_comp=icc}). Type {\tt python class\_install.py -h} for further details.

  This procedure has one final caveat: if you already have a working installation of {\tt CCL}, {\tt class\_install.py} may fail the first time you run it. This can be fixed by either simply running {\tt class\_install.py} a second time, or by starting from scratch (i.e. downloading or cloning {\tt CCL}).

  Note that, if you want to use your own version of {\tt CLASS}, you should follow the steps described in Section \ref{sec:extclass} below.

\subsection{Installation Procedure}

\ccl can be installed through an {\tt autotools}-generated configuration file. UNIX users should be familiar with the process: navigate to the directory containing the library and type
\begin{verbatim}
 $ ./configure
 $ make
 $ make install
\end{verbatim}
(You may need to pre-append {\tt sudo} to the last command, depending on your default privileges.) Users without admin privileges can install the library in a user-defined directory (e.g. {\tt /home/desc$\_$fan/}) by running
\begin{verbatim}
 $ ./configure --prefix=/home/desc_fan
 $ make
 $ make install
\end{verbatim}
This will create two directories (if not present already): {\tt /home/desc$\_$fan/include} and {\tt /home/desc$\_$fan/lib} where the header and shared library files will be placed after running {\tt make install}. \ccl has been successfully installed on several different Linux and Mac OS X systems.\footnote{We know of one case with Mac OS where libtools had the ``lock'' function set to ``yes'' and this caused the installation to stall. However, this is very rare. If this happens, after the {\tt configure} step, edit libtool to set the ``lock'' to ``no''.}

After installing the C library, you can make sure that it works correctly by typing {\tt make check}, which will run the unit tests described in Section \ref{sec:tests}. Assuming that the tests pass, you can then move on to installing the Python wrapper, as described in Section \ref{sec:python} (or see Section \ref{sec:install:alternative} below).

After pulling a new version of \ccl from the {\tt git} repository, you can recompile the library by running:
\begin{verbatim}
 $ make clean; make uninstall
 $ make; make install
\end{verbatim}
\ccl library can be called from \CC\ code without any  additional requirements or modifications. To make sure that there are no problems you can run
\begin{verbatim}
    $ make check-cpp
    $ ./examples/ccl_sample_run
   \end{verbatim}

\subsection{Alternative installation and pip}
\label{sec:install:alternative}

It is possible to install both the C library and the Python wrapper together in one step, by running
\begin{verbatim}
 $ python setup.py install --prefix=/home/desc_fan
\end{verbatim}
This will automatically perform the previous steps to install the C library, and will also install the Python library in {\tt /home/desc$\_$fan/lib/python2.7/site-packages}. You might need to add this path to the {\tt \$PYTHONPATH} environment variable to be able to use it. In the near future, the package will be made available through {\tt pip}.

Once installed you can check the installation status by typing
\begin{verbatim}
 $ python setup.py test
\end{verbatim}

This will run the embedded unit tests. Using this last method to install the Python library allows you to uninstall it simply by running
\begin{verbatim}
 $ python setup.py uninstall
\end{verbatim}

\subsection{Compiling against an external version of CLASS}
\label{sec:extclass}

The default installation procedure for \ccl implies automatically downloading and installing a tagged version of {\tt CLASS}. Optionally, you can also link \ccl against an external version of {\tt CLASS}. This section is useful if you want to use a modified version of {\tt CLASS}, or a different or more up-to-date version of the standard {\tt CLASS}. For example, we have successfully compiled and run \ccl with {\tt hiCLASS} \citep{hiclass}.

To compile \ccl with an external version of {\tt CLASS}, you must first prepare the external copy so that it can be linked as a shared library. By default, the {\tt CLASS} build tools create a static library. After compiling {\tt CLASS} in the usual way (by running {\tt make}), look for a static library file called {\tt libclass.a} that should have been placed in the root source directory. Then, run the following command from that directory (Linux only):
\begin{verbatim}
 $ gcc -shared -o libclass.so -Wl,--whole-archive libclass.a \
                              -Wl,--no-whole-archive -lgomp
\end{verbatim}
This should create a new shared library, {\tt libclass.so}, in the same directory. (N.B. The {\tt -lgomp} flag has to appear at the end of the command; otherwise the linker can fail.) If you are running Mac OS X, use the following command instead:
\begin{verbatim}
 $ gcc -fpic -shared -o libclass.dylib -Wl,-all_load libclass.a \
                              -Wl,-noall_load
\end{verbatim}

Next, change to the root \ccl directory and run {\tt make clean} if you have previously run the compilation process. Then, set the {\tt CLASSDIR} environment variable to point to the directory containing {\tt libclass.so}:
\begin{verbatim}
export CLASSDIR=/path/to/external/class
\end{verbatim}
Then, run {\tt ./configure} and compile and install \ccl as usual. The \ccl build tools should take care of linking to the external version of {\tt CLASS}.

Once compilation has finished, run {\tt make check} to make sure everything is working correctly. Remember to add the external {\tt CLASS} library directory to your system library path, using either {\tt export LD\_LIBRARY\_PATH=/path/to/external/class} (Linux) or {\tt export DYLD\_FALLBACK\_LIBRARY\_PATH=/path/to/external/class} (Mac). The system must be able to find both the \ccl and {\tt CLASS} libraries; it is not enough to only add \ccl to the library path.

\subsection{Creating a Docker Image}
\ccl supports the use of Docker, for the deployment of applications inside software containers. The Dockerfile included with \ccl makes it possible to quickly create an image file that can be used to run virtual machines that require no additional dependencies beyond the Docker software. The Docker website\footnote{\url{https://www.docker.com}} details the installation and start-up process for most common operating systems.

With Docker installed and the Docker Daemon running, creating an image is relatively straightforward:
\begin{verbatim}
docker build -t ccl .
\end{verbatim}
This will begin the process of creating the image file for \ccl locally. This Dockerfile contains all of the C libraries needed by \ccl, as well as the Python wrapper. It currently uses {\tt python:2.7} as a base image, and supports both ipython and Jupyter notebook. The virtualization process should have minimum impact on performance.

The resulting Docker image has two main functions. The first is a command that will open a Jupyter notebook, tied to a port on your local machine. This can be accessed by running:
\begin{verbatim}
docker run -p 8888:8888 ccl
\end{verbatim}
The Jupyter notebook can then be accessed through a browser at the address {\tt localhost:8888}. The second possibility is to run a {\tt bash} terminal, by issuing the command:
\begin{verbatim}
docker run -it ccl bash
\end{verbatim}
This will allow for full access to the virtual machine via a terminal, so you can install additional dependencies etc.

\subsection{Documentation}
\label{sec:doc}

\ccl has basic {\tt doxygen}\footnote{\url{http://www.stack.nl/~dimitri/doxygen/}} documentation for its C routines. This can be found in the directory {\tt doc/html} within the \ccl repository by opening the {\tt index.html} file in your browser. The {\tt python} routines are documented in situ; you can view the documentation for a function by calling {\tt help(function\_name)} from within {\tt python}.

\section{Functionality}
\label{sec:func}

\subsection{Physical constants}

\label{sec:constants}
We have performed a comparison of the physical constants used in \ccl and included dependencies and external sources. See Table \ref{tab:constants} for percent differences of the constants between these sources.

\input{table_constants}












\subsection{Supported cosmological models}

\label{sec:cosmologies}
Ultimately, \ccl plans to incorporate theoretical predictions for all cosmological models of interest to LSST. Currently, the following families of models are supported:
\begin{itemize}
 \item Flat $\Lambda$CDM
 \item wCDM and the CPL model ($w_0+w_a$, \citealt{Chevallier01} and \citealt{Linder03})
 \item Non-zero curvature ($K$)
 \item All of the above, plus an arbitrary, user-defined modified growth function (see description in Section \ref{sec:growth})
  \item A single massive neutrino species or multiple equal-mass massive neutrinos, in combination with any of the above (except the user-defined modified growth function).
\end{itemize}

Not all features of \ccl are available for all models. For a guide to which predictions are available for each model, see Table \ref{tab:cosmo}. Note that if users install their own version of {\tt CLASS}, {\tt CCL} can then make predictions for a more extended set of cosmologies. Users should take care to understand the validity of the {\tt CCL} assumptions for their own models.

In its default configuration, \ccl adopts the nonlinear matter power spectrum from {\tt CLASS} through the Halofit implementation and the Tinker mass function for cluster number counts.

\subsection{Creating a cosmology}

To use \ccl, the first step is to create a {\tt ccl$\_$cosmology} structure, containing all of the information required to compute cosmological observables. A {\tt ccl$\_$cosmology} structure can be generated using the information from a {\tt ccl$\_$parameters} object and a {\tt ccl$\_$configuration} object.

\input{table_cosmo}

{\tt ccl$\_$parameters} objects contain information about the cosmological parameters of a given model, and are initialized using one of the following routines (the full syntax for each function can be found in the header file {\tt ccl$\_$core.h}):
\begin{itemize}
 \item {\tt ccl$\_$parameters$\_$create(double Omega$\_$c, double Omega$\_$b, double Omega$\_$k, double N\_nu\_rel, double N\_nu\_mass, double mnu, double w0, double wa, double h, double norm$\_$pk, double n$\_$s,int nz$\_$mgrowth,double *zarr$\_$mgrowth,double *dfarr$\_$mgrowth, int *status)}: general {\tt ccl$\_$parameters} constructor supporting all the models described above.
 \item {\tt ccl$\_$parameters$\_$create$\_$flat$\_$lcdm(...)}: particular constructor for flat $\Lambda$CDM cosmologies.
 \item {\tt ccl$\_$parameters$\_$create$\_$flat$\_$wcdm(...)}: constant $w$ cosmologies.
 \item {\tt ccl$\_$parameters$\_$create$\_$flat$\_$wacdm(...)}: $w_0+w_a$.
 \item {\tt ccl$\_$parameters$\_$create$\_$lcdm(...)}: curved $\Lambda$CDM cosmologies.
\end{itemize}
The argument ${\tt norm\_pk}$ can be used to specify the power spectrum normalization in terms of either $\sigma_8$ or $A_\mathrm{s}$. The {\tt ccl$\_$parameters$\_$create} functions assume $\sigma_8$ normalization if ${\tt norm\_pk > 1.0e-5}$ and $A_{\mathrm s}$ normalization otherwise.

To include massive neutrinos, the suffix `{\tt $\_$nu}' may be appended to the last four {\tt ccl$\_$parameters\_create} functions above. Using these functions without the {\tt $\_$nu} suffix will set the number of massive neutrinos to 0 and the effective number of massless neutrinos to $3.046$. In the case of non-zero massive neutrinos, it may be desirable to set {\tt N\_nu\_rel} such that $N_{\rm eff}=3.046$ in the early universe. In agreement with {\tt CLASS}, when using the default value of $T_{\rm NCDM}$ as described in section \ref{subsec:densityparam} below, {\tt N\_nu\_rel} can be set to 2.0328, 1.0196, and 0.00641 for 1, 2 and 3 massive neutrinos respectively to achieve this.

{\tt ccl$\_$configuration} objects contain information about the prescriptions to be used to compute transfer functions, power spectra, mass functions, etc. A default {\tt ccl$\_$configuration} object is made available as {\tt default$\_$config}, which specifies that CLASS will be used to compute transfer functions, HaloFit will be used to calculate the matter power spectrum, there will be no impact of baryons included and the Tinker 2010 prescription will be used to compute the halo mass function.

After initializing instances of {\tt ccl$\_$parameters} and {\tt ccl$\_$configuration}, use the function {\tt ccl$\_$cosmology$\_$create(ccl$\_$parameters, ccl$\_$configuration)} to return a pointer to a {\tt ccl$\_$cosmology} structure. You will need to pass this pointer around to every CCL function.

An example of using \ccl is provided in Section \ref{sec:example}. The {\tt README} file has additional extensive documentation for the example run, as well as installation.

\subsection{Distances}
\label{sec:distances}

The routines described in this subsection are implemented in {\tt ccl$\_$background.c}.

The Hubble parameter is calculated as
%
\begin{align}\label{eq:Ha}
\frac{H(a)}{H_0} &= a^{-3/2}\Big(\Omega_{M,0}+\Omega_{\Lambda,0} a^{-3(w_0+w_a)}
    \exp[3 w_a (a-1)]+\Omega_{K,0} a \nonumber \\ &+(\Omega_{g,0} + \Omega_{\nu, {\rm rel}}) a^{-1} + \Omega_{\nu, {\rm m}}(a)a^3\Big)^{\frac{1}{2}}.
\end{align}

The radial comoving distance is calculated via a numerical integral,
\begin{equation}
 \chi(a)= c \int_a^1 \frac{da'}{a'^2 H(a')}.
\end{equation}
The transverse comoving distance is computed in terms of the radial comoving distance as:
\begin{equation}\label{eq:angdist}
 r(\chi)=\left\{\begin{array}{cc}
                 k^{-1/2}\sin(k^{1/2}\chi) & k>0\\
                 \chi & k=0\\
                 |k|^{-1/2}\sinh(|k|^{1/2}\chi) & k<0\\
                \end{array}\right.
\end{equation}
The usual angular diameter distance is $d_A=a\,r(a)$, and the luminosity distance is
$d_L=r(a)/a$.

\ccl can also compute the distance modulus, defined as,

\begin{equation}\label{eq:distmod}
    \mu = 5 \log_{10}(d_L / {\rm pc})-5
\end{equation}
and $a(\chi)$, the inverse of $\chi(a)$.


\subsection{Density parameter functions}
\label{subsec:densityparam}

The routines described in this subsection are implemented in {\tt ccl$\_$background.c}.

The density parameter functions $\Omega_X(a)$ can be calculated for six components:
\begin{itemize}
\item matter density parameter $\Omega_M(a) = \Omega_{M,0} H_0^2 / (a^3 H^2(a) )$,
\item dark energy density parameter $\Omega_\Lambda(a) = \Omega_{\Lambda,0} H_0^2 / H^2(a)$,
\item radiation density parameter $\Omega_g(a) = \Omega_{g,0} H_0^2 / (a^4 H^2(a) )$,
\item curvature density parameter $\Omega_K(a) = \Omega_{K,0} H_0^2 / (a^2 H^2(a) )$,
\item massless neutrino density parameter $\Omega_{\nu, {\rm rel}}(a) = \Omega_{\nu, {\rm rel},0} H_0^2 / (a^4 H^2(a) )$,
\item massive neutrino density parameter $\Omega_{\nu, {\rm m}}(a)$,
\end{itemize}
all using the Hubble parameter defined in equation~\ref{eq:Ha}.

For massive neutrinos, $\Omega_{\nu, {\rm m}}(a)$ is calculated by calling a set of functions contained in {\tt ccl\_neutrinos.c}. First, we assume that the mass of one neutrino is equal to $m_{\nu}^{\rm tot} / N_{\rm m}^{\nu}$ (recalling that we assume a single massive neutrino or equal-mass neutrinos). We then compute a quantity called the effective temperature:
\begin{equation}
T_{\nu}^{\rm eff} = T_{\rm CMB} T_{\rm NCDM}.
\label{Tnueff}
\end{equation}
Here, $T_{\rm NCDM}$ is used to explicitly set the value of $m_{\nu} / \Omega_{\nu}^0$. Note that despite its name, $T_{\rm NCDM}$ is a dimensionless temperature rescaling rather than an actual temperature, following the nomenclature used by {\tt CLASS}. We choose a default value of $T_{\rm NCDM} = 0.71611$, which corresponds to $m_{\nu} / \Omega_{\nu}^0 = 93.14$ eV, to agree with the default value set by {\tt CLASS}. We define
\begin{equation}
\mu = \frac{m_{\nu}^{\rm tot}a}{N_{\rm m}^\nu T_{\nu}^{\rm eff}}
\label{mnuOT}
\end{equation}
in units such that $\mu$ is dimensionless. We then conduct the phase-space integral required to get the neutrino density, and multiply by appropriate factors to obtain $\Omega_{\nu, {\rm m}}(a)$:
\begin{equation}
\Omega_{\nu, {\rm m}}(a) = N_{\rm m}^\nu \frac{8 \pi^2(\pi k_b )^3 k_b}{15(c h_{\rm P})^3} \frac{8 \pi G}{3h^2c^2} \left(\frac{T_{\nu}^{\rm eff}}{a}\right)^4 \left(\frac{7}{8}\int_0^{x_{\rm max}} dx \, x^2 \frac{\sqrt{x^2 + \mu^2}}{\exp(x) + 1}\right)
\label{Omnu}
\end{equation}
where $h_{\rm P}$ is Planck's constant and $h$ is $H_0/100$ with $H_0$ in units of km / s / Mpc. $x_{\rm max}$ is set to 1000. The final bracketed term which includes the phase-space integral can be simplified in the limit where $\mu$ is very large or very small: for small $\mu$, it is set to $\frac{7}{8}$, and for large $\mu$, it becomes $\frac{5\zeta(3)}{18\pi^4}\mu\sim 0.2776\mu$.


\subsection{Growth function}
\label{sec:growth}

The routines described in this subsection are implemented in {\tt ccl$\_$background.c}.
To compute the growth function, $D(a)$, the growth factor of matter perturbations, \ccl solves the following differential equation:
\begin{equation}
  \frac{d}{da}\left(a^3H(a)\frac{dD}{da}\right)=\frac{3}{2}\Omega_M(a)aH(a)D,
\end{equation}
using a Runge-Kutta Cash-Karp algorithm.

In doing this, \ccl simultaneously computes the growth rate $f(a)$, defined as:
\begin{equation}
  f(a)=\frac{d\ln D}{d\ln a}.
\end{equation}
\ccl provides different functions that return the growth normalized to $D(a=1)=1$ and to $D(a\ll1)\rightarrow a$.

Note that the above is strictly valid for a Universe containing only dust-like matter components. A scale-independent growth rate is, for example, ill-defined in the presence of massive neutrinos.

Currently \ccl allows for an alternative `modified gravity' cosmological model defined by a regular background $(w_0+w_a)$CDM (with arbitrary $K$) as well as a user-defined $\Delta f(a)$, such that the true growth rate in this model is given by $f(a)=f_0(a)+\Delta f(a)$, where $f_0(a)$ is the growth rate in the background model. Note that this model is only consistently implemented with regards to the computation of the linear growth factor and growth rates (which will also scale the linear power spectrum). All other \ccl functions (including the non-linear power spectrum) will ignore these modifications. This model, and the interpretation of the predictions given by \ccl, should therefore be used with care.

\subsection{Matter power spectrum}
\label{sec:power}

There are several options for obtaining the matter power spectrum in \ccl.
The routines described in this subsection are implemented in {\tt ccl$\_$power.c}.

\subsubsection{BBKS}
\ccl implements the analytical BBKS approximation to the transfer function \citep{BBKS}, given by
\begin{equation}
T(q\equiv k/\Gamma h {\rm Mpc}^{-1}) = \frac{\ln[1+2.34q]}{2.34q}[1+3.89q+(16.2q)^2+(5.47q)^3+(6.71q)^4]^{-0.25}
\end{equation}
where $\Gamma = \Omega_m h$.
The power spectrum is related to the transfer function by 
$P(k) = 2 \pi^2 \Delta^2(k) /k^3  \propto T^2(k) k^{n_s}$, where $\Delta(k)$ is the dimensionless power 
spectrum and $n_s$ is the spectral index. The normalization of the power spectrum is defined at $z=0$ by 
setting $\sigma_8$ to its value today.
The BBKS power spectrum option is primarily used as a precisely-defined input for testing the numerical accuracy of \ccl routines (as described in Sect.~\ref{sec:tests}), and it is not recommended for other uses.

\subsubsection{Eisenstein and Hu}
\ccl also provides an approximation to the matter power spectrum as implemented by \citet{1998ApJ...496..605E} (E\&H; we refer the reader to this paper for a detailed discussion of the fitting formulae).\footnote{Note that the implementation in \ccl modifies Eq. 5 of \citet{1998ApJ...496..605E} using $a^{-1}=1+z$ instead of the approximation $a^{-1}\sim z$. The difference in the resulting power spectra is negligible, but larger than 1 part in $10^4$ for $k<10\,h\,{\rm Mpc}^{-1}$.}

The Eisenstein \& Hu and BBKS approximations are not very accurate (generally only to within a few percent), and so should not be used to derive precise cosmological constraints. They are, however, computationally faster, and therefore useful for code testing and comparison.

\subsubsection{CLASS}
The fiducial configuration calls the {\tt CLASS} software \citep{class} within \ccl to obtain either linear or nonlinear matter power spectra at given redshifts. On initializing the cosmology object, we construct a bi-dimensional spline in $k$ and the scale-factor which is then evaluated by the relevant routines to obtain the matter power spectrum at the desired wavenumber and redshift. The relevant routines can be found within {\tt ccl$\_$power.c}. CLASS currently computes the non-linear power spectrum using the HaloFit prescription of \cite{CLASS_halofit}.

As discussed in Section \ref{sec:extclass}, the user can compile \ccl with an external version of {\tt CLASS} as well.

\subsubsection{Cosmic emulator}

The cosmic emulator of \citet{Lawrence17} is integrated into \ccl and it is available as one of the matter power spectrum and transfer function methods (both have to be specified). The cosmic emulator provides predictions for the matter power spectrum based on an interpolation over simulation outputs spanning a defined set of cosmological parameter values.

The emulator provides accurate predictions for the nonlinear matter power spectrum, at the $1\%$ level, for $z\leq 2$ and in the wavenumber range $k=[10^{-3},5]$ Mpc$^{-1}$. If a redshift above $z=2$ is passed, the emulator will quit and return an error message. For $k$ values below and above the previously specified range, we extrapolate in the manner specified in the following section.

The allowed range of cosmological parameters is as follows:
\begin{eqnarray}
0.12&\leq& \Omega_m h^2 \leq 0.155,\nonumber\\
0.0215&\leq& \Omega_b h^2 \leq 0.0235,\nonumber\\
0.7&\leq& \sigma_8 \leq 0.9,\nonumber\\
0.55&\leq& h \leq 0.85,\nonumber\\
0.85&\leq& n_s\leq 1.05,\nonumber\\
-1.3&\leq& w_0\leq-0.7,\nonumber\\
-1.73&\leq& w_a\leq -0.7,\nonumber\\
0.0&\leq& \Omega_\nu h^2 \leq 0.01.
\end{eqnarray}
 %
Actually, $w_a$ and $w_0$ are constrained jointly to be $0.3\leq (-w_0-w_a)^{1/4}$. Note that \ccl only allows a subregion within this parameter space. For models in which w(z) crosses $-1$ at some given redshift, {\tt CLASS} will crash because this value corresponds to a true cosmological constant, which by definition should have no perturbations.\footnote{We thank Emilio Bellini and Miguel Zumalac\'arregui for clarifying this for us.} The linear matter power spectrum is still obtained from {\tt CLASS} as described in the section above.

\paragraph{Neutrino species} The emulator is set up to consider an effective number of relativistic species of $3.04$ and the user can provide $\Omega_\nu h^2$ to set the neutrino mass. This is different from the standard {\tt CCL} configuration, which takes as input the parameters the number of relativistic species, $N_{\nu,{\rm rel}}$, the number of massive neutrinos, $N_{\nu,{\rm mass}}$ and their mass in eV, $m_{\nu}$. For best compatibility with the emulator, the user can decide to pass the following set of parameters to {\tt CCL}:
\begin{itemize}
\item $\{N_{\nu,{\rm rel}},N_{\nu,{\rm mass}},m_{\nu}\}=\{0.00641,3,m_{\nu}\}$ for massive neutrinos or
\item $\{N_{\nu,{\rm rel}},N_{\nu,{\rm mass}},m_{\nu}\}=\{3.04,0,0\}$ otherwise.
\end{itemize}
If other combinations of parameters are passed in emulator mode, {\tt CCL} will quit and issue an error.

Notice that ideally we would like pass a non-integer number of massive neutrino species for best compatibility with the emulator set-up. However, since this is not possible within {\tt CCL}, we have opted to verify that neither the growth function nor the comoving radial distance computation are affected by this approximation to more than $10^{-4}$ in the range $0.01<a<1$, where $a$ is the scale factor. We have verified this by comparing this prediction for a fiducial cosmology $\{\Omega_c=0.27,\Omega_b=0.049,h=0.67,\sigma_8=0.8,n_s=0.96\}$ with the following neutrino parameters: $\{N_{\nu,{\rm rel}},N_{\nu,{\rm mass}},m_{\nu}\}=\{0.00641,3,0.06{\rm eV}\}$, $\{N_{\nu,{\rm rel}},N_{\nu,{\rm mass}},m_{\nu}\}=\{0,3.04,0.06{\rm eV}\}$ and $\{N_{\nu,{\rm rel}},N_{\nu,{\rm mass}},m_{\nu}\}=\{0,3.046,0.06{\rm eV}\}$. The discrepancy between distances and growth results between these choices of neutrino parameters can raise above $10^{-4}$ at $a<0.01$ and the user should be mindful of this for their particular application.

\subsubsection{Impact of baryons}

\ccl incorporates the impact of baryons on the total matter power spectrum via the ``baryonic correction model'' (BCM) of \citet{Schneider15}. This is implemented through a flag in the configuration object, which currently accepts the following options: {\tt ccl\_nobaryons} or {\tt ccl\_bcm}. When {\tt ccl\_bcm} is set, the nonlinear matter power spectrum (whichever the method that provides it) is multiplied by a correction factor $F(k,z)$ which models the impact of baryons.

The main consequences of baryonic processes are: to suppress the power spectrum at intermediate scales ($k\sim$ a few $h/$Mpc) due to the ejection of gas by Active Galactic Nuclei feedaback, and to enhance it at smaller scales due to enhanced cooling. Three effective parameters govern the contribution of baryonic processes to modifying the total matter power spectrum:

\begin{itemize}
  \item $\log_{10} [M_c/($M$_\odot/h)]$: the mass of the clusters responsible for feedback, which regulates the amount of suppression of the matter power spectrum at intermediate scales;
  \item $\eta_b$: a dimensionless parameter which determines the scale at which suppression peaks;
  \item and $k_s$ [$h/$Mpc]: the wavenumber that determines the scale of the stellar profile.
\end{itemize}

If the BCM parameters are not specified and the user sets \ccl to compute the power spectrym with baryonic feedback included, \ccl will assume the default parameters of \citet{Schneider15}. The user may pass these explicitly if desired. 

Other baryonic impact models might be incorporated in the future as they become available.

\subsubsection{Spline parameters \& the INI file}

All spline and grid parameters relevant for computing quantities such as distances, growth functions, power spectra, and halo mass functions are defined in the {\tt ccl$\_$params.ini} file in the {\tt include} folder of the repository. This file allows the user to configure the following constants:

\begin{itemize}
\item {\tt A$\_$SPLINE$\_$NLOG}: number of points in the logarithmic part of the scale factor spline. The default is {\tt A$\_$SPLINE$\_$NLOG}$=250$.
\item {\tt A$\_$SPLINE$\_$NA}: number of points in the linear part of the scale factor spline. The default is {\tt A$\_$SPLINE$\_$NA}$=250$.
\item {\tt A$\_$SPLINE$\_$MINLOG}: minimum value for the scale factor spline. The default is {\tt A$\_$SPLINE$\_$MINLOG}$=0.0001$. This only applies to background quantities.
\item {\tt A$\_$SPLINE$\_$MIN}: maximum value for the logarithmic part and minimum value for the linear part of the scale factor spline. The default is {\tt A$\_$SPLINE$\_$MIN}$=0.01$. This only applies to background quantities.
\item {\tt A$\_$SPLINE$\_$MAX}: maximum value for the scale factor spline. The default is {\tt A$\_$SPLINE$\_$MAX}$=1$.
\item {\tt LOGM$\_$SPLINE$\_$DELTA}: spacing of the mass function spline (logarithm). The default is {\tt LOGM$\_$SPLINE$\_$DELTA}$=0.025$.
\item {\tt LOGM$\_$SPLINE$\_$NM}: number of points in the mass function spline (logarithm). The default is {\tt LOGM$\_$SPLINE$\_$NA}$=440$.
\item {\tt LOGM$\_$SPLINE$\_$MIN}: minimum value for the mass function spline (logarithm). The default is {\tt LOGM$\_$SPLINE$\_$MIN}$=6$.
\item {\tt LOGM$\_$SPLINE$\_$MAX}: maximum value for the mass function spline (logarithm). The default is {\tt LOGM$\_$SPLINE$\_$MAX}$=17$.
\item {\tt A$\_$SPLINE$\_$NLOG$\_$PK}: number of bins for the logarithmic part of the scale factor in the case of two-dimensional splines (where the second variable is the wavenumber). The default is {\tt A$\_$SPLINE$\_$NLOG$\_$PK}$=11$.
\item {\tt A$\_$SPLINE$\_$NA$\_$PK}: number of bins for the linear part of the scale factor in the case of two-dimensional splines (where the second variable is the wavenumber). The default is {\tt A$\_$SPLINE$\_$NA$\_$PK}$=40$. In the case of the emulator's nonlinear power spectrum, the maximum wavenumber is {\tt K$\_$MAX$\_$SPLINE}$=5/$Mpc, the interpolation is only linear and we use {\tt A$\_$SPLINE$\_$NA$\_$PK}$=40$ as default. 
\item {\tt A$\_$SPLINE$\_$MINLOG$\_$PK}: minimum value for the scale factor spline. The default is {\tt A$\_$SPLINE$\_$MINLOG$\_$PK}$=0.01$. This only applies for the 2D power spectrum splines. For the cosmic emulator and in the case of the nonlinear matter power spectrum, we use a linear spline only, adopting {\tt A$\_$SPLINE$\_$MIN\_PK}$=1/3$.
\item {\tt A$\_$SPLINE$\_$MIN$\_$PK}: maximum value for the logarithmic part and minimum value for the linear part of the scale factor spline. The default is {\tt A$\_$SPLINE$\_$MIN$\_$PK}$=0.1$. This only applies for the 2D power spectrum splines.
\item {\tt K$\_$MAX$\_$SPLINE}: The maximum value of wavenumber considered in the spline. This is explained in more detail in the coming subsections. The default is {\tt K$\_$MAX$\_$SPLINE}$=50/$Mpc. In the case of the emulator's nonlinear power spectrum, the maximum wavenumber is {\tt K$\_$MAX$\_$SPLINE}$=5/$Mpc.
\item {\tt K$\_$MAX}: The maximum value of wavenumber when integrating over $k$. The default is {\tt K$\_$MAX}$=1000$/Mpc.
\item {\tt K$\_$MIN$\_$DEFAULT}:  The minimum value of wavenumber when integrating over $k$. The default is {\tt K$\_$MIN$\_$DEFAULT}$=5 \times 10^{-5}$/Mpc.
\item {\tt N$\_$K}: Number of bins per decade for the wavenumber. The default is {\tt N$\_$K}$=167$.
\item {\tt N$\_$K$\_$3DCOR}: Number of bins per decade for the wavenumber in the 3d correlation function calculation. 
The default is {\tt N$\_$K$\_$3DCOR}~=~1000.
\end{itemize}
Note that a copy of {\tt ccl$\_$params.ini} is installed along with the library, so changing the version of this file inside the source directory will not have any effect unless you reinstall.

For the matter power spectrum, the spline is performed in two variables: the logarithmically-spaced wavenumber and the linearly-spaced scale factor. Splining the {\tt CLASS} output leads to some precision loss (compared to direct outputs from {\tt CLASS}). We quantify this, along with the impact of extrapolation, in the following subsection.

\subsubsection{Extrapolation for the nonlinear power spectrum}
\label{sec:NLextrapol}

The computation of the power spectrum from {\tt CLASS} can be significantly sped up by extrapolating in the range $k>$~{\tt K$\_$MAX$\_$SPLINE} and $k<$~{\tt K$\_$MIN}. In this section, we describe the implementation of the extrapolation and the accuracy attained. These tests are performed in a flat $\Lambda$CDM cosmology with $\Omega_c=0.25$, $\Omega_b=0.05$, $A_s=2.1\times10^{-9}$, $h=0.7$ and $n_s=0.96$.

We first describe the extrapolation at high wavenumbers. The introduction of the parameter {\tt K$\_$MAX$\_$SPLINE} allows us to spline the matter power spectrum within the {\tt cosmo} structure up to that value of $k$ (in units of $1/$Mpc). A separate {\tt K$\_$MAX} parameter sets the limit for evaluation of the matter power spectrum. The range between {\tt K$\_$MAX$\_$SPLINE}$<k<${\tt K$\_$MAX} is evaluated by performing a second order Taylor expansion in $\ln k$ within the static routine {\tt ccl$\_$power$\_$extrapol$\_$highk}.

First, we compute the first and second derivative of the $\ln P(k,z)$ at $k_0={\rm \tt K\_MAX}-2\Delta\ln k$ by computing the numerical derivatives by finite differences using GSL. The fiducial choice for $\Delta\ln k$ is $10^{-2}$. We then apply a second order Taylor expansion to extrapolate the matter power spectrum to $k>${\tt K$\_$MAX$\_$SPLINE}. The Taylor expansion gives
%
\begin{equation}
  \ln P(k,z) \simeq \ln P(k_0,z) + \frac{d\ln P}{d\ln k}(\ln k_0,z) (\ln k-\ln k_0)  + \frac{1}{2}  \frac{d^2\ln P}{d\ln k^2}(\ln k_0,z) (\ln k-\ln k_0)^2.
  \label{eq:NLPSTaylor}
\end{equation}

The accuracy of this approximation is shown in Figure \ref{fig:NLextrapol} for redshifts $z=0$, $z=3$ and $z=20$. We compare the nonlinear matter power spectrum at these redshifts computed with the previously described approximation, to the matter power spectrum obtained by setting the power spectrum splines to high values. We find that for typical values of $\Delta \ln k=10^{-2}$ and {\tt K$\_$MAX$\_$SPLINE}$=50$/Mpc, $\ln P$ has converged to an accuracy that surpasses the expected impact of baryonic effects on the matter power spectrum at $k>10/$Mpc.  (For an estimate of the impact of baryons on the total matter power spectrum, see \citealt{Schneider15}.) The lower {\tt K$\_$MAX$\_$SPLINE} is, the faster \ccl will run. The optimum choice of {\tt K$\_$MAX$\_$SPLINE} is left to the user for their particular application.

We also extrapolate the power spectrum at small wavenumbers within the static routine {\tt ccl\_power\_extrapol\_lowk}. In this case, the power spectrum below {\tt K$\_$MIN} is obtained by a power-law extrapolation with index $n_s$:
\begin{equation}
  \log P(k<{\tt K\_MIN},z) = \log P({\tt K\_MIN},z) + n_s (\log k-\log{\tt K\_MIN})
\end{equation}
The value adopted for {\tt K\_MIN} depends on the choice of power spectrum method. For CLASS and the nonlinear power spectrum, we adopt {\tt K\_MIN} that coincides with the smallest wavenumber output by CLASS, {\tt K\_MIN}$=7\times 10^{-6}$/Mpc.\footnote{For BBKS, the power spectrum is computed analytically at all $k$, there is no extrapolation. For the Eisenstein \& Hu implementation, the splines of the power spectrum span {\tt K\_MIN\_DEFAULT}$<k<${\tt K$\_$MAX$\_$SPLINE}, so there is only extrapolation at high $k$.} Note that this parameter is different from {\tt K\_MIN\_DEFAULT}, which sets the minimum $k$ for integrations and which is set by default to {\tt K\_MIN\_DEFAULT}$=5\times 10^{-5}$/Mpc. Hence, in practice, no extrapolation is occurring in this case, unless the user specifically asks for an output power spectra below {\tt K\_MIN\_DEFAULT} for their own purposes.


%------------------------
\begin{figure*}
\centering
\includegraphics[width=1.0\textwidth]{plot_power.eps}
\caption{The relative error compared to power spectra produced with high values of the power spectrum splines, $P_{fid}$, produced by splining the matter power spectrum up to {\tt K$\_$MAX$\_$SPLINE} and extrapolating beyond this value with a second order Taylor expansion the natural logarithm of the matter power spectrum. The left panel shows the relative errors for the linear matter power spectrum at $z=0$, $z=3$ and $z=20$. The right panel shows the results for the non-linear matter power spectrum at the same redshifts. The standard \ccl parameters adopted are those corresponding to the black dashed curve. For comparison, the impact of baryonic physics on the matter power spectrum is $\sim 10\%$ at $k=1$/Mpc \citep{Schneider15}.}
\label{fig:NLextrapol}
\end{figure*}
%------------------------

\subsubsection{Extrapolation for the linear power spectrum}
\label{sec:Lextrapol}

With the implementation described in the previous section, the power spectrum splines are initialized up to {\tt K$\_$MAX$\_$SPLINE}. This is also true for the linear matter power spectrum, which is used within \ccl in particular to obtain $\sigma_8$ (see Eq. \ref{eq:sigR}). We have tested here how the procedure described in the previous section affects the convergence of the linear matter power spectrum. The result is shown in Figure \ref{fig:NLextrapol}. For some applications that use the linear power spectrum, the user might need to increase the value of {\tt K$\_$MAX$\_$SPLINE}.

As in the previous section, the power spectrum at small wavenumber is extrapolated using a power-law. This extrapolation is performed below a fiducial value of {\tt K\_MIN\_DEFAULT}$=5\times 10^{-5}$.

We have found that changing {\tt N$\_$A} to $200$, or changing the sampling of the wavenumber to $5000$ points, does not change the results presented in Figures \ref{fig:NLextrapol} in this section.

\subsubsection{Wishlist for the future}
\label{Pk_wishlist}
We plan to implement the following power spectrum methods in the future:
\begin{itemize}
 \item CAMB,
 \item other emulators,
 \item Halo model/HOD.
\end{itemize}


\subsubsection{Normalization of the power spectrum}
\label{sec:PSnorm}

There are two alternative schemes for normalization of the matter power spectrum. The first one is to specify the value of $A_s$, the amplitude of the primordial power spectrum, which is passed directly to {\tt CLASS}. This option is available in the case of the linear/nonlinear matter power spectrum implementation. For these, as well as for BBKS and E\&H transfer functions, there is the additional option to set the normalization of the matter power spectrum by specifying $\sigma_8$, the RMS density contrast averaged over spheres of radius $8h^{-1}$Mpc. The computation of $\sigma_8$ is described in Section \ref{sec:hmf}.

In practice, there is only one argument that encodes the normalization. This is the argument ${\tt norm\_pk}$, which can be passed the power spectrum normalization parameterized by $\sigma_8$ or $A_\mathrm{s}$. As noted above, {\tt ccl$\_$parameters$\_$create} switches to $\sigma_8$ normalization if ${\tt norm\_pk} > 10^{-5}$, and to $A_{\mathrm s}$ normalization otherwise.

In the {\tt python} implementation, {\tt CCL} allows for either $\sigma 8$ or {\tt A\_s} to be passed as parameters.

\subsection{Angular power spectra}
\label{sec:cl}

In this section we will distinguish between {\sl observables} (quantities observed on the sky, such as number counts in a redshift bin, shear or CMB temperature fluctuations) and {\sl contributions} to the total observed fluctuations of these observables (such as the biased matter density term in number counts, redshift-space distortions, magnification, ISW, etc.).
The routines described in this subsection are implemented in {\tt ccl$\_$cls.c}.

\subsubsection{Exact expressions}
The angular power spectrum between two observables $a$ and $b$ can be written as:
\begin{equation}
 C^{ab}_\ell=4\pi\int_0^\infty \frac{dk}{k}\,\mathcal{P}_\Phi(k)\Delta^a_\ell(k)\Delta^b_\ell(k),
\end{equation}
where $\mathcal{P}_\Phi(k)$ is the dimensionless power spectrum of the primordial curvature perturbations, and $\Delta^a$ and $\Delta^b$ are, using the terminology of CLASS, the transfer functions corresponding to these observables. Each transfer function will receive contributions from different terms. Currently \ccl supports two observables (also labelled ``tracers''), number counts and galaxy shape distortions, with the following contributions:
\paragraph{\bf Number counts.} The transfer function for number counts can be decomposed into three terms: $\Delta^{\rm NC}=\Delta^{\rm D}+\Delta^{\rm RSD}+\Delta^{\rm M}$, where
\begin{itemize}
  \item $\Delta^{\rm D}$ is the standard density term proportional to the matter density:
        \begin{equation}
          \Delta^{\rm D}_\ell(k)=\int dz\,p_z(z)\,b(z)\,T_\delta(k,z)\,j_\ell(k\chi(z)),
        \end{equation}
        where $T_\delta$ is the matter transfer function. Note that \ccl currently does not support non-linear or scale-dependent bias. Here, $p_z(z)$ is the normalized distribution of sources in redshift (selection function). Thus \ccl understands each individual redshift bin as a separate ``observable''.
  \item $\Delta^{\rm RSD}$ is the linear contribution from redshift-space distortions:
        \begin{equation}
          \Delta^{\rm RSD}_\ell(k)=\int dz\,p_z(z)\frac{(1+z) p_z(z)}{H(z)}T_\theta(k,z) j_\ell''(k\chi(z)),
        \end{equation}
        where $T_\theta(k,z)$ is the transfer function of $\theta$, the divergence of the comoving velocity field. $T_\theta(k,z)$ depends on the growth, which \ccl does not compute for massive neutrino cosmologies. $C_\ell$ is instead computed assuming a linear-theory relation between the matter overdensity and peculiar velocity fields. While this should not be problematic for wide photometric redshift bins, users should exercise care when interpreting results for narrow window functions.
  \item $\Delta^{\rm M}$ is the contribution from magnification lensing:
        \begin{equation}
          \Delta_\ell^{\rm M}(k)=-\ell(\ell+1)\int \frac{dz}{H(z)} W^{\rm M}(z) T_{\phi+\psi}(k,z) j_\ell(k\chi(z)),
        \end{equation}
        where $T_{\phi+\psi}$ is the transfer function for the Newtonian-gauge scalar metric perturbations, and $W^{\rm M}$ is the magnification window function:
        \begin{equation}
           W^{\rm M}(z)\equiv\int_z^\infty dz' p_z(z')\frac{2-5s(z')}{2}\frac{r(\chi(z')-\chi(z))}{r(\chi(z'))}.
        \end{equation}
        Here $s(z)$ is the magnification bias, given as the logarithmic derivative of the number of sources with magnitude limit, and $r(\chi)$ is the angular comoving distance (see Eq. \ref{eq:angdist}).

        Note that \ccl currently does not compute relativistic corrections to number counts \cite{2011PhRvD..84d3516C,2011PhRvD..84f3505B}. Although these should be included in the future, their contribution to the total fluctuation is largely subdominant (see \cite{GReffects} and the two references above), and therefore it is safe to work without them in most cases.
\end{itemize}

\paragraph{\bf Galaxy shape distortions.} The transfer function for shape distortions is currently decomposed into two terms: $\Delta^{\rm SH}=\Delta^{\rm WL}+\Delta^{\rm IA}$, where
\begin{itemize}
  \item $\Delta^{\rm L}$ is the standard lensing contribution:
        \begin{equation} \label{eq:transfer_lensing}
          \Delta_\ell^{\rm L}(k)=-\frac{1}{2}\sqrt{\frac{(\ell+2)!}{(\ell-2)!}}\int \frac{dz}{H(z)} W^{\rm L}(z) T_{\phi+\psi}(k,z) j_\ell(k\chi(z)),
        \end{equation}
        where $W^{\rm L}$ is the lensing kernel, given by
        \begin{equation}
          W^L(z)\equiv\int_z^\infty dz' p_z(z')\frac{r(\chi(z')-\chi(z))}{r(\chi(z'))}.
        \end{equation}
  \item $\Delta^{\rm IA}$ is the transfer function for intrinsic galaxy alignments. \ccl currently supports the so-called ``non-linear alignment model'', according to which the galaxy inertia tensor is proportional the local tidal tensor \cite{2004PhRvD..70f3526H,2007MNRAS.381.1197H}.
        \begin{equation}
          \Delta_\ell^{\rm IA}(k)=\sqrt{\frac{(\ell+2)!}{(\ell-2)!}}\int dz\,p_z(z)\,b_{\rm IA}(z)\,f_{\rm red}(z)\,T_\delta(k,z)\,\frac{j_\ell(k\chi(z))}{(k\chi(z))^2}.
        \end{equation}
\end{itemize}

It is worth noting that the equations above should be modified for non-flat cosmologies by replacing the spherical Bessel functions $j_\ell$ with their hyperspherical counterparts \cite{1994ApJ...432....7K}. Since the library currently only uses the Limber approximation (documented below), this is not currently an issue. It will be revisited in future versions of \ccl.

\paragraph{\bf CMB lensing.} The transfer function lensing convergence from a source at redshift $z_{\rm S}$ is given by:
\begin{equation} \label{eq:transfer_cmb_lensing}
  \Delta_\ell^{\rm C}(k)=-\frac{\ell(\ell+1)}{2}\int_0^{\chi_{\rm S}} d\chi\,\frac{r(\chi_{\rm S})-r(\chi)}{r(\chi)r(\chi_{\rm S})}T_{\phi+\psi}(k,\chi) j_\ell(k\chi),
\end{equation}
where $\chi_{\rm S}\equiv\chi(z_{\rm S})$.

\subsubsection{The Limber approximation}
As shown above, computing each transfer function involves a radial projection (i.e. an integral over redshift or $\chi$), and thus computing full power spectrum consists of a triple integral for each $\ell$. This can be computationally intensive, but can be significantly simplified in certain regimes by using the Limber approximation, given by:
\begin{equation}
 j_\ell(x)\simeq\sqrt{\frac{\pi}{2\ell+1}}\,\delta\left(\ell+\frac{1}{2}-x\right).
\end{equation}
Thus for each $k$ and $\ell$ we can define a radial distance $\chi_\ell\equiv(\ell+1/2)/k$, with corresponding redshift $z_\ell$. This approximation works best for wide radial kernels and high multipoles.

Substituting this in the expressions above, the simplified versions become:
\begin{equation}\label{eq:limber}
 C^{ab}_\ell=\frac{2}{2\ell+1}\int_0^\infty dk\,P_\delta\left(k,z_\ell\right)
 \tilde{\Delta}^a_\ell(k)\tilde{\Delta}^b_\ell(k).
\end{equation}
where
\begin{align}
 &\tilde{\Delta}_\ell^{\rm D}(k)=p_z(z_\ell)\,b(z_\ell)\,H(z_\ell)\\
 &\tilde{\Delta}_\ell^{\rm RSD}(k)=
 \frac{1+8\ell}{(2\ell+1)^2}\,p_z(z_\ell)\,f(z_\ell)\,H(z_\ell)-\\
 &\hspace{48pt}\frac{4}{2\ell+3}\sqrt{\frac{2\ell+1}{2\ell+3}}p_z(z_{\ell+1})\,f(z_{\ell+1})\,H(z_{\ell+1})\\
 &\tilde{\Delta}_\ell^{\rm M}(k)=3\Omega_{M,0}H_0^2\frac{\ell(\ell+1)}{k^2}\,
 \frac{(1+z_\ell)}{r(\chi_\ell)}W^{\rm M}(z_\ell)\\
 &\tilde{\Delta}_\ell^{\rm L}(k)=\frac{3}{2}\Omega_{M,0}H_0^2\sqrt{\frac{(\ell+2)!}{(\ell-2)}}\frac{1}{k^2}\,
 \frac{1+z_\ell}{r(\chi_\ell)}W^{\rm L}(z_\ell)\\
 &\tilde{\Delta}_\ell^{\rm IA}(k)=\sqrt{\frac{(\ell+2)!}{(\ell-2)!}}\frac{p_z(z_\ell)\,b_{\rm IA}(z_\ell)f_{\rm red}(z_\ell)H(z_\ell)}{(\ell+1/2)^2}\\
 &\tilde{\Delta}_\ell^{\rm C}(k)=\frac{3}{2}\Omega_{M,0}H_0^2\,\ell(\ell+1)\frac{1+z_\ell}{k^2}\,\frac{r(\chi_{\rm S})-r(\chi_\ell)}{r(\chi_\ell)r(\chi_{\rm S})}\,\Theta(\chi_\ell;0,\chi_{\rm S}).
\end{align}
Here ($\Theta(x;x_i,x_f)$) is a top-hat function (1 for $x\in[x_i,x_f]$ and 0 otherwise).

%----------------------------------------------------------------
%
%      This is the Angpow section currently under development
%
%----------------------------------------------------------------

\begin{comment}

\subsubsection{Beyond Limber: angpow}

%Text Added JECampagne 27/05/17 START

%This reference to Angpow may change as soon as A&A will publish it.
%@ARTICLE{2017arXiv170103592C,
%   author = {{Campagne}, J.-E. and {Neveu}, J. and {Plaszczynski}, S.},
%    title = "{Angpow: a software for the fast computation of accurate tomographic power spectra}",
%	archivePrefix = "arXiv",
%   eprint = {1701.03592},
% keywords = {Astrophysics - Cosmology and Nongalactic Astrophysics},
%     year = 2017,
%    month = jan,
%    journal = {to be published to \aap},
%   adsurl = {http://adsabs.harvard.edu/abs/2017arXiv170103592C},
%  adsnote = {Provided by the SAO/NASA Astrophysics Data System}
%}

Our aim is to compute the angular over density power spectrum  $C_{\ell}(z_1, z_2)$ as a cross-correlation between two $z$-shells with mean values ($z_1, z_2$) and also the auto-correlation $C_{\ell}(z_1)$ with $z_1 = z_2$,  taking into account, in both cases, possible redshift selection functions and physical processes such as redshift-space distortions without any Limber numerical approximation. For this purpose, \ccl has been linked to the \texttt{Angpow} code \citep{2017arXiv170103592C}, which is briefly described here.

The angular power spectrum for two shells, $C_{\ell}(z_1, z_2)$, is computed according to the following expression
\begin{equation}
\begin{split}
C_{\ell}&(z_1, z_2;\sigma_1, \sigma_2)\\& = \iint_0^\infty \mathrm{d} z \mathrm{d} z^\prime \ W_1(z; z_1, \sigma_1) W_2(z^\prime; z_2, \sigma_2)\\
&\phantom{\iint_0^\infty \mathrm{d} z \mathrm{d} z^\prime} \times \int_0^\infty \mathrm{d} k\ f_{\ell}(z, k) f_{\ell}(z^\prime, k).
\end{split}
\label{eq-clz1z2-obs}
\end{equation}
%
where we have introduced two normalized redshift selection functions $W_1(z;z_1,\sigma_1)$ and $W_2(z^\prime;z_2,\sigma_2)$  around $z_1$ and $z_2$ with typical width $\sigma_1$ and $\sigma_2$, respectively. The auxiliary function $f_\ell(z,k)$ can be defined without loss of generality as
\begin{equation}
f_\ell(z,k) \equiv  \sqrt{\frac{2}{\pi}}\  k \sqrt{P(k,z)}\ \widetilde{\Delta}_\ell(z,k)\label{eq-fell-func}
\end{equation}
with
\begin{itemize}
\item  $P(k,z)$ : the power spectrum at redshift $z$ which is defined either using the primordial power spectrum $P_{in}(k)$ and the transfer function $T(k,z)$ as
\begin{equation}
P(k,z) = P_{in}(k) T(k,z),
\end{equation}
or using an approximation valid at low redshift  with the power spectrum at $z=0$ ($P(k)|_{z=0}$) and the growth factor $G(z)$ as
\begin{equation}
P(k,z) = P(k)|_{z=0} G^2(z);
\end{equation}
There are abstract classes that one may tune according to the use-case (see \texttt{angpow\_integrand\_base.h} and \texttt{angpow\_powspec\_base.h}). For instance we have specialized in \texttt{angpow\_powspec.h} the computation of a $P(k)$ from an external
file and a growth rate from \citet{1991MNRAS.251..128L, 1992ARA&A..30..499C}, and in \texttt{angpow\_integrand.h} we have included the RSD term and a constant bias.
\item $\widetilde{\Delta}_\ell(z,k)$: a function describing the physical processes such as matter density fluctuations, redshift-space distortions as described for instance in references \citet{2008cmb..book.....D,2009PhRvD..80h3514Y,2010PhRvD..82h3508Y, 2011PhRvD..84d3516C,2011PhRvD..84f3505B}. As example \todo{example for galaxy clustering?} with a constant bias $b$ and using the growth factor rate $f_a(z) = d\log G(a(z))/d\log(a(z))$, we can approximate
\begin{equation}
 \widetilde{\Delta}_\ell(z,k) \approx b j_\ell(k \chi(z)) - f_a(z) j_\ell^{\prime\prime}(k \chi(z)) + \dots
\end{equation}
with $j_\ell(x)$ and $j_\ell^{\prime\prime}(x)$ the spherical Bessel function of order $\ell$ and its second derivative, and $\chi(z)$ is the comoving distance at redshift $z$.
\end{itemize}

To proceed to a numerical evaluation of equation \ref{eq-clz1z2-obs}, we first conduct  inside the rectangle $ [z_{1\mrm{min}},z_{1\mrm{max}}] \times [z_{2\mrm{min}},z_{2\mrm{max}}]$ given by the $W$ selection functions a Cartesian product of one-dimensional (1D) quadrature
 defined by the set of sample nodes $z_i$ and weights $w_i$. In practice, we use the Clenshaw-Curtis quadrature.   The corresponding sampling points $(z_{1i},z_{2j})$ are weighted by the product  $w_i w_j$ using the 1D quadrature sample points and weights on both redshift regions with $i=0,\dots, N_{\mrm{z}_1}-1$ and $j=0,\dots,N_{\mrm{z}_2}-1$. Then, one gets the following approximation:
\begin{equation}
C^{\mrm{thick}}_{\ell}(z_1, z_2) \approx  \sum_{i=0}^{N_{\mrm{z}_1}-1}\sum_{j=0}^{N_{\mrm{z}_2}-1} w_i w_j W_1(z_i,z_1)W_2(z_j,z_2) \widehat{P}_\ell(\chi_i,\chi_j)
\label{eq-cross-zquadra}
\end{equation}
with the notations $z_i = z_{1i}$, $z_j = z_{2j}$ and  $\chi_i = \chi(z_{1i})$, $\chi_j = \chi(z_{2j})$ and
\begin{equation}
\widehat{P}_\ell(z_i,z_j) =   \int_0^\infty dk\ f_\ell(z_i,k) f_\ell(z_j,k)
\label{eq-Pellzizj}
,\end{equation}
defined with the $f_\ell(z,k)$ function of equation \ref{eq-fell-func}.
To conduct the computation of such integral of highly oscillating functions we use the 3C-algorithm described in details in reference \citep{2017arXiv170103592C}.

In brief this algorithm proceeds the following way:
\begin{enumerate}
\item the total integration $k$ interval (eg. $[k_\mathrm{min}, k_\mathrm{max}]$) in equation (\ref{eq-Pellzizj}) is cut on several $k$-sub-intervals;
\item  on each sub-interval the functions $f_{i\, \ell}(k) = f_\ell(z_i,k) $ and $f_{j\, \ell}(k) = f_\ell(z_j,k)$ are projected onto Chebyshev series of order $2^N$;
\item the product of the two Chebyshev series is performed with a $2^{2N}$ Chebyshev series;
\item then, the integral on the sub-interval is computed thanks to the Clenshaw-Curtis quadrature.
\end{enumerate}
All the Chebyshev expansions and the Clenshaw-Curtis quadrature are
performed via the DCT-I fast transform of FFTW.

We have tested the code both on laptop (Linux, MacOSX) as well as on
Computer Center (CCIN2P3 in France and NERSC in the USA).
We use OpenMP to distribute the computation of a given $C_\ell$ on a single
thread. The code wall time  decreases reasonably well with the number of threads
and a wall time at the $\mathcal{O}$(1s) level can be reached to
reconstruct these accurate spectra. Such performances are much higher than those obtained
with {\tt CLASSgal} when not using the Limber approximation.
For instance using{\tt CLASSgal}  to compute the auto-correlation with a Gaussian selection function with ($z_\mrm{mean}=1$, $\sigma_z=0.02$, $5\sigma_z$-cut) and $k_\mrm{max}=1\ \mrm{Mpc}^{-1}$ and a radial quadrature based on $N_\mrm{pts}=139$ sample points, it takes
about 15s on 16 threads, which is to be compared to about 0.5s with \texttt{Angpow}.
%Text Added JECampagne 27/05/17 END

\end{comment}


%----------------------------------------------------------------
%
%      End of the Angpow section currently under development
%
%----------------------------------------------------------------

\subsection{Correlation functions}
\label{sec:corr}


The following expressions relating the angular power spectra and correlation functions are valid in the flat-sky approximation\footnote{See the weak lensing review by \citet{Bartelmann01}, page 44 and \citet{Joachimi10}.}. In all cases, $f_K(\chi)$ is comoving angular diameter distance, which differs from the radial comoving distance $\chi$ only in the case of cosmologies with non-zero curvature. The routines described in this subsection are implemented in {\tt ccl$\_$correlation.c}.

{\bf Galaxy-galaxy.} The angular correlation function between two number-count tracers (labeled $a$ and $b$ here) is given by
\begin{equation}
  \xi^{ab}(\theta) = \int d\ell \frac{\ell}{2\pi} C^{ab}_\ell\, J_0(\ell\theta),
\label{eq:xiclu}
\end{equation}
where $C_{ab}$ is the angular power spectrum between both tracers.

{\bf Lensing-lensing.} The lensing correlation functions are \footnote{from Schneider 2002 and Bartelmann \& Schneider section 6.4.1}
\begin{eqnarray}
  \xi^{ab}_{+}(\theta)&=&\int_0^{\infty}d\ell\frac{\ell}{2\pi}J_0(\ell\theta)C^{ab}_\ell,\\
  \xi^{ab}_{-}(\theta)&=&\int_0^{\infty}d\ell\frac{\ell}{2\pi}J_4(\ell\theta)C^{ab}_\ell,
\label{eq:xipxim}
\end{eqnarray}
where the angular lensing convergence power spectrum $C^{ab}_\ell$ is given above (see Equations \ref{eq:transfer_lensing} and \ref{eq:limber}).

{\bf Galaxy-lensing.} The correlation between a number count tracer $a$ and a shear tracer $b$ is given by
\begin{equation}
  \xi^{ab}(\theta) = \int d\ell \frac{\ell}{2\pi} C^{ab}_\ell\, J_2(\ell\theta),
\end{equation}

Note that, in the above, ``Galaxy'' and ``Lensing'' can be replaced by any spin-0 and spin-2 fields on the sphere respectively (e.g. the CMB lensing convergence would play the same role as the galaxy overdensity field in all the formulas above).

In addition to the angular correlation functions, the 3-dimensional spatial correlation function $\xi(r)$ is also calculated from the power spectrum $P(k)$ using
\begin{equation}
\xi(r) = \frac{1}{2 \pi^2} \int dk \; k^2 P(k) \frac{\sin(kr)}{kr}
\end{equation}


To evaluate the numerical integral in the correlation functions, we make use of the public code {\tt FFTlog}\footnote{\url{http://casa.colorado.edu/~ajsh/FFTLog/}}\citep{Hamilton2000,Talman2009}. In brief, {\tt FFTlog} works on functions periodic in log space, by writing the Hankel Transform as a convolution between Bessel functions and the function of interest (in this case either $C_\ell$ or $P(k)$). A version of this code is included in \ccl with minor modifications.

%-----------------------------------------------------------
%
%   Correlation: beyond flat-sky (under development)
%
%-----------------------------------------------------------

\begin{comment}
\subsubsection{Beyond flat-sky}

We begin by writing the angular space observable, $X$, in terms of a decomposition in spherical harmonics,
\begin{align}\label{eq:X_harmonic}
  X(\Omega)=&\sum_{\ell m}\tilde X_{\ell m}Y_{\ell m}(\Omega)
\end{align}
where $\Omega$ refers to the angular coordinates on the sky.
The angular cross correlation function of two (scalar) tracers, $X$ and $Z$ of the large scale structure can be written in terms of their harmonic components, $\tilde X_{\ell m}$ and $\tilde Z_{\ell' m'}$ as
\begin{align}
  \langle XZ \rangle(\theta)=&\left\langle\sum_{\ell,m}\sum_{\ell', m'}\tilde X_{\ell m}\tilde Z_{\ell' m'}
  Y_{\ell m}(\Omega)
  Y_{\ell'm'}(\Omega+\theta)\right\rangle\\
  =&\sum_{\ell,m}C_{\ell}Y_{\ell m}(\Omega)
  Y_{\ell m}(\Omega+\theta)\\
  \langle XZ \rangle(\theta)=&\frac{1}{4\pi}\sum_{\ell}(2\ell+1)C_{\ell}P_{\ell}(\cos\theta)\label{eq:xi_pl0}
\end{align}
where we have used the identities
\begin{align}
  \langle\tilde X_{\ell m}\tilde Z_{\ell' m'}\rangle=&C_{\ell}\delta_D(m,m')\delta_D(\ell,\ell'),\\
  \sum_{m=-\ell}^{m=\ell}Y_{\ell m}(\Omega)Y_{\ell m}(\Omega+\theta)=&\frac{2\ell+1}{4\pi}\label{eq:Ylm_Pl}.
\end{align}

For the case of shear, since it is a spin-2 object, eq.\ref{eq:X_harmonic} is written in terms of spin harmonics
\citep[see for ex.][]{Castro2005,Kilbinger2017}. The rest of the analysis proceeds similarly, using the relation for spin
harmonics, analogous to eq.~\ref{eq:Ylm_Pl} \citep[see for ex. ][]{Hu1997}.

The expressions for $\xi_+$ (which is the same as in Eq.~\ref{eq:xi_pl0}) and for $\xi_-$ are given by
\begin{align}
  %\langle g\gamma_T\rangle(\theta)&=\frac{1}{4\pi}\sum_{\ell}\frac{(2\ell+1)}{\ell(\ell+1)}C_{\ell}^{g\kappa}
  %P_{\ell}^2(\cos\theta)\label{eq:xi_g_gamma}\\
  \xi_+(\theta)&=\frac{1}{4\pi}\sum_{\ell}{(2\ell+1)}C_{\ell}^{\kappa\kappa}
  P_{\ell}(\cos\theta)\label{eq:xi_p}\\
  \xi_-(\theta)&=\frac{1}{4\pi}\sum_{\ell}\frac{(\ell-4)!}{(\ell+4)!}\ell^4{(2\ell+1)}C_{\ell}^{\kappa\kappa}
  P_{\ell}^4(\cos\theta)\label{eq:xi_m}
\end{align}
\todo{Simply took the relation between $P_\ell^m$ and $J_m(\ell \theta)$ to get this expression from the Hankel transform for $\xi_-$. It may not be very accurate at large scale (low $\ell$) as is evident from $g\gamma_T$ expression. To be revisited.}

The {\tt ccl\_tracer\_corr\_legendre} routine computes these transform to convert angular power spectra, $C_\ell$, into correlation functions. We use the associated Legendre function implementation from the {\tt GSL} library. {\tt ccl\_tracer\_corr\_legendre} routine evaluations can be very slow, especially for polynomials $P_\ell^m$ with $m>0$. Note that $P_\ell^m$ evaluations need to be done only once and can then be saved as long as $\ell$ and $\theta$ values do not change. However, \ccl has not yet implemented this feature.

\paragraph{Hankel Transform}
Notice that in the flat-sky limit, the expressions in Eqs.~\ref{eq:xi_p}--\ref{eq:xi_m} can be written as Hankel transforms using the relation between $P_{\ell}^m$ and bessel functions $J_m$
\begin{align}
  P_{\ell}^m(\cos\theta)=(-1)^m\frac{(\ell+m)!}{(\ell-m)!}\ell^{-m}J_m(\ell\theta)
\end{align}
which yields final expressions that coincide with Eq. \ref{eq:xipxim}.

\end{comment}


%-----------------------------------------------------------
%
%   End of Correlation: beyond flat-sky (under development)
%
%-----------------------------------------------------------


\subsection{Halo mass \& halo bias functions}
\label{sec:hmf}

The routines described in this subsection are implemented in {\tt ccl$\_$massfunc.c}.

The halo mass function is implemented using several different definitions from the literature: \citet{Tinker2008}, \citet{Tinker2010}, \citet{Angulo2012}, and \citet{Watson2013}. All four models are tuned to simulation data and tested against observational results. In addition, each of these fits has been implemented using the common halo definition of $\Delta = 200$, where a halo is defined with:
\begin{equation}
\bar{\rho}(r_{\Delta}) = \Delta \times \rho_{\mathrm{m}},
\end{equation}
where a halo with size $r_{\Delta}$ has an average density $\bar{\rho}$ equal to the overdensity parameter $\Delta$ times the mean background density of the universe, $\rho_{\mathrm{m}}$. Note that another common definition utilizes the critical density of the universe, $\rho_{\mathrm{c}}$; currently \ccl requires that an external conversion by the end user between values of $\Delta$ with respect to the critical density to values of $\Delta$ as defined with respect to the mean density. In the future we plan to allow for self-consistent handling of critical density based definitions, though it is not implemented as of this build.

In addition to the usage of the most common definition, we have implemented an extension for two of the models. The Tinker 2010 model allows for a value of $\Delta$ to be given between the values of 200 and 3200 and interpolates the fitting parameters within this range in a space of $\log \Delta$ using splines. We also have implemented interpolation in the same range of Tinker 2008 $\Delta$ values. For both Tinker 2008 and Tinker 2010 models we have utilized spline interpolation through {\tt GSL} routines in order to guarantee a match to specified fitting parameters at exact values of $\Delta$. This fitting has slight deviation from the fit as expressed in Tinker 2010.


With the exception of the Tinker 2010 model, we attempt to keep a common form to the multiplicity function whenever possible for ease of extension:
\begin{equation}
f(\sigma)=A\Big[\Big(\frac{\sigma}{b}\Big)^{-a}+1\Big]e^{-c/{\sigma}^2},
\end{equation}
where $A$, $a$, $b$, and $c$ are fitting parameters that have additional redshift scaling and $\sigma$ is the RMS variance of the density field smoothed on some scale $M$ at some scale factor $a$. This basic form is modified for the \citet{Angulo2012} formulation. The resulting form is
\begin{equation}
f(\sigma)=A\Big[\Big(\frac{b}{\sigma}+1\Big)^{-a}\Big]e^{-c/{\sigma}^2},
\end{equation}
where the only change is in the formulation of the second term. Note that the fitting parameters in the \citet{Angulo2012} formulation do not contain any redshift dependence and the use of it is primarily for testing and benchmark purposes.

Each call to the halo mass function requires an assumed model (defined within the {\tt ccl$\_$configuration} structure contained in {\tt ccl$\_$cosmology}), in addition to a value of the halo mass and scale factor for which to evaluate the halo mass function. The currently implemented models can be called with the tags {\tt config.mass$\_$function$\_$method = ccl$\_$tinker}, {\tt ccl$\_$tinker10}, {\tt ccl$\_$angulo}, or {\tt ccl$\_$watson}. It returns the number density of halos in logarithmic mass bins, in the form $dn/d\log_{10}{M}$, where $n$ is the number density of halos of a given mass and $M$ is the input halo mass.

The halo mass $M$ is related to $\sigma$ by first computing the radius $R$ that would enclose a mass $M$ in a homogeneous Universe at $z=0$:
\begin{equation}
  M=\frac{H_0^2}{2G}R^3\,\rightarrow \frac{M}{M_\odot}=1.162\times10^{12}\Omega_Mh^2\,\left(\frac{R}{1\,{\rm Mpc}}\right)^3.
\end{equation}
The rms density contrast in spheres of radius $R$ can then be computed as
\begin{equation}
  \sigma_R^2 = \frac{1}{2\pi^2}\int dk\,k^2\,P_k\,\tilde{W}_R^2(k)
  \label{eq:sigR}
\end{equation}
where $P_k$ is the matter power spectrum and $\tilde{W}(kR)$ is the Fourier transform of a spherical top hat window function,
\begin{equation}
\tilde{W}_R(k) = \frac{3}{(kR)^3}[\sin(kR)-kR\cos(kR)]
\end{equation}
%
This function is directly implemented in \ccl as well as a specific $\sigma_8$ function.

The \citet{Tinker2010} model parameterizes both the halo mass function and the halo bias in terms of the peak height, $\nu = \delta_c / \sigma(M)$, where $\delta_c$ is the critical density for collapse and is chosen to be $1.686$ for this particular parameterization. We can then parameterize the halo function and halo bias as
\begin{equation}
  b(\nu) = 1 - A\frac{\nu^a}{\nu^a + {\delta_c}^a} + B\nu^b+C\nu^c,
  f(\nu) = \alpha[1+(\beta\nu)^{-2\phi}]\nu^{2\eta}e(-\gamma\nu^2/2).
\end{equation}
The currently implemented model in \ccl allows for an arbitrary overdensity $\Delta$ to be chosen, using the fitting functions provided in \citet{Tinker2010}. Other halo model definitions are not included in the halo bias calculation, though this remains an area of active work to improve upon.

\subsection{Photo-$z$ implementation}
\label{sec:photoz}
The functionality described in this section is implemented in {\tt ccl\_lsst\_specs.c}.

LSST galaxy redshifts will be obtained using photometry. A model is therefore required for the probability of measuring a photometric redshift $z_{\rm ph}$ for an object with hypothetical spectroscopic redshift $z_{\rm s}$. \ccl allows the user to flexibly provide their own photometric redshift model.

To take advantage of this functionality, the user writes a function which accepts as input a photometric redshift, a spectroscopic redshift, and a void pointer to a structure containing any further parameters of the photo-z model. This function will return the probability of measuring the input photometric redshift given the input spectroscopic redshift. Explicitly, it should take the form:

{\tt user$\_$pz$\_$probability(double z$\_$ph, double z$\_$s, void * user$\_$par)\{...\}}

This function is responsible for extracting the photo-z model parameters from the void pointer {\tt user$\_$par} itself.

This model can be used when computing $\frac{dN}{dz}^i$ in photometric redshift bin $i$, as given by equation \ref{photoz} below. An example of how the user can construct the required functions and structure can be found in {\tt ccl\_sample\_run.c}. An example that uses a built-in Gaussian photo-z model is also provided.

\subsection{LSST Specifications}
\label{sec:specs}

\ccl includes LSST specifications for the expected galaxy distributions of the full galaxy clustering sample and the lensing source galaxy sample. These enable the user to easily make forecasts for LSST. The functionality described in this section is implemented in {\tt ccl\_lsst\_specs.c}.

The functional forms of the expected $\frac{dN}{dz}$ for clustering galaxies and lensing source galaxies are provided. Here, $\frac{dN}{dz}$ is the number density of galaxies as a function of true redshift.

In the case of lensing source galaxies, these forms are given in \cite{Chang2013}, wherein three different cases are considered: fiducial, optimistic, and conservative. All three are included in \ccl, and are indicated via a label of {\tt DNDZ$\_$WL$\_$OPT}, {\tt DNDZ$\_$WL$\_$FID}, and {\tt DNDZ$\_$WL$\_$CONS} as appropriate. The functional form of $\frac{dN}{dz}$ for lensing source galaxies is given as:
\begin{equation}
\frac{dN}{dz} \propto z^\alpha {\rm exp}\left(-\frac{z}{z_0}^\beta\right).
\label{dndz_src}
\end{equation}
The parameters, in the fiducial case, are given as $\alpha=1.24$, $\beta=1.01$, and $z_0=0.51$. In the optimistic case, this becomes $\alpha=1.23$, $\beta=1.05$, and $z_0=0.59$. The conservative case is given by $\alpha=1.28$, $\beta=0.97$, and $z_0=0.41$.

For the case of the clustering galaxy sample, the functional form is given by \citep{ScienceBook}:
\begin{equation}
\frac{dN}{dz} \propto \frac{1}{2z_0}\left(\frac{z}{z_0}\right)^2 {\rm exp}\left(-\frac{z}{z_0}\right)
\label{dndz_clust}
\end{equation}
with $z_0=0.3$.

In order to be incorporated into forecasts or predictions, the above expressions for $\frac{dN}{dz}$ must be normalized, and the value of $\frac{dN}{dz}$ must be provided in a given photometric redshift bin. Support is provided for the user to input a flexible photometric redshift model, as described in Section \ref{sec:photoz}. This takes the form of a function which returns the probability $p(z,z')$ of measuring a particular photometric redshift $z$, given a spectroscopic redshift $z'$ and other relevant parameters. Also provided are functions to return $\sigma_z$ at a given redshift for both lensing sources and clustering galaxies, for the case in which the user-defined function is a Gaussian photo-z model.

With this, $\frac{dN^i}{dz}$ of lensing or clustering galaxies in a particular photometric redshift bin $i$ is given by:
\begin{equation}
\frac{dN^i}{dz} = \frac{\frac{dN}{dz}\int_{z_i}^{z_{i+1}} dz' p(z,z')}{\int_{z_{\rm min}}^{z_{\rm max}}dz \frac{dN}{dz} \int_{z_i}^{z_{i+1}}dz' p(z, z')}
\label{photoz}
\end{equation}
where $z_{i}$ and $z_{i+1}$ are the photo-z edges of the bin in question.

Finally, the expected (linear, scale-independent) bias of galaxies in the clustering sample is also provided. It is given by \citep{ScienceBook}:
\begin{equation}
b(z) = \frac{0.95}{D(z)}
\label{clustbias}
\end{equation}
where $D(z)$ in the linear growth rate of structure normalized to unity at z=0.

\section{Tests and validation}
\label{sec:tests}

Our goal is for outputs of \ccl to be validated against the results of a code-comparison project run within LSST-DESC down to a $10^{-4}$ or pre-established accuracy level if possible. In some cases, this level of accuracy is not necessary, as other systematics which have not been considered in this version of \ccl yet are expected to have a larger fractional impact. In the cases where this applies, we make it clear below.


A code comparison project was carried out among members of TJP where the following outputs of cosmological forecast codes were compared and validated:
\begin{enumerate}
\item growth factor at $z = 0,1,2,3,4,5$,
\item comoving radial distance $[$Mpc$/h]$ at the same redshifts, as well as the corresponding distance moduli,
\item linear matter power spectrum, $P(k)$, from BBKS \citep{BBKS} in units of $($Mpc$/h)^3$ at $z=0,2$ in the range $10^{-3} \leq k \leq 10 h/$Mpc with 10 bins per decade,
\item Eisenstein \& Hu matter power spectrum in units of $($Mpc$/h)^3$ at $z=0$ in the range $10^{-3} \leq k \leq 10 h/$Mpc with 10 bins per decade, and
\item the mass variance at $z=0$, $\sigma(M,z=0)$ for $M =\{10^6, 10^8, 10^{10}, 10^{12}, 10^{14}, 10^{16}\} $M$_\odot/h$.
\end{enumerate}
These predictions were produced and compared for different cosmologies, which are listed in the table below. The results agree to better than $0.1\%$ relative accuracy for comoving distance and growth factor among all submissions, and for $P(k)$ and $\sigma(M)$ among codes which use the same BBKS conventions.

\begin{center}
  \begin{tabular}{ c | c c c c c c c c }
    \hline
    \multicolumn{9}{|c|}{Cosmological models for code comparison project} \\
    \hline
    \hline
    Model & $\Omega_m$ & $\Omega_b$ & $\Omega_\Lambda$ & $h_0$ & $\sigma_8$ & $n_s$ & $w_0$ & $w_a$ \\
    \hline
    flat LCDM & 0.3 & 0.05 & 0.7 & 0.7 & 0.8 & 0.96 & -1 & 0 \\
    $w_0$ LCDM & 0.3 & 0.05 & 0.7 & 0.7 & 0.8 & 0.96 & -0.9 & 0  \\
    $w_a$ LCDM & 0.3 & 0.05 & 0.7 & 0.7 & 0.8 & 0.96 & -0.9 & 0.1  \\
    open $w_a$ LCDM & 0.3 & 0.05 & 0.65 & 0.7 & 0.8 & 0.96 & -0.9 & 0.1  \\
    closed $w_a$ LCDM & 0.3 & 0.05 & 0.75 & 0.7 & 0.8 & 0.96 & -0.9 & 0.1  \\
    \hline
  \end{tabular}
\end{center}

We noticed that there are 2 typos for the BBKS transfer function in ``Modern Cosmology'' \citep{DodelsonBook} compared to the original BBKS paper. The quadratic term should be $(16.1q)^2$ and the cubic term should be $(5.46q)^3$. The BBKS equation is correct in \citet{PeacockBook}. Using the wrong equation can give differences in the results above the $10^{-4}$ level.

From the comparison, we were also able to identify some typical issues which affect convergence at the desired level:
\begin{itemize}
\item For achieving $10^{-4}$ precision in $\sigma(M)$ and the normalisation of the power spectrum, one should check that the integral of $\sigma_8$ and $\sigma(M)$ has converged for the chosen values of $\{k_{\rm min},k_{\rm max}\}$. After checking convergence, we achieved the desired precision.
\item Also note that for $\sigma(M)$, it is important to set the desired precision level correctly for the numerical integrator. The integral usually yields $\sigma^2(M)$, and not $\sigma(M)$. Hence, one has to set the desired precision taking the exponent into account.
\item The value of the gravitational constant, $G$, enters into the critical density. We found that failure to define $G$ with sufficient precision would result in lack of convergence at the $10^{-4}$ level between the different submissions. Importantly, note that CAMB barely has $10^{-4}$ precision in $G$ (and similarly, there might be other constants within CAMB/CLASS for which one should check the precision level). For \ccl, we are using the value from the Particle Physics Handbook.
\item Including/excluding radiation in the computation of the comoving distances and the growth function can easily make a difference of $10^{-4}$ at the redshifts required in this comparison.
\end{itemize}

In a second stage, we used the BBKS linear matter power spectrum from the previous step to compare two-point statistics for two redshift bins, resulting in three tomography combinations, ($1-1$),($1-2$),($2-2$). We computed the following quantities:
\begin{itemize}
\item projected galaxy clustering tomography power spectra: density term only (no magnification, RSD, etc.) with non-evolving linear bias $b(z) = 1$, in the range $10 < \ell < 10000$, using $5$ bins per decade,
\item angular convergence tomography power spectra: leading order convergence term only (no magnification), in the same range and with the same resolution as the case above,
\item angular galaxy clustering tomography correlation function, in the range $0.01 \deg < \theta < 5 \deg$, using 5 bins per decade, and
\item angular shear tomography correlation functions ($\xi_+$,$\xi_-$), similarly to above.
\end{itemize}
We adopted the following analytic redshift distributions: a Gaussian with $\sigma = 0.15$, centered at $z_1 = 1$; and another Gaussian with the same dispersion but centered at $z_2 = 1.5$. We repeated the exercise for two redshift distribution histograms shown in Figure \ref{fig:zhistos}.

%------------------------
\begin{figure}
\centering
\includegraphics[width=0.6\textwidth]{zdist.eps}
\caption{Binned redshift distributions used for code comparison project.}
\label{fig:zhistos}
\end{figure}
%------------------------

In this second step, only 2 codes have been compared so far. More outputs are needed to guarantee convergence. Preliminarily, from these outputs, we have concluded that:
\begin{itemize}
\item The cross-correlation between bins is particularly sensitive to the number of points where the kernels have been sampled.
\item The accuracy of the correlation function is sensitive to $\ell_{\rm max}$. We had to use up to $\ell_{\rm max}=3\times10^4$ for convergence (and we could not achieve $0.01\%$ convergence).
\item The large scales of the correlation function are sensitive to $\ell_{\rm min}$. The use of the flat-sky approximation is also relevant on these scales.
\item For sufficiently high precision, the correlation functions are sensitive to how the power spectrum is sampled and interpolated.
\end{itemize}

For $C_\ell$ computations, we required the relative difference between \ccl and the benchmarks to be $<10^{-3}$. We performed the test both for analytic redshift distributions and histograms.

To obtain realistic targets for the convergence of correlation function computations for LSST analyses, we calculate the expected statistical uncertainty of the clustering and lensing correlation functions of the LSST gold sample (c.f. Sect.~\ref{sec:specs}), assuming an effective source galaxy density of $n_\mathrm{eff} = 26\mathrm{gal/sq\,arcmin}$ for galaxy shape distortions, and galaxy density of $n_\mathrm{gold} = 45\mathrm{gal/sq\,arcmin}$ for number counts. Specifically, we calculate the Gaussian covariance of angular correlation functions following the formalism of \citet{2008A&A...477...43J}, and note that leaving out the non-Gaussian covariance terms makes this convergence criterion more conservative. We split the galaxy samples into 10 tomography bins, defined to contain equal numbers of galaxies. The accuracy test then proceeds as follows. We compared the difference between \ccl calculated lensing and clustering correlations and the benchmarks for the analytic redshift distributions and for auto-correlations of redshift bins only. To pass the benchmark test, we required that this difference be smaller than half of the value of the errorbar derived from the covariance for each correlation function computed. Specifically, we take the value of the covariance in the bins centered at $z=1$ and $z=1.5$ to compare to the benchmarks.

The 3-dimensional correlation function $\xi(r)$ was validated by comparing with an independent transform code based 
on the method of \cite{Ogata2005} implemented in the hankel.py python package. We calculate $\xi(r)$ by transforming the CCL 
BBKS linear power spectrum using this independent code and using a fine sampling of $P(k)$. This is done for the five cosmologies 
listed in the table above and redshifts $z = 0,1,2,3,4,5$.  We then compare with the $\xi(r)$ from CCL with a sampling of $P(k)$ 
equal to {\tt N$\_$K$\_$3DCOR} bins per decade. The default value of {\tt N$\_$K$\_$3DCOR}~=~1000 results in fractional agreement 
at the level of $<4 \times 10^{-3}$ for $0.1 < r < 50$~Mpc increasing to  $< 0.01 $ at $r = 100$~Mpc. Above this scale $\xi(r)$ 
approaches zero. If higher accuracy is desired, the user can increase the value of {\tt N$\_$K$\_$3DCOR}.

Additionally, independent codes were utilized to test the accuracy of halo mass function predictions. For the halo mass function, we compare the value of $\sigma$, $\log(\sigma^{-1})$, and the value of the halo mass function in the form used in \cite{Tinker2008},
\begin{equation}
\log[(M^2/\bar{\rho}_m)dn/dM].
\end{equation}
We note that while we maintain the $10^{-4}$ for our evaluations of $\sigma$, the accuracy degrades to a value of $5\times10^{-3}$ for the halo mass function evaluation, primarily at the high halo mass and high redshift domains. We find that this increased error is acceptable, as the level of precision is significantly better than the accuracy of current halo mass function models.

The implementation of the matter power spectrum emulation code from \citet{Lawrence17} in \ccl has been validated at first instance by comparing the direct output of the original code to \ccl for the best fit cosmology (M000) in the range of wavenumbers spanned by the emulator predictions and confirming that the agreement is within the expectation from numerical errors (fractional difference of $<10^{-5}$). We have also compared the \ccl emulator outputs for certain cosmologies to smoothed power spectra from the simulations presented in \citet{Lawrence17}.\footnote{Courtesy of Earl Lawrence and Katrin Heitmann.} The check ensures that the \ccl outputs when calling the emulator are within $3\%$ of the simulation benchmarks at $z=0$ and for the $k$ range of validity of the emulator. This essentially corresponds to a verification of the results presented in Figure 5 and Figure 6 of \citet{Lawrence17}.

Finally, we note that formal tests for predictions in cosmologies with neutrinos are not yet included. The support for neutrino cosmologies in the current release is therefore not yet formally validated, although outputs have been informally compared against other codes where available. Formal validation of this functionality is ongoing.

\ccl has a suite of test routines which, upon compilation, compare its outputs to the benchmarks from code comparison. These are run with {\tt make check}.

\section{Examples for C implementation}
\label{sec:example}

Examples of how to run \ccl are provided in the {\tt tests} sub-directory of the library. The first resource for a new user should be the {\tt ccl$\_$sample$\_$run.c} file. This starts by setting up the \ccl default configuration. Then, it creates the ``cosmo'' structure, which contains distances and power spectra splines, for example. There are example calls for routines that output comoving radial distances, the scale factor, the growth factor and $\sigma_8$. Toy models are created for the redshift distributions of galaxies in the clustering and lensing samples, and for the bias of the clustering sample ($b(z)=1+z$). These are used for constructing the ``tracer'' structures via {\tt CCL$\_$Cltracer}, which can then be called to obtain the angular power spectra for clustering, cosmic shear and galaxy lensing.


\section{Python wrapper}
\label{sec:python}

A Python wrapper for \ccl is provided through a module called {\tt pyccl}. The whole \ccl interface can be accessed through regular Python functions and classes, with all of the computation happening in the background through the C code. The functions all support {\tt numpy} arrays as inputs and outputs, with any loops being performed in the C code for speed.

\subsection{Python installation}
\label{sec:python:install}

Before you can build the Python wrapper, you must have compiled and installed the C version of \ccl, as {\tt pyccl} will be dynamically linked to it. The Python wrapper's build tools currently assume that your C compiler is {\tt gcc}, and that you have a working Python 2.x or 3.x installation with {\tt numpy} and {\tt distutils} with {\tt swig} (the latter is not necessary for using \ccl, only for development). If you have installed \ccl in your default library path, you can build and install the {\tt pyccl} module by going to the root \ccl directory and choosing one of the following options:
\begin{itemize}
 \item To build and install the wrapper for the current user only, run \\
 {\tt \$ python setup.py install --user}
 \item To build and install the wrapper for all users, run \\
 {\tt \$ sudo python setup.py install}
 \item To build the wrapper in-place in the source directory (for testing), run \\
 {\tt \$ python setup.py build$\_$ext --inplace}
\end{itemize}
If you choose either of the first two options, the {\tt pyccl} module will be installed into a sensible location in your {\tt PYTHONPATH}, and so should be automatically picked up by your Python interpreter. You can then simply import the module using {\tt import pyccl}. If you use the last option, however, you must either start your interpreter from the root \ccl directory, or manually add the root \ccl directory to your {\tt PYTHONPATH}.

These options assume that the C library ({\tt libccl}) has been installed somewhere in the default library path. If this isn't the case, you will need to tell the Python build tools where to find the library. This can be achieved by running the following command first, before any of the commands above:

\texttt{python setup.py build$\_$ext --library-dirs=/path/to/lib/ --rpath=/path/to/lib/}

Here, {\tt /path/to/lib/} should point to the directory where you installed the C library. For example, if you ran {\tt ./configure --prefix=/my/path/} before you compiled the C library, the correct path would be {\tt /my/path/lib/}. The command above will build the Python wrapper in-place; you can then run one of the {\tt install} commands, as listed above, to actually install the wrapper. Note that the {\tt rpath} switch makes sure that the \ccl C library can be found at runtime, even if it is not in the default library path. If you use this option, there should therefore be no need to modify the library path yourself.

On some systems, building or installing the Python wrapper fails with a message similar to:

\texttt{fatal error: `gsl/gsl$\_$interp2d.h' file not found.}

This happens when the build tools fail to find the directory containing the GSL header files, e.g. when they have been installed in a non-standard directory. To work around this problem, use the {\tt --include-dirs} option when running the {\tt setup.py build$\_$ext} step above, i.e. if the GSL header files are in the directory {\tt /path/to/include/}, you would run

\texttt{python setup.py build$\_$ext --library-dirs=/path/to/install/lib/ --rpath=/path/to/install/lib/ --include-dirs=/path/to/include/}

and then run one of the {\tt setup.py install} commands listed above. (Note: As an alternative to the {\tt --include-dirs} option, you can use {\tt -I/path/to/include} instead.)

You can quickly check whether {\tt pyccl} has been installed correctly by running {\tt python -c "import pyccl"} and checking that no errors are returned. For a more in-depth test to make sure everything is working, change to the {\tt tests/} sub-directory and run {\tt python run$\_$tests.py}. These tests will take a few minutes. Notice that these are not the same tests that are run via {\tt make check}. In the case of the {\tt python} tests, the library will only check for finite outputs of the routines called from {\tt pyccl}. There is no benchmark comparison in this case.

\subsection{Python example}
\label{sec:python:example}

The Python module has essentially the same functions as the C library, just presented in a more standard Python-like way. You can inspect the available functions and their arguments by using the built-in Python {\tt help()} function, as with any Python module.

Below is a simple example Python script that creates a new {\tt Cosmology} object, and then uses it to calculate the $C_\ell$'s for a simple lensing cross-correlation. It should take a few seconds on a typical laptop.
\begin{verbatim}
import pyccl as ccl
import numpy as np

# Create new Cosmology object with a given set of parameters. This keeps track
# of previously-computed cosmological functions
cosmo = ccl.Cosmology(Omega_c=0.27, Omega_b=0.045, h=0.67, A_s=2e-9, n_s=0.96)

# Define a simple binned galaxy number density curve as a function of redshift
z_n = np.linspace(0., 1., 200)
n = np.ones(z_n.shape)

# Create objects to represent tracers of the weak lensing signal with this
# number density (with has_intrinsic_alignment=False)
lens1 = ccl.ClTracerLensing(cosmo, False, n=(z_n, n))
lens2 = ccl.ClTracerLensing(cosmo, False, n=(z_n, n))

# Calculate the angular cross-spectrum of the two tracers as a function of ell
ell = np.arange(2, 10)
cls = ccl.angular_cl(cosmo, lens1, lens2, ell)
print cls
\end{verbatim}

Further examples are collected in several Jupyter notebooks available in the {\tt examples/} directory. These are:
\begin{verbatim}
Correlation.ipynb,

Distance Calculations Example.ipynb,

HMFexample.ipynb,

Lensing angular power spectrum.ipynb,

MCMC Likelihood Analysis.ipynb,

Photo-z example.ipynb,

<<<<<<< HEAD
Correlation_3d.ipynb,

MCMC Likelihood Analysis.ipynb
=======
Power spectrum example.ipynb
>>>>>>> c88ef506
\end{verbatim}

Note that the likelihood analysis in the last notebook is not intended to be realistic, but it gives an operational example of how {\tt CCL} can be integrated into such an analysis. In particular, the notebook only considers cosmic shear over one wide redshift bin and the covariance matrix adopted solely includes a contribution from cosmic variance. The ``data vector'' is simply a simulated using {\tt CCL} theoretical predictions. For speed, theoretical predictions use the BBKS power spectrum implementation.


\subsection{Technical notes on how the Python wrapper is implemented}
\label{sec:python:technical}

The Python wrapper is built using the {\tt swig} tool, which automatically scans the \ccl C headers and builds a matching interface in Python. The default autogenerated {\tt swig} interface can be accessed through the {\tt pyccl.lib} module if necessary. A more user-friendly wrapper has been written on top of this to provide more structure to the module, allow {\tt numpy} vectorization, and provide more natural Python objects to use (instead of opaque {\tt swig}-generated objects).

The key parts of the wrapper are as follows:
\paragraph{{\tt setup.py}} This instructs {\tt swig} and other build tools on how to find the right source files and set compile-time variables correctly. Most of this information is provided by header files and SWIG interface files that are included through the {\tt pyccl/ccl.i} interface file.

Note that certain compiler flags, like {\tt -fopenmp}, are also set in {\tt setup.py}. If you are not using {\tt gcc}, you may need to modify these flags (see the {\tt extra$\_$compile$\_$args} argument of the {\tt setup()} function).

\paragraph{Interface ({\tt .i}) files} These are kept in the {\tt pyccl/} directory, and tell {\tt swig} which functions to extract from the C headers. There are also commands in these files to generate basic function argument documentation, and remove the {\tt ccl$\_$} prefix from function names.

The interface files also contain code that tells {\tt swig} how to convert C array arguments to {\tt numpy} arrays. For certain functions, this code may also contain a simple loop to effectively vectorize the function.

The main interface file is {\tt pyccl/ccl.i}, which imports all of the other interface files. Most of the \ccl source files (e.g. {\tt core.c}) have their own interface file too. For other files, mostly containing support/utility functions, {\tt swig} only needs the C header ({\tt .h}) file to be specified in the main {\tt ccl.i} file, however. (The C source file must also be added to the list in {\tt setup.py} for it to be compiled successfully.)

\paragraph{Python module files} The structure of the Python module, as seen by the user, is organized through the {\tt pyccl/$\_$$\_$init$\_$$\_$.py} file, which imports only the parts of the {\tt swig} wrapper that are useful to the user. The complete autogenerated {\tt swig} interface can be accessed through the {\tt pyccl.lib} sub-module if necessary.

Individual sub-modules from \ccl are wrapped in their own Python scripts (e.g. {\tt power.py}), which typically provide a nicer ``Pythonic'' interface to the underlying \ccl functions and objects. This includes automatically choosing whether to use the vectorized C function or not, as well as some conversions from Python objects to the autogenerated {\tt swig} objects. Most of the core Python objects, like {\tt Parameters} and {\tt Cosmology}, are defined in {\tt core.py}. These objects also do some basic memory management, like calling the corresponding {\tt ccl$\_$free$\_$*} C function when the Python object is destroyed.

\paragraph{Auto-generated wrapper files} The {\tt swig} command is triggered when you run {\tt setup.py}, and automatically generates a number of C and Python wrapper files in the {\tt pyccl/} directory. These typically have names like {\tt ccl$\_$*.c} and {\tt ccl$\_$*.py}, and should not be edited directly, as {\tt swig} will overwrite them when it next runs.

\paragraph{{\tt pyccl/pyutils.py}} This file contains several generic helper functions for passing {\tt numpy} arrays in and out of Python functions in a convenient way, and for performing error checking and some type conversions.

The build process will also create a {\tt pyccl/ccllib.py} file, which is the raw autogenerated Python interface, and {\tt $\_$ccllib.so}, which is a C library containing all of the C functions and their Python bindings. A {\tt build/} directory and {\tt pyccl.egg-info/} directory will also be created in the same directory as {\tt setup.py} when you compile {\tt pyccl}. These (plus the {\tt pyccl/$\_$ccllib.so} file) should be removed if you want to do a clean recompilation. Running {\tt python setup.py clean --all} will remove some, but not all, of the generated files.


\section{Future functionality to be included}
\label{sec:future}

In the future, we hope that \ccl will include other functionalities. Functionalities which are currently under development:
\begin{itemize}
        \item a link to {\tt angpow} \citep{2017arXiv170103592C} for going beyond the Limber approximation,
	\item a link to {\tt FAST-PT} \citep{FASTPT} for efficient implementation of nonlinear perturbation theory,
	\item support for cosmologies with multiple unequal-mass neutrinos,
	\item and more power spectrum methods (see \ref{Pk_wishlist}).
\end{itemize}

\section{Feedback}
\label{sec:feedback}

If you would like to contribute to \ccl or contact the developers, please do so through the \ccl github repository located at \url{https://github.com/LSSTDESC/CCL}.

\section{Citing \ccl}
\label{sec:cite}

If you use \ccl in your work, please provide a link to the repository and cite it as LSST DESC (in preparation). For free use of the {\tt CLASS} library, the {\tt CLASS} developers require that the {\tt CLASS} paper be cited: {\it  CLASS II: Approximation schemes}, D. Blas, J. Lesgourgues, T. Tram, arXiv:1104.2933, JCAP 1107 (2011) 034. The {\tt CLASS} repository can be found in \url{http://class-code.net}.

\section{License}
\label{sec:license}

Copyright \textcopyright 2017, the LSSTDESC \ccl contributors are listed in the
documentation (``research note'') provided with this software. The repository can be found at \url{https://github.com/LSSTDESC/CCL}. All rights reserved.

Redistribution and use in source and binary forms, with or without
modification, are permitted provided that the following conditions are met:

\begin{itemize}
\item Redistributions of source code must retain the above copyright notice, this
  list of conditions and the following disclaimer.
\item Redistributions in binary form must reproduce the above copyright notice,
  this list of conditions and the following disclaimer in the documentation
  and/or other materials provided with the distribution.
\item Neither the name of \ccl (\url{https://github.com/LSSTDESC/CCL}) nor the names of its
  contributors may be used to endorse or promote products derived from
  this software without specific prior written permission.
\end{itemize}

THIS SOFTWARE IS PROVIDED BY THE COPYRIGHT HOLDERS AND CONTRIBUTORS ``AS IS''
AND ANY EXPRESS OR IMPLIED WARRANTIES, INCLUDING, BUT NOT LIMITED TO, THE
IMPLIED WARRANTIES OF MERCHANTABILITY AND FITNESS FOR A PARTICULAR PURPOSE ARE
DISCLAIMED. IN NO EVENT SHALL THE COPYRIGHT HOLDER OR CONTRIBUTORS BE LIABLE
FOR ANY DIRECT, INDIRECT, INCIDENTAL, SPECIAL, EXEMPLARY, OR CONSEQUENTIAL
DAMAGES (INCLUDING, BUT NOT LIMITED TO, PROCUREMENT OF SUBSTITUTE GOODS OR
SERVICES; LOSS OF USE, DATA, OR PROFITS; OR BUSINESS INTERRUPTION) HOWEVER
CAUSED AND ON ANY THEORY OF LIABILITY, WHETHER IN CONTRACT, STRICT LIABILITY,
OR TORT (INCLUDING NEGLIGENCE OR OTHERWISE) ARISING IN ANY WAY OUT OF THE USE
OF THIS SOFTWARE, EVEN IF ADVISED OF THE POSSIBILITY OF SUCH DAMAGE.

\input{acknowledgments}

\input{contributions}

%{\it Facilities:} \facility{LSST}

\bibliography{main}

\end{document}
%<|MERGE_RESOLUTION|>--- conflicted
+++ resolved
@@ -1070,13 +1070,9 @@
 
 Photo-z example.ipynb,
 
-<<<<<<< HEAD
 Correlation_3d.ipynb,
 
-MCMC Likelihood Analysis.ipynb
-=======
 Power spectrum example.ipynb
->>>>>>> c88ef506
 \end{verbatim}
 
 Note that the likelihood analysis in the last notebook is not intended to be realistic, but it gives an operational example of how {\tt CCL} can be integrated into such an analysis. In particular, the notebook only considers cosmic shear over one wide redshift bin and the covariance matrix adopted solely includes a contribution from cosmic variance. The ``data vector'' is simply a simulated using {\tt CCL} theoretical predictions. For speed, theoretical predictions use the BBKS power spectrum implementation.
