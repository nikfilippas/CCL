%
\RequirePackage{docswitch}
\setjournal{\flag}

\documentclass[\docopts]{\docclass}

% You could define the document class directly
%\documentclass[]{emulateapj}

\input{macros}

\usepackage[outdir=./]{epstopdf}
\usepackage{graphicx}
\graphicspath{{./}{./figures/}}
\bibliographystyle{apj}

%This is a paper and note template for the LSST DESC \citep{Overview,ScienceBook,WhitePaper}.
%Eventually it will be possible to switch between various \LaTeX\xspace styles for internal notes and peer reviewed journals templates.
%The base switch is between \code{aastex.cls} and \code{revtex.cls}; however, facilities are also provided for \code{emulateapj.cls} and \code{mnras.cls}.\footnote{The \code{mnras.cls} class file is a bit odd...}
%Documents can be compiled using the provided \code{Makefile} with several options: \code{make apj}, \code{make apjl}, \code{make prd}, and \code{make mnras}.
%There are some oddities when changing between templates, so please be patient while we try to work these out.

%There are a number of useful \LaTeX\xspace commands predefined in \code{macros.tex}.
%Notice that the section labels are prefixed with \code{sec:} to allow the use of the \verb=\secref= command to reference a section (\ie, \secref{intro}).
%Figures can be referenced with the \verb=\figref= command, which assumes that the figure label is prefixed with \code{fig:}.
%In \figref{example} we show an example figure.
%You'll notice that the actual figure file is found in the \code{figures} directory.
%However, because we have specified this directory in our \verb=\graphicspath= we do not need to explicitly specify the path to the image.

%The \code{macros.tex} package also contains some conventional scientific units like \angstrom, \GeV, \Msun, etc. and some editorial tools for highlighting \FIXME{issues}, \CHECK{text to be checked}, \COMMENT{comments}, and \NEW{new additions}.

%%%%%%%%%%%%%%%%%%%%%%%%
%% Start the Document %%
%%%%%%%%%%%%%%%%%%%%%%%%

\begin{document}

\title{Core Cosmology Library: Precision Cosmological Predictions for LSST}

\maketitlepre

\begin{abstract}

The Core Cosmology Library ({\tt CCL}) provides routines to compute basic cosmological observables with validated numerical accuracy. These routines have been validated to a hereby documented accuracy level against the results of the Code Comparsion Project. In the current version, predictions are provided for distances and background quantities, angular auto- and cross-spectra of cosmic shear and clustering and the halo mass function. Fiducial specifications for the expected LSST galaxy distributions and clustering bias are also included, together with a facility to compute redshift distributions for a user-defined photometric redshift model. {\tt CCL} is written in C with a Python interface. In this note, we explain the functionality of the first release ({\tt CCL} v0.1) of the library.

\end{abstract}

% Keywords for paper
%\dockeys{latex: templates, papers: awesome}

\maketitlepost

\newpage
\tableofcontents{}
\newpage

\section{Introduction}
\label{sec:intro}

In preparation for constraining cosmology with the Large Synoptic Survey Telescope (LSST), it is necessary to be able to produce theoretical predictions for the cosmological quantities which will be measured. The Core Cosmology Library\footnote{\url{https://github.com/LSSTDESC/CCL}} ({\tt CCL}) aims to provide, in one library, predictions which are validated to a well-documented numerical accuracy for the purpose of constraining cosmology with LSST. By constructing a cosmology library with LSST in mind, it is possible to ensure that it is flexible, adaptable, and validated for all cases of interest, as well as user-friendly and available for the needs of all working groups.

The Core Cosmology Library is written in C and incorporates the CLASS code \cite{class} to provide predictions for the matter power spectrum\footnote{Future versions of the library will incorporate other power-spectrum libraries and methods.}. A Python wrapper is also provided for improved ease of use.

This note describes how to install {\tt CCL} (Section \ref{sec:install}), its functionality (Section \ref{sec:func}), the relevant unit tests (Section \ref{sec:tests}), the default configuration (Section \ref{sec:default}), directions for finding a {\tt CCL} example (Section \ref{sec:example}), the Python wrapper (Section \ref{sec:python}), future plans (Section \ref{sec:future}), means to contact the developers (Section \ref{sec:feedback}) and the license under which {\tt CCL} is released (Section \ref{sec:license}).

\section{Installation}
\label{sec:install}
\subsection{Dependencies}
\begin{itemize}
\item GNU Scientific Library {\tt GSL}\footnote{\url{https://www.gnu.org/software/gsl/}}, {\tt GSL-2.1} or higher
\item Simplified Wrapper and Interface Generator {\tt SWIG}\footnote{\url{http://www.swig.org/}}
\end{itemize}
\subsection{Installation Procedure}
{\tt CCL} can be installed through an {\tt autotools}-generated configuration file. UNIX users should be familiar with the process: navigate to the directory containing the library and type
\begin{verbatim}
 $ ./configure
 $ make
 $ make install
\end{verbatim}
(You may need to pre-append {\tt sudo} to the last command, depending on your default privileges.) Users without admin privileges can install the library in a user-defined directory (e.g. {\tt /home/desc$\_$fan/}) by running
\begin{verbatim}
 $ ./configure --prefix=/home/desc_fan
 $ make
 $ make install
\end{verbatim}
<<<<<<< HEAD
This will create two directories (if not present already): {\tt /home/desc\_fan/include} and {\tt /home/desc\_fan/lib} where the header and lib files will be placed after running {\tt make install}. CCL has been successfully installed in different Linux and Mac OS X systems\footnote{We know of one case with Mac OS where libtools had the ``lock'' function set to ``yes'' and this caused the installation to stall. However, this is very rare. If this happens, after the {\tt configure} step, edit libtool to set the ``lock'' to ``no''.}.
=======
This will create two directories (if not present already): {\tt /home/desc$\_$fan/include} and {\tt /home/desc$\_$fan/lib} where the header and lib files will be placed after running {\tt make install}. CCL has been successfully installed in different Linux and Mac OS X systems\footnote{We know of one case with Mac OS where libtools had the ``lock'' function set to ``yes'' and this caused the installition to stall. However, this is very rare. If this happens, after the {\tt configure} step, edit libtool to set the ``lock'' to ``no''.}.
>>>>>>> 5740f27b

After installing the C library you can make sure it is running as it should by typing {\tt make check}, which will run the unit tests described in Section \ref{sec:tests}. You are now ready to install the Python wrapper following the steps described in Section \ref{sec:python}.

\subsection{Compiling against an external version of CLASS}

{\tt CCL} has a built-in version of {\tt CLASS} that is used to calculate power spectra and other cosmological functions. This is compiled by default. Optionally, you can also link {\tt CCL} against an external version of {\tt CLASS}. This is useful if you want to use a modified version of {\tt CLASS}, or a different or more up-to-date version of the standard {\tt CLASS}.

To compile {\tt CCL} with an external version of {\tt CLASS}, you must first prepare the external copy so that it can be linked as a shared library. By default, the {\tt CLASS} build tools create a static library. After compiling {\tt CLASS} in the usual way (by running {\tt make}), look for a static library file called {\tt libclass.a} that should have been placed in the root source directory. Then, run the following command from that directory (Linux only):
\begin{verbatim}
 $ gcc -shared -o libclass.so -Wl,--whole-archive libclass.a \
                              -Wl,--no-whole-archive -lgomp
\end{verbatim}
This should create a new shared library, {\tt libclass.so}, in the same directory. (N.B. The {\tt -lgomp} flag has to appear at the end of the command; otherwise the linker can fail.) If you are running Mac OS X, use the following command instead:
\begin{verbatim}
 $ gcc -fpic -shared -o libclass.dylib -Wl,-all_load libclass.a -Wl,-noall_load
\end{verbatim}

Next, change to the root {\tt CCL} directory and run {\tt make clean} if you have previously run the compilation process. Then, set the {\tt CLASSDIR} environment variable to point to the directory containing {\tt libclass.so}:
\begin{verbatim}
export CLASSDIR=/path/to/external/class
\end{verbatim}
Then, run {\tt ./configure} and compile and install {\tt CCL} as usual. The {\tt CCL} build tools should take care of linking to the external version of {\tt CLASS}.

Once compilation has finished, run {\tt make check} to make sure everything is working correctly. Remember to add the external {\tt CLASS} library directory to your system library path, using either {\tt export LD_LIBRARY_PATH=/path/to/external/class} (Linux) or {\tt export DYLD_FALLBACK_LIBRARY_PATH=/path/to/external/class} (Mac). The system must be able to find both the {\tt CCL} and {\tt CLASS} libraries; it is not enough to only add {\tt CCL} to the library path.

\section{Functionality}
\label{sec:func}

\subsection{Supported cosmological models}
\label{sec:cosmologies}
Ultimately, CCL will aim to incorporate theoretical predictions for all cosmological models of interest to LSST. Currently, however, only a few families of models are supported:
\begin{itemize}
 \item Flat, vanilla $\Lambda$CDM.
 \item wCDM and the CPL model ($w_0+w_a$)
 \item Non-zero curvature ($K$)
 \item All the above plus an arbitrary, user-defined, modified growth function (see description in Section \ref{sec:growth}).
\end{itemize}

Not all functionalities are available for all models. For a reference of what
predictions are available for each model, see Table \ref{tab:cosmo}.

The first step to use CCL is to generate a {\tt ccl$\_$cosmology} structure, containing all of the information required to compute cosmological observables. A {\tt ccl$\_$cosmology} structure is generated using the information from a {\tt ccl$\_$parameters} object and a {\tt ccl$\_$configuration} object.

\input{table_cosmo}

{\tt ccl$\_$parameters} objects contain information about the cosmological parameters, and are initialized using one of the following routines (the full syntax for each function can be found in the header file {\tt ccl$\_$core.h}):
\begin{itemize}
 \item {\tt ccl$\_$parameters$\_$create(double Omega$\_$c, double Omega$\_$b, double Omega$\_$k, double w0, double wa, double h, double {\color{blue}norm$\_$pk}, double n$\_$s,int nz$\_$mgrowth,double *zarr$\_$mgrowth,double *dfarr$\_$mgrowth)}: general {\tt ccl$\_$parameters} constructor supporting all the models described above.
 \item {\tt ccl$\_$parameters$\_$create$\_$flat$\_$lcdm(...)}: particular constructor for flat $\Lambda$CDM cosmologies.
 \item {\tt ccl$\_$parameters$\_$create$\_$flat$\_$wcdm(...)}: constant $w$ cosmologies.
 \item {\tt ccl$\_$parameters$\_$create$\_$flat$\_$wacdm(...)}: $w_0+w_a$.
 \item {\tt ccl$\_$parameters$\_$create$\_$lcdm(...)}: curved $\Lambda$CDM cosmologies.
\end{itemize}
The argument ${\tt {\color{blue}norm\_pk}}$ can be passed the power spectrum normalization parameterized by $\sigma_8$ or $A_\mathrm{s}$, {\tt ccl$\_$parameters$\_$create} switches to $\sigma_8$ normalization if ${\tt {\color{blue}norm\_pk}} > 1.e-5$, and to $A_{\mathrm s}$ normalization otherwise.

%To include massive neutrinos in your cosmology, the suffix `{\tt $\_$nu}' may be appended to the latter four {\tt ccl$\_$configuration} objects above (for example: {\tt ccl$\_$parameters$\_$create$\_$lcdm$\_$nu(...)}). Note that utilizing the corresponding {\tt ccl$\_$configuration} object without this {\tt $\_$nu} suffix will set the contribution from both massless and massive neutrinos to zero.

{\tt ccl$\_$configuration} objects contain information about the prescriptions to be used to compute transfer functions, power spectra, mass functions, etc. A default {\tt ccl$\_$configuration} object is made readily available as {\tt default$\_$config}, for which transfer functions are computed with CLASS, the HaloFit prediction is used for the matter power spectrum and a number of prescriptions can be used to compute the halo mass function.

After initializing an instance of {\tt ccl$\_$parameters} and {\tt ccl$\_$configuration}, the function {\tt ccl$\_$cosmology$\_$create(ccl$\_$parameters,ccl$\_$configuration)} returns a pointer to a {\tt ccl$\_$cosmology} structure, which you will need to pass around to every CCL function.

Directions to an example of {\tt CCL} script are provided in Section \ref{sec:example}. The {\tt README} file has additional extensive documentation for the example run and also, regarding the installation.

\subsection{Distances}
\label{sec:distances}

The routines described in this subsection are implemented in {\tt ccl$\_$background.c}.

The Hubble parameter is calculated via
%
\begin{equation}\label{eq:Ha}
\frac{H(a)}{H_0} = a^{-3/2}\sqrt{\Omega_{M,0}+\Omega_{\Lambda,0} a^{-3(w_0+w_a)}
    \exp[3 w_a (a-1)]+\Omega_{K,0} a +\Omega_{g,0} a^{-1}}.
\end{equation}

The radial comoving distance is calculated via a numerical integral
\begin{equation}
 \chi(a)= c \int_a^1 \frac{da'}{a'^2 H(a')}.
\end{equation}
The transverse comoving distance is computed in terms of the radial comoving distance as:
\begin{equation}\label{eq:angdist}
 r(\chi)=\left\{\begin{array}{cc}
                 k^{-1/2}\sin(k^{1/2}\chi) & k>0\\
                 \chi & k=0\\
                 |k|^{-1/2}\sinh(|k|^{1/2}\chi) & k<0\\
                \end{array}\right.
\end{equation}
The usual angular diameter distance is $d_A=a\,r(a)$, and the luminosity distance is
$d_L=r(a)/a$.

CCL also contains capability to compute $a(\chi)$ (i.e. the inverse of $\chi(a)$).


\subsection{Density parameter functions}

The routines described in this subsection are implemented in {\tt ccl$\_$background.c}.

The density parameter functions $\Omega_X(a)$ are calculated for four components:
\begin{itemize}
\item matter density parameter $\Omega_M(a) = \Omega_{M,0} H_0^2 / (a^3 H^2(a) )$.
\item dark energy density parameter $\Omega_\Lambda(a) = \Omega_{\Lambda,0} H_0^2 / H^2(a)$.
\item radiation density parameter $\Omega_g(a) = \Omega_{g,0} H_0^2 / (a^4 H^2(a) )$.
\item curvature density parameter $\Omega_K(a) = \Omega_{K,0} H_0^2 / (a^2 H^2(a) )$.
\end{itemize}
using the Hubble parameter defined equation~\ref{eq:Ha}.

\subsection{Growth function}
\label{sec:growth}

The routines described in this subsection are implemented in {\tt ccl$\_$background.c}.
To compute the growth function, $D(a)$, the growth factor of matter perturbations, {\tt CCL} solves the following differential equation:
\begin{equation}
  \frac{d}{da}\left(a^3H(a)\frac{dD}{da}\right)=\frac{3}{2}\Omega_M(a)H(a)D.
\end{equation}
In doing this, {\tt CCL} simultaneously computes the so-called growth rate $f(a)$, defined as:
\begin{equation}
  f(a)=\frac{d\ln D}{d\ln a}.
\end{equation}
CCL provides different functions that return the growth normalized to $D(a=1)=1$ and to $D(a\ll1)\rightarrow a$.

Currently CCL allows for an alternative cosmological model defined by a regular background $(w_0+w_a)$CDM (with arbitrary $k$) as well as a user-defined $\Delta f(a)$, such that the true growth rate in this model is given by $f(a)=f_0(a)+\Delta f(a)$, where $f_0(a)$ is the growth rate in the background model. Note that this model is only consistently implemented with regards to the computation of the linear growth factor and growth rates (which will also scale the linear power spectrum), however all other CCL functions (including the non-linear power spectrum) will ignore these modifications. This model, and the interpretation of the predictions given by CCL should therefore be used with care.

\subsection{Matter power spectrum}
\label{sec:power}

There are several options for obtaining the matter power spectrum in {\tt CCL}.
The routines described in this subsection are implemented in {\tt ccl$\_$power.c}.

\subsubsection{BBKS}
CCL implements the analytical BBKS approximation to the transfer function \citep{BBKS}, given by
\begin{equation}
T(q\equiv k/\Gamma h {\rm Mpc}^{-1}) = \frac{\ln[1+2.34q]}{2.34q}[1+3.89q+(16.2q)^2+(5.47q)^3+(6.71q)^4]^{-0.25}
\end{equation}
where $\Gamma = \Omega_m h$.
The power spectrum is related to the transfer function by $\Delta(k)\propto T^2(k)k^{3+n}$ and $\Delta^2(k)\propto k^3P(k)$. The normalization of the power spectrum is achieved at $z=0$ by setting $\sigma_8$ to its value today.
The BBKS power spectrum option is primarily used as a precisely defined input for testing the numerical accuracy of {\tt CCL} routines (as described in Sect.~\ref{sec:tests}), and it is not recommended for other uses.

\subsubsection{CLASS}
Secondly, there is the option to call the {\tt CLASS} software \citep{class} within {\tt CCL} to obtain either linear or nonlinear matter power spectra at given redshifts. For speed, the linear power spectrum is obtained at redshift $z=0$ and re-scaled to a different redshift using the growth function. In the case of the nonlinear matter power spectrum, upon setting up the cosmology object, we construct a bi-dimensional spline in $k$ and the scale-facor which is then called by the relevant routines to obtain the matter power spectrum at the desired wavenumber and redshift. The relevant routines can be found within {\tt ccl$\_$power.c}. Currently CLASS computes the non-linear power spectrum using the HaloFit prescription of \cite{CLASS_halofit}.

\subsubsection{Nonlinear extrapolation}
\label{sec:NLextrapol}

The computation of the nonlinear power spectrum from {\tt CLASS} can be significantly sped up by extrapolating in the range $k>${\tt K$\_$MAX$\_$SPLINE}. In this section, we describe the implementation of the extrapolation and the accuracy attained.

The introduction of the parameter {\tt K$\_$MAX$\_$SPLINE} allows us to spline the nonlinear matter power spectrum within the {\tt cosmo} structure up to that value of $k$ (in units of $1/$Mpc). A separate {\tt K$\_$MAX} parameter sets the limit for evaluation of the matter power spectrum. The range between {\tt K$\_$MAX$\_$SPLINE}$<k<${\tt K$\_$MAX} is evaluated by performing a second order Taylor expansion within the static routine {\tt ccl$\_$power$\_$extrapol$\_$highk}.

First, we compute the first and second derivative of the $\ln P(k,z)$ at $k_0={\rm \tt K\_MAX}-2\Delta\ln k$ by computing the numerical derivatives by finite differences using GSL. We then apply a second order Taylor expansion to extrapolate the matter power spectrum to $k>${\tt K$\_$MAX$\_$SPLINE}. The Taylor expansion gives
%
\begin{equation}
  \ln P(k,z) \simeq \ln P(k_0,z) + \frac{d\ln P}{d\ln k}(\ln k_0,z) (\ln k-\ln k_0)  + \frac{1}{2}  \frac{d^2\ln P}{d\ln k^2}(\ln k_0,z) (\ln k-\ln k_0)^2.
  \label{eq:NLPSTaylor}
\end{equation}

The results of this approximation are shown in Figure \ref{fig:NLextrapol} for redshifts $z=0$ and $z=3$. We compare the nonlinear matter power spectrum at $z=0$ computed with the previously described approximation, to the matter power spectrum obtained by directly evaluating {\tt CLASS} at the desired $k$ value. (The benchmark in reality uses a value of {\tt K$\_$MAX$\_$SPLINE}$=10^3$/Mpc, well beyond our range of application.) We find that for typical values of  $\Delta \ln k$ is $10^{-2}$ and {\tt K$\_$MAX$\_$SPLINE}$=50$/Mpc has converged to an accuracy that surpases the expected impact of baryonic effects on the matter power spectrum at $k>10/$Mpc. (For a plot showing the impact of baryons on the matter power spectrum, see \citealt{Schneider15}.) The lower {\tt K$\_$MAX$\_$SPLINE} is, the faster {\tt CCL} will run. The optimum choice of {\tt K$\_$MAX$\_$SPLINE} is left to the user for their particular application. 

%------------------------
\begin{figure*}
\centering
\includegraphics[width=0.45\textwidth]{PS_converge_nonlin.eps}
\includegraphics[width=0.45\textwidth]{PS_converge_nonlin_z3.eps}
\caption{The relative error produced by splining the nonlinear matter power spectrum up to {\tt K$\_$MAX$\_$SPLINE} and extrapolating beyond this value with a second order Taylor expansion the natural logarithm of the matter power spectrum. The left panel shows the results at $z=0$. The right panel shows the results at $z=3$. The fiducial parameters adopted are those corresponding to the magenta curve.}
\label{fig:NLextrapol}
\end{figure*}
%------------------------

\subsubsection{Linear extrapolation}
\label{sec:Lextrapol}

With the implementation described in the previous section, the power spectrum splines are initialized up to {\tt K$\_$MAX$\_$SPLINE}. This is also true for the linear matter power spectrum, which is used within {\tt CCL} in particular to obtain $\sigma_8$. We have tested here how the procedure described in the previous section affects the convergence of the linear matter power spectrum. We compare the fiducial {\tt CCL} output to the case where we set {\tt K$\_$MAX$\_$SPLINE}$=10^3/$Mpc. The result is shown in Figure \ref{fig:Lextrapol}. Although there is a significant difference ($\gtrsim 10\%$) between the linear power spectra at large $k$, we have confirmed that the difference in $\sigma_8$ is negligible. Nevertheless, for other applications that use the linear power spectrum, the user might need to increase the value of {\tt K$\_$MAX$\_$SPLINE}.

%------------------------
\begin{figure*}
\centering
\includegraphics[width=0.45\textwidth]{PS_converge_linear.eps}
\includegraphics[width=0.45\textwidth]{PS_converge_linear_z3.eps}
\caption{Same as Fig. \ref{fig:NLextrapol} but for the linear matter power spectrum at $z=0$ (left) and $z=3$ (right).}
\label{fig:Lextrapol}
\end{figure*}
%------------------------

\subsubsection{Wishlist for the future}
\label{Pk_whishlist}
This is a list of some power spectrum methods that we would like to implement in the future:
\begin{itemize}
 \item Eisenstein \& Hu approximation,
 \item CAMB,
 \item Cosmic emulators,
 \item halo model/HOD.
\end{itemize}


\subsubsection{Normalization of the power spectrum}
\label{sec:PSnorm}

There are two alternative schemes for normalization of the matter power spectrum. The first one is to specify the value of $A_s$, the amplitude of the primordial power spectrum, which is passed directly to {\tt CLASS}. This option is available in the case of the linear/nonlinear matter power spectrum implementation. For these, as well as for BBKS, there is the additional option to set the normalization of the matter power spectrum by specifying $\sigma_8$, the RMS density constrast averaged over spheres of radius $8h^{-1}$Mpc. The computation of $\sigma_8$ is described in Section \ref{sec:hmf}

\subsection{Angular power spectra}
\label{sec:cl}

In this section we will distinguish between {\sl observables} (inseparable quantities observed on the sky, such as number counts in a redshift bin, shear or CMB temperature fluctuations) and {\sl contributions} to the total observed fluctuations of these observables (such as the main density term in number counts, redshift-space distortions, magnification, ISW, etc.).
The routines described in this subsection are implemented in {\tt ccl$\_$cls.c}.

\subsubsection{Exact expressions}
The angular power spectrum between two observables $a$ and $b$ can be written as:
\begin{equation}
 C^{ab}_\ell=4\pi\int_0^\infty \frac{dk}{k}\,\mathcal{P}_\Phi(k)\Delta^a_\ell(k)\Delta^b_\ell(k),
\end{equation}
where $\mathcal{P}_\Phi(k)$ is the dimensionless power spectrum of of the primordial curvature perturbations, and $\Delta^a$ and $\Delta^b$ are, using the terminology of CLASS, the transfer functions corresponding to these observables. Each transfer function will receive contributions from different terms. Currently {\tt CCL} supports two observables (also labelled ``tracers''), number counts and galaxy shape distortions, with the following contributions:
\paragraph{\bf Number counts.} The transfer function for number counts can be decomposed into three terms: $\Delta^{\rm NC}=\Delta^{\rm D}+\Delta^{\rm RSD}+\Delta^{\rm M}$, where
\begin{itemize}
  \item $\Delta^{\rm D}$ is the standard density term proportional to the matter density:
        \begin{equation}
          \Delta^{\rm D}_\ell(k)=\int dz\,p_z(z)\,b(z)\,T_\delta(k,z)\,j_\ell(k\chi(z)),
        \end{equation}
        where $T_\delta$ is the matter transfer function. Note that {\tt CCL} currently does not support non-linear or scale-independent bias. Here, $p_z(z)$ is the normalized distribution of sources in redshift (selection function). Thus {\tt CCL} understand each individual redshift bin as a separate ``observable''.
  \item $\Delta^{\rm RSD}$ is the linear contribution from redshift-space distortions:
        \begin{equation}
          \Delta^{\rm RSD}_\ell(k)=\int dz\,p_z(z)\frac{(1+z) p_z(z)}{H(z)}T_\theta(k,z) j_\ell''(k\chi(z)),
        \end{equation}
        where $T_\theta(k,z)$ is the transfer function of $\theta$, the divergence of the comoving velocity field.
  \item $\Delta^{\rm M}$ is the contribution from magnification lensing:
        \begin{equation}
          \Delta_\ell^{\rm M}(k)=-\ell(\ell+1)\int \frac{dz}{H(z)} W^{\rm M}(z) T_{\phi+\psi}(k,z) j_\ell(k\chi(z)),
        \end{equation}
        where $T_{\phi+\psi}$ is the transfer function for the Newtonian-gauge scalar metric perturbations, and $W^{\rm M}$ is the magnification window function:
        \begin{equation}
           W^{\rm M}(z)\equiv\int_z^\infty dz' p_z(z')\frac{2-5s(z')}{2}\frac{r(\chi(z')-\chi(z))}{r(\chi(z'))}.
        \end{equation}
        Here $s(z)$ is the magnification bias, given as the logarithmic derivative of the number of sources with magnitude limit, and $r(\chi)$ is the angular comoving distance (see Eq. \ref{eq:angdist}).

        Note that {\tt CCL} currently does not compute relativistic corrections to number counts \cite{2011PhRvD..84d3516C,2011PhRvD..84f3505B}. Although these should be included in the future, their contribution to the total fluctuation is largely subdominant, and therefore it is safe to work without them for the time being.
\end{itemize}

\paragraph{\bf Galaxy shape distortions.} The transfer function for shape distortions is currently decomposed into two terms: $\Delta^{\rm SH}=\Delta^{\rm WL}+\Delta^{\rm IA}$, where
\begin{itemize}
  \item $\Delta^{\rm L}$ is the standard lensing contribution:
        \begin{equation}
          \Delta_\ell^{\rm L}(k)=-\frac{1}{2}\sqrt{\frac{(\ell+2)!}{(\ell-2)!}}\int \frac{dz}{H(z)} W^{\rm L}(z) T_{\phi+\psi}(k,z) j_\ell(k\chi(z)),
        \end{equation}
        where $W^{\rm L}$ is the lensing kernel, given by
        \begin{equation}
          W^L(z)\equiv\int_z^\infty dz' p_z(z')\frac{r(\chi(z')-\chi(z))}{r(\chi(z'))}.
        \end{equation}
  \item $\Delta^{\rm IA}$ is the transfer function for intrinsic galaxy alignments. {\tt CCL} currently supports the so-called ``linear alignment model'', according to which the galaxy inertia tensor is proportional the local tidal tensor \cite{2004PhRvD..70f3526H,2007MNRAS.381.1197H}.
        \begin{equation}
          \Delta_\ell^{\rm IA}(k)=\sqrt{\frac{(\ell+2)!}{(\ell-2)!}}\int dz\,p_z(z)\,b_{\rm IA}(z)\,f_{\rm red}(z)\,T_\delta(k,z)\,\frac{j_\ell(k\chi(z))}{(k\chi(z))^2}.
        \end{equation}
\end{itemize}

It is worth noting that the equations above should be modified for non-flat cosmologies by replacing the spherical Bessel functions $j_\ell$ with their hyperspherical counterparts \cite{1994ApJ...432....7K}. Since the library currently only uses the Limber approximation documented below, this is not an issue for the time being, but it will be revisited in future versions of CCL.

\subsubsection{The Limber approximation}
As shown above, computing each transfer function involves a radial projection (i.e. an integral over redshift or $\chi$), and thus computing full power spectrum consists of a triple integral for each $\ell$. This can be computationally intensive, but can be significantly simplified in certain regimes by using the Limber approximation, given by:
\begin{equation}
 j_\ell(x)\simeq\sqrt{\frac{\pi}{2\ell+1}}\,\delta\left(\ell+\frac{1}{2}-x\right).
\end{equation}
Thus for each $k$ and $\ell$ we can define a radial distance $\chi_\ell\equiv(\ell+1/2)/k$, and we will write the corresponding redshift as $z_\ell$. This approximation works best for wide radial kernels and high multipoles.

Substituting this in the expressions above, it is possible to see that they can be written as follows in the Limber approximation. First, the power spectrum can be rewritten as
\begin{equation}
 C^{ab}_\ell=\frac{2}{2\ell+1}\int_0^\infty dk\,P_\delta\left(k,z_\ell\right)
 \tilde{\Delta}^a_\ell(k)\tilde{\Delta}^b_\ell(k).
\end{equation}
where
\begin{align}
 &\tilde{\Delta}_\ell^{\rm D}(k)=p_z(z_\ell)\,b(z_\ell)\,H(z_\ell)\\
 &\tilde{\Delta}_\ell^{\rm RSD}(k)=
 \frac{1+8\ell}{(2\ell+1)^2}\,p_z(z_\ell)\,f(z_\ell)\,H(z_\ell)-\\
 &\hspace{48pt}\frac{4}{2\ell+3}\sqrt{\frac{2\ell+1}{2\ell+3}}p_z(z_{\ell+1})\,f(z_{\ell+1})\,H(z_{\ell+1})\\
 &\tilde{\Delta}_\ell^{\rm M}(k)=3\Omega_{M,0}H_0^2\frac{\ell(\ell+1)}{k^2}\,
 \frac{(1+z_\ell)}{\chi_\ell}W^{\rm M}(z_\ell)\\
 &\tilde{\Delta}_\ell^{\rm L}(k)=\frac{3}{2}\Omega_{M,0}H_0^2\sqrt{\frac{(\ell+2)!}{(\ell-2)}}\frac{1}{k^2}\,
 \frac{1+z_\ell}{\chi_\ell}W^{\rm L}(z_\ell)\\
 &\tilde{\Delta}_\ell^{\rm IA}(k)=\sqrt{\frac{(\ell+2)!}{(\ell-2)!}}\frac{p_z(z_\ell)\,b_{\rm IA}(z_\ell)f_{\rm red}(z_\ell)H(z_\ell)}{(\ell+1/2)^2}
\end{align}


%\subsection{Correlation functions}
%\label{sec:corr}

%In the Limber approximation, the angular correlation function betwee any two tracers $1$ and $2$ is given by\footnote{See Bartelmann and Schneider (1999) weak lensing review, page 44. See also Joachimi \& Bridle (2010)}
%
%\begin{equation}
%C_{12}(\theta) = \int d\chi'q_1(\chi')q_2(\chi')\int dk\frac{k}{2\pi}P_{\delta}(k,\chi')J_0[f_K(\chi')\theta k],
%\end{equation}
%
%where $J_0$ is the Bessel function of order 0, $\chi$ is the comoving distance and $f_K(\chi)$ is the radial function that multiplies the spatial metric element, which is different from $\chi$ in the case of a cosmology with non-zero curvature. {\bf TODO. Need to verify $f_K$ implementation in {\tt CCL}.}

%{\bf Clustering.} For clustering, the relevant weight is given by $q_1(\chi)=b_1(\chi)dN_1/d\chi(\chi)$, the comoving distance probability distribution times the bias. The angular correlation function can also be re-written as
%\begin{equation}
%C_{12}(\theta) = \int dl \frac{l}{2\pi} C_{gg}(l) J_0(l\theta),
%\end{equation}
%where $C_{gg}$ is the galaxy clustering angular power spectrum.

%{\bf Lensing.} Lensing correlation functions are \footnote{from Schneider 2002 and Bartelmann \& Schneider section 6.4.1}
%
%\begin{eqnarray}
%\xi_{+}(\theta)&=&\int_0^{\infty}dl\frac{l}{2\pi}J_0(l\theta)P_\kappa(l),\\
%\xi_{-}(\theta)&=&\int_0^{\infty}dl\frac{l}{2\pi}J_4(l\theta)P_\kappa(l),
%\end{eqnarray}
%
%where the angular lensing convergence power spectrum is given by
%\begin{eqnarray}
%P_\kappa(l) &=& \frac{9H_0^4\Omega_m^2}{4c^4}\int_{0}^{\chi_h}\frac{d\chi}{a^2(\chi)}P_\delta\left(\frac{l}{f_K(\chi)},\chi\right)\left[\int_\chi^{\chi_h}d\chi'p_\chi(\chi')\frac{f_K(\chi'-\chi)}{f_K(\chi')}\right]^2\\
%\end{eqnarray}
%
%For numerical integration of the correlation functions, we make use of the public code FFTlog (... cite ...). (... more here ... describe correlation function calculation).


\subsection{Halo mass \& halo bias functions}
\label{sec:hmf}

The routines described in this subsection are implemented in {\tt ccl$\_$massfunc.c}.

The halo mass function is incorporated using several definitions from the literature: \citet{Tinker2008}, \citet{Tinker2010}, \citet{Angulo2012}, and \citet{Watson2013}. All four models are tuned to simulation data and tested against observational results. In addition, each of these fits has been implemented using the common halo definition of $\Delta = 200$, where a halo is defined with:
\begin{equation}
\bar{\rho}(r_{\Delta}) = \Delta*\rho_m.
\end{equation}
In addition to the usage of the most common definition, we have implemented an extension for two of the models. The Tinker 2010 model allows for a value of $\Delta$ to be given between the values of 200 and 3200 and interpolates the fitting parameters within this range in a space of $\log \Delta$ using splines. We also have implemented interpolation in the same range of Tinker 2008 $\Delta$ values. We choose not to use the interpolation fitting functions included in this work due to the introduced inaccuracies from the specified values at distinct $\Delta$ values and instead utilize a spline fitting method. We look toward extending to more general halo definitions in the future, though this implementation is not yet in practice.


With the exception of the Tinker 2010 model, we attempt to keep a common form to the multiplicity function whenever possible for ease of extension:
\begin{equation}
f(\sigma)=A\Big[\Big(\frac{\sigma}{b}\Big)^{-a}+1\Big]e^{-c/{\sigma}^2},
\end{equation}
where $A$, $a$, $b$, and $c$ are fitting parameters that have additional redshift scaling and $\sigma$ is the RMS variance of the density field smoothed on some scale $M$ at some scale factor $a$. This basic form is modified for the \citet{Angulo2012} formulation. The resulting form is
\begin{equation}
f(\sigma)=A\Big[\Big(\frac{b}{\sigma}+1\Big)^{-a}\Big]e^{-c/{\sigma}^2},
\end{equation}
where the only change is in the formulation of the second term. Note that the fitting parameters in the \citet{Angulo2012} formulation do not contain any redshift dependence and the use of it is primarily for testing and benchmark purposes.

Each call to the halo mass function requires an assumed model (defined within the {\tt ccl$\_$configuration} structure contained in {\tt ccl$\_$cosmology}), in addition to a value of the halo mass and scale factor for which to evaluate the halo mass function. The currently implemented models can be called with the tags {\tt config.mass$\_$function$\_$method = ccl$\_$tinker}, {\tt ccl$\_$tinker10}, {\tt ccl$\_$angulo}, or {\tt ccl$\_$watson}. It returns the number density of halos in logarithmic mass bins, in the form $dn/d\log_{10}{M}$, where $n$ is the number density of halos of a given mass and $M$ is the input halo mass.

The halo mass $M$ is related to $\sigma$ by first computing the radius $R$ that would enclose a mass $M$ in a homogeneous Universe at $z=0$:
\begin{equation}
  M=\frac{H_0^2}{2G}R^3\,\rightarrow \frac{M}{M_\odot}=1.162\times10^{12}\Omega_Mh^2\,\left(\frac{R}{1\,{\rm Mpc}}\right)^3.
\end{equation}
The rms density contrast in spheres of radius $R$ can then be computed as
\begin{equation}
  \sigma_R^2 = \frac{1}{2\pi^2}\int dk\,k^2\,P_k\,\tilde{W}_R^2(k)
  \label{eq:sigR}
\end{equation}
where $P_k$ is the matter power spectrum and $\tilde{W}(kR)$ is the Fourier transform of a spherical top hat window function,
\begin{equation}
\tilde{W}_R(k) = \frac{3}{(kR)^3}[\sin(kR)-kR\cos(kR)]
\end{equation}
%
This function is directly implemented in {\tt CCL} as well as a specific $\sigma_8$ function.

The \citet{Tinker2010} model parameterizes both the halo mass function and the halo bias in terms of the peak height, $\nu = \delta_c / \sigma(M)$, where $\delta_c$ is the critical density for collapse and is chosen to be $1.686$ for this particular parameterization. We can then parameterize the halo function and halo bias as
\begin{equation}
  \b(\nu) = 1 - A\frac{\nu^a}{\nu^a + {\delta_c}^a} + B\nu^b+C\nu^c,
  f(\nu) = \alpha[1+(\beta\nu)^{-2\phi}]\nu^{2\eta}e(-\gamma\nu^2/2).
\end{equation}
The currently implemented model in {\tt CCL} allows for an arbitrary overdensity $\Delta$ to be chosen, using the fitting functions provided in \citet{Tinker2010}. Other halo model definitions are not included in the halo bias calculation, though this remains an area of active work to improve upon.

\subsection{Photo-$z$ implementation}
\label{sec:photoz}
LSST galaxy redshifts will be obtained using photometry. However, analytic forms of galaxy redshift distributions are usually known in terms of spectroscopic redshifts. A model is therefore required for the probability of measuring a photometric redshift $z_{\rm ph}$ for an object with hypothetical spectroscopic redshift $z_{\rm s}$. {\tt CCL} allows you to flexibly provide your own photometric redshift model.

To do so, you will write a function which accepts as input a photometric redshift, a spectroscopic redshift, and a void pointer to a structure containing any further parameters of your photo-z model. This function will return the probability of measuring the input photometric redshift given the input spectroscopic redshift. Explicitly, this function should take the form:

{\tt user$\_$pz$\_$probability(double z$\_$ph, double z$\_$s, void * user$\_$par)\{...\}}

You must then also provides the structure of further parameters ({\tt user$\_$par}). This model can be incorporated when computing $\frac{dN}{dz}^i$ in photometric redshift bin $i$, as given by equation \ref{photoz}, below.



\subsection{LSST Specifications}
\label{sec:specs}

{\tt CCL} includes LSST specifications for the expected galaxy distributions of the full galaxy clustering sample and the lensing source galaxy sample. These enable the user to easily make predictions or forecasts for LSST.

The functional forms of the expected $\frac{dN}{dz}$ for clustering galaxies and lensing source galaxies are provided. Here, $\frac{dN}{dz}$ is the number density of galaxies as a function of spectroscopic redshift.

In the case of lensing source galaxies, these forms are given in \cite{Chang2013}, wherein three different cases are considered: fiducial, optimistic, and conservative. All three are included in {\tt CCL}, and are indicated via a label of {\tt DNDZ$\_$WL$\_$OPT}, {\tt DNDZ$\_$WL$\_$FID}, and {\tt DNDZ$\_$WL$\_$CONS} as appropriate. The functional form of $\frac{dN}{dz}$ for lensing source galaxies is given as:
\begin{equation}
\frac{dN}{dz} \propto z^\alpha {\rm exp}\left(-\frac{z}{z_0}^\beta\right).
\label{dndz_src}
\end{equation}
The parameters, in the fiducial case, are given as $\alpha=1.24$, $\beta=1.01$, and $z_0=0.51$. In the optimistic case, this becomes $\alpha=1.23$, $\beta=1.05$, and $z_0=0.59$. The conservative case is given by $\alpha=1.28$, $\beta=0.97$, and $z_0=0.41$.

For the case of the clustering galaxy sample, the functional form is given by \cite{ScienceBook}:
\begin{equation}
\frac{dN}{dz} \propto \frac{1}{2z_0}\left(\frac{z}{z_0}\right)^2 {\rm exp}\left(-\frac{z}{z_0}\right)
\label{dndz_clust}
\end{equation}
with $z_0=0.3$. The above $\frac{dN}{dz}$ for lensing sources in fact represents a subset of the $\frac{dN}{dz}$ for clustering.

In order to be incorporated into forecasts or predictions, the above expressions for $\frac{dN}{dz}$ must be normalized, and the value of $\frac{dN}{dz}$ must be provided in a given photometric redshift bin. Support is provided for the user to input a flexible photometric redshift model, as described in Section \ref{sec:photoz}. This takes the form of a function which returns the probability $p(z,z')$of measuring a particular photometric redshift $z$, given a spectroscopic redshift $z'$ and other relevant parameters. Also provided are functions to return $\sigma_z$ at a given redshift for both lensing sources and clustering galaxies, for the case in which the user wishes the assume a Gaussian photo-z model.

With this, $\frac{dN^i}{dz}$ of lensing or clustering galaxies in a particular photometric redshift bin $i$ is given by:
\begin{equation}
\frac{dN^i}{dz} = \frac{\frac{dN}{dz}\int_{z_i}^{z_{i+1}} dz' p(z,z')}{\int_{z_{\rm min}}^{z_{\rm max}}dz \frac{dN}{dz} \int_{z_i}^{z_{i+1}}dz' p(z, z')}
\label{photoz}
\end{equation}
where $z_{i}$ and $z_{i+1}$ are the photo-z edges of the bin in question.

Finally, the expected (linear, scale-independent) bias of galaxies in the clustering sample is also provided. It is given by \cite{ScienceBook}:
\begin{equation}
b(z) = \frac{0.95}{D(z)}
\label{clustbias}
\end{equation}
where $D(z)$ in the linear growth rate of structure.

\section{Tests and validation}
\label{sec:tests}

Our goal is for outputs of {\tt CCL} to be validated against the results of the code comparison project down to a $10^{-4}$ or better accuracy level if possible. In some cases, this level of accuracy is not necessary, as other systematics which have not been considered in this version of {\tt CCL} yet are expected to have a larger fractional impact. In the cases where this applies, we make it clear below.
%{\bf TODO: Currently having problems validating the correlation functions to this level. Also, we need a discussion of why this accuracy level is needed.}

A code comparison project was carried out among members of TJP where the following outputs of cosmological forecast codes were compared and validated:
\begin{enumerate}
\item growth factor at $z = 0,1,2,3,4,5$,
\item comoving radial distance $[$Mpc$/h]$ at the same redshifts,
\item linear matter power spectrum, $P(k)$, from BBKS \citealt{BBKS}) in units of $($Mpc$/h)^3$ at $z=0,2$ in the range $10^{-3} \leq k \leq 10 h/$Mpc with 10 bins per decade, and
\item the mass variance at $z=0$, $\sigma(M,z=0)$ for $M =\{10^6, 10^8, 10^{10}, 10^{12}, 10^{14}, 10^{16}\} $M$_\odot/h$.
\end{enumerate}
These forecasts were produced and compared for different cosmologies, which are listed in the table below. The results agree to better than $0.1\%$ relative accuracy for comoving distance and growth factor among all submissions (with one exception), and for $P(k)$ and $\sigma(M)$ among codes which use the same BBKS conventions.

\begin{center}
  \begin{tabular}{ c | c c c c c c c c }
    \hline
    \multicolumn{9}{|c|}{Cosmological models for code comparison project} \\
    \hline
    \hline
    Model & $\Omega_m$ & $\Omega_b$ & $\Omega_\Lambda$ & $h_0$ & $\sigma_8$ & $n_s$ & $w_0$ & $w_a$ \\
    \hline
    flat LCDM & 0.3 & 0.05 & 0.7 & 0.7 & 0.8 & 0.96 & -1 & 0 \\
    $w_0$ LCDM & 0.3 & 0.05 & 0.7 & 0.7 & 0.8 & 0.96 & -0.9 & 0  \\
    $w_a$ LCDM & 0.3 & 0.05 & 0.7 & 0.7 & 0.8 & 0.96 & -0.9 & 0.1  \\
    open $w_a$ LCDM & 0.3 & 0.05 & 0.65 & 0.7 & 0.8 & 0.96 & -0.9 & 0.1  \\
    closed $w_a$ LCDM & 0.3 & 0.05 & 0.75 & 0.7 & 0.8 & 0.96 & -0.9 & 0.1  \\
    \hline
  \end{tabular}
\end{center}

We noticed that there are 2 typos for the BBKS transfer function in ``Modern Cosmology'' \citep{DodelsonBook} compared to the original BBKS paper. The quadratic term should be $(16.1q)^2$ and the cubic term should be $(5.46q)^3$. On the other hand, the BBKS equation is correct in \citet{PeacockBook}. Using the wrong equation can give differences in the results above the $10^{-4}$ level.

From the comparison, we were also able to identify some typical issues which affect convergence at the desired level:
\begin{itemize}
\item For achieving $10^{-4}$ precision in $\sigma(M)$ and the normalisation of the power spectrum, one should check that the integral of $\sigma_8$ and $\sigma(M)$ has converged for the chosen values of $\{k_{\rm min},k_{\rm max}\}$. After checking convergence, we achieved the desired precision.
\item Also note that for $\sigma(M)$, it is important to set the desired precision level correctly for the numerical integrator. The integral usually yields $\sigma^2(M)$, and not $\sigma(M)$. Hence, one has to set the desired precision taking the exponent into account.
\item The value of the gravitational constant, $G$, enters into the critical density. We found that failure to define $G$ with sufficient precision would result in lack of convergence at the $10^{-4}$ level between the different submissions. Importantly, note that CAMB barely has $10^{-4}$ precision in $G$ (and similarly, there might be other constants within CAMB/CLASS for which one should check the precision level). For {\tt CCL}, we are using the value from the Particle Physics Handbook. %How does it compare?
\item Including/excluding radiation in the computation of the comoving distances and the growth function can easily make a difference of $10^{-4}$ at the redshifts required in this submission.
\end{itemize}

In a second stage, we used the BBKS linear matter power spectrum from the previous step to compare two-point statistics for two redshift bins, resulting in three tomography combinations, ($1-1$),($1-2$),($2-2$). We adopted the following analytic redshift distributions: a Gaussian with $\sigma = 0.15$, centered at $z_1 = 1$; and another Gaussian with the same dispersion but centered at $z_2 = 1.5$. We repeated the exercise for two redshift distribution histograms shown in Figure \ref{fig:zhistos}.

%------------------------
\begin{figure}
\centering
\includegraphics[width=0.6\textwidth]{zdist.eps}
\caption{Binned redshift distributions used for code comparison project.}
\label{fig:zhistos}
\end{figure}
%------------------------

In this second step, only 2 codes have been compared so far. More outputs are needed to guarantee convergence. Preliminarily, from these outputs, we have concluded that:
\begin{itemize}
\item The cross-correlation between bins is particularly sensitive to having enough points to sample the lensing kernel.
\item The nonlinear behaviour is sensitive to $l_{\rm max}$, we had to go up to 30,000 to get convergence (and we could not achieve $0.01\%$ convergence).
\item The large scales are sensitive to $l_{\rm min}$ (which also prompts a question about using the Limber approximation or not).
%\item Because we are using BBKS, evaluating the $P(k)$ at arbitrary $k_{\rm max}$ is not a problem, but we will need to test convergence in other cases.
\item The correlation functions are sensitive to how the power spectrum is interpolated. For example, in one case we had fewer $l$'s and we had to use an order $5$ spline. If we sample at all $l$'s then a linear interpolation is enough.
\end{itemize}

Additionally, independent codes were utilized to test the accuracy of halo mass function predictions. For the halo mass function, we compare the value of $\sigma$, $\log(\sigma^{-1})$, and the value of the halo mass function in the form used in \citep{Tinker2008},
\begin{equation}
\log[(M^2/\bar{\rho}_m)dn/dM].
\end{equation}
We note that while we maintain the $10^{-4}$ for our evaluations of $\sigma$, the accuracy degrades to a value of $5\times10^{-3}$ for the halo mass function evaluation, primarily at the high halo mass and high redshift domains. We find that this increased error is acceptable, as the level of precision is significantly better than the accuracy of current halo mass function models.

{\tt CCL} has a suite of test routines which, upon compilation, compare its outputs to the benchmarks from code comparison. These are run with {\tt make check}.


\section{Default configuration}
\label{sec:default}

In its default configuration, {\tt CCL} adopts the nonlinear matter power spectrum from {\tt CLASS} through the Halofit implementation and the Tinker mass function for number counts.


\section{Examples for C implementation}
\label{sec:example}

Examples of how to run {\tt CCL} are provided in the {\tt tests} sub-directory of the library. The first resource for a new user should be the {\tt ccl$\_$sample$\_$run.c} file. This starts by setting up the {\tt CCL} default configuration. Then, it creates the ``cosmo'' structure, which contains distances and power spectra splines, for example. There are example calls for routines that output comoving radial distances, the scale factor, the growth factor and $\sigma_8$. Toy models are created for the redshift distributions of galaxies in the clustering and lensing samples, and for the bias of the clustering sample ($b(z)=1+z$). These are used for constructing the ``tracer'' structures via {\tt CCL$\_$Cltracer}, which can then be called to obtain the angular power spectra for clustering, cosmic shear and galaxy lensing.


\section{Python wrapper}
\label{sec:python}

A Python wrapper for {\tt CCL} is provided through a module called {\tt pyccl}. The whole {\tt CCL} interface can be accessed through regular Python functions and classes, with all of the computation happening in the background through the C code. The functions all support {\tt numpy} arrays as inputs and outputs, with any loops being performed in the C code for speed.

\subsection{Python installation}
\label{sec:python:install}

Before you can build the Python wrapper, you must have compiled and installed the C version of {\tt CCL}, as {\tt pyccl} will be dynamically linked to it. The Python wrapper's build tools currently assume that your C compiler is {\tt gcc} (with OpenMP enabled), and that you have a working Python 2.x installation with {\tt numpy} and {\tt distutils} with {\tt swig}. If you have installed CCL in your default library path, you can build and install the {\tt pyccl} module by going to the root {\tt CCL} directory and choosing one of the following options:
\begin{itemize}
 \item To build and install the wrapper for the current user only, run \\
 {\tt \$ python setup.py install --user}
 \item To build install the wrapper for all users, run \\
 {\tt \$ sudo python setup.py install}
 \item To build the wrapper in-place in the source directory (for testing), run \\
 {\tt \$ python setup.py build$\_$ext --inplace}
\end{itemize}
If you choose either of the first two options, the {\tt pyccl} module will be installed into a sensible location in your {\tt PYTHONPATH}, and so should be automatically picked up by your Python interpreter. You can then simply import the module using {\tt import pyccl}. If you use the last option, however, you must either start your interpreter from the root {\tt CCL} directory, or manually add the root {\tt CCL} directory to your {\tt PYTHONPATH}.

These options assume that the C library ({\tt libccl}) has been installed somewhere in the default library path. If this isn't the case, you will need to tell the Python build tools where to find the library. This can be achieved by running the following command first, before any of the commands above:

\texttt{python setup.py build$\_$ext --library-dirs=/path/to/lib/ --rpath=/path/to/lib/}

Here, {\tt /path/to/lib/} should point to the directory where you installed the C library. For example, if you ran {\tt ./configure --prefix=/my/path/} before you compiled the C library, the correct path would be {\tt /my/path/lib/}. The command above will build the Python wrapper in-place; you can then run one of the {\tt install} commands, as listed above, to actually install the wrapper. Note that the {\tt rpath} switch makes sure that the CCL C library can be found at runtime, even if it is not in the default library path. If you use this option, there should therefore be no need to modify the library path yourself.

On some systems, building or installing the Python wrapper fails with a message similar to:

\texttt{fatal error: `gsl/gsl$\_$interp2d.h' file not found.}

This happens when the build tools fail to find the directory containing the GSL header files, e.g. when they have been installed in a non-standard directory. To work around this problem, use the {\tt --include-dirs} option when running the {\tt setup.py build$\_$ext} step above, i.e. if the GSL header files are in the directory {\tt /path/to/include/}, you would run

\texttt{python setup.py build$\_$ext --library-dirs=/path/to/install/lib/ --rpath=/path/to/install/lib/ --include-dirs=/path/to/include/}

and then run one of the {\tt setup.py install} commands listed above. (Note: As an alternative to the {\tt --include-dirs} option, you can use {\tt -I/path/to/include} instead.)

You can quickly check whether {\tt pyccl} has been installed correctly by running {\tt python -c "import pyccl"} and checking that no errors are returned. For a more in-depth test to make sure everything is working, change to the {\tt tests/} sub-directory and run {\tt python run$\_$tests.py}. These tests will take a few minutes.

\subsection{Python example}
\label{sec:python:example}

The Python module has essentially the same functions as the C library, just presented in a more standard Python-like way. You can inspect the available functions and their arguments by using the built-in Python {\tt help()} function, as with any Python module.

Below is a simple example Python script that creates a new {\tt Cosmology} object, and then uses it to calculate the $C_\ell$'s for a simple lensing cross-correlation. It should take a few seconds on a typical laptop.

\begin{verbatim}
import pyccl as ccl
import numpy as np

# Create new Parameters object, containing cosmo parameter values
p = ccl.Parameters(Omega_c=0.27, Omega_b=0.045, h=0.67, A_s=2e-9, n_s=0.96)

# Create new Cosmology object with these parameters. This keeps track of
# previously-computed cosmological functions
cosmo = ccl.Cosmology(p)

# Define a simple binned galaxy number density curve as a function of redshift
z_n = np.linspace(0., 1., 200)
n = np.ones(z_n.shape)

# Create objects to represent tracers of the weak lensing signal with this
# number density (with has_intrinsic_alignment=False)
lens1 = ccl.ClTracerLensing(cosmo, False, z_n, n)
lens2 = ccl.ClTracerLensing(cosmo, False, z_n, n)

# Calculate the angular cross-spectrum of the two tracers as a function of ell
ell = np.arange(2, 10)
cls = ccl.angular_cl(cosmo, lens1, lens2, ell)
print cls
\end{verbatim}

\subsection{Technical notes on how the Python wrapper is implemented}
\label{sec:python:technical}

The Python wrapper is built using the {\tt swig} tool, which automatically scans the {\tt CCL} C headers and builds a matching interface in Python. The default autogenerated {\tt swig} interface can be accessed through the {\tt pyccl.lib} module if necessary. A more user-friendly wrapper has been written on top of this to provide more structure to the module, allow {\tt numpy} vectorization, and provide more natural Python objects to use (instead of opaque {\tt swig}-generated objects).

The key parts of the wrapper are as follows:
\paragraph{{\tt setup.py}} This instructs {\tt swig} and other build tools on how to find the right source files and set compile-time variables correctly. Most of this information is provided by header files and SWIG interface files that are included through the {\tt pyccl/ccl.i} interface file.

Note that certain compiler flags, like {\tt -fopenmp}, are also set in {\tt setup.py}. If you are not using {\tt gcc}, you may need to modify these flags (see the {\tt extra$\_$compile$\_$args} argument of the {\tt setup()} function).

\paragraph{Interface ({\tt .i}) files} These are kept in the {\tt pyccl/} directory, and tell {\tt swig} which functions to extract from the C headers. There are also commands in these files to generate basic function argument documentation, and remove the {\tt ccl$\_$} prefix from function names.

The interface files also contain code that tells {\tt swig} how to convert C array arguments to {\tt numpy} arrays. For certain functions, this code may also contain a simple loop to effectively vectorize the function.

The main interface file is {\tt pyccl/ccl.i}, which imports all of the other interface files. Most of the {\tt CCL} source files (e.g. {\tt core.c}) have their own interface file too. For other files, mostly containing support/utility functions, {\tt swig} only needs the C header ({\tt .h}) file to be specified in the main {\tt ccl.i} file, however. (The C source file must also be added to the list in {\tt setup.py} for it to be compiled successfully.)

\paragraph{Python module files} The structure of the Python module, as seen by the user, is organized through the {\tt pyccl/$\_$$\_$init$\_$$\_$.py} file, which imports only the parts of the {\tt swig} wrapper that are useful to the user. The complete autogenerated {\tt swig} interface can be accessed through the {\tt pyccl.lib} sub-module if necessary.

Individual sub-modules from {\tt CCL} are wrapped in their own Python scripts (e.g. {\tt power.py}), which typically provide a nicer ``Pythonic'' interface to the underlying {\tt CCL} functions and objects. This includes automatically choosing whether to use the vectorized C function or not, as well as some conversions from Python objects to the autogenerated {\tt swig} objects. Most of the core Python objects, like {\tt Parameters} and {\tt Cosmology}, are defined in {\tt core.py}. These objects also do some basic memory management, like calling the corresponding {\tt ccl$\_$free$\_$*} C function when the Python object is destroyed.

\paragraph{Auto-generated wrapper files} The {\tt swig} command is triggered when you run {\tt setup.py}, and automatically generates a number of C and Python wrapper files in the {\tt pyccl/} directory. These typically have names like {\tt ccl$\_$*.c} and {\tt ccl$\_$*.py}, and should not be edited directly, as {\tt swig} will overwrite them when it next runs.

\paragraph{{\tt pyccl/pyutils.py}} This file contains several generic helper functions for passing {\tt numpy} arrays in and out of Python functions in a convenient way, and for performing error checking and some type conversions.

The build process will also create a {\tt pyccl/ccllib.py} file, which is the raw autogenerated Python interface, and {\tt $\_$ccllib.so}, which is a C library containing all of the C functions and their Python bindings. A {\tt build/} directory and {\tt pyccl.egg-info/} directory will also be created in the same directory as {\tt setup.py} when you compile {\tt pyccl}. These (plus the {\tt pyccl/$\_$ccllib.so} file) should be removed if you want to do a clean recompilation. Running {\tt python setup.py clean --all} will remove some, but not all, of the generated files.


\section{Future functionality to be included}
\label{sec:future}

In the future, we hope that {\tt CCL} will include other functionalities. Functionalities which are currently under development:
\begin{itemize}
	\item correlation functions (linking to FFTlog),
	\item the non-Limber capability,
	\item a link to FAST-PT \citep{FASTPT} for implementation of perturbation theory,
	\item a photo-z model,
	\item support for cosmologies with neutrinos,
	\item and more power spectrum methods (see \ref{Pk_whishlist}).
\end{itemize}

\section{Feedback}
\label{sec:feedback}

If you would like to contribute to {\tt CCL} or contact the developers, please do so through the {\tt CCL} github repository located in \url{https://github.com/LSSTDESC/CCL}.

\section{License}
\label{sec:license}

Copyright \textcopyright 2017, the LSSTDESC CCL contributors are listed in the
documentation ("research note") provided with this software. The repository can be found at \url{https://github.com/LSSTDESC/CCL}. All rights reserved.

Redistribution and use in source and binary forms, with or without
modification, are permitted provided that the following conditions are met:

\begin{itemize}
\item Redistributions of source code must retain the above copyright notice, this
  list of conditions and the following disclaimer.
\item Redistributions in binary form must reproduce the above copyright notice,
  this list of conditions and the following disclaimer in the documentation
  and/or other materials provided with the distribution.
\item Neither the name of CCL (\url{https://github.com/LSSTDESC/CCL}) nor the names of its
  contributors may be used to endorse or promote products derived from
  this software without specific prior written permission.
\end{itemize}

THIS SOFTWARE IS PROVIDED BY THE COPYRIGHT HOLDERS AND CONTRIBUTORS "AS IS"
AND ANY EXPRESS OR IMPLIED WARRANTIES, INCLUDING, BUT NOT LIMITED TO, THE
IMPLIED WARRANTIES OF MERCHANTABILITY AND FITNESS FOR A PARTICULAR PURPOSE ARE
DISCLAIMED. IN NO EVENT SHALL THE COPYRIGHT HOLDER OR CONTRIBUTORS BE LIABLE
FOR ANY DIRECT, INDIRECT, INCIDENTAL, SPECIAL, EXEMPLARY, OR CONSEQUENTIAL
DAMAGES (INCLUDING, BUT NOT LIMITED TO, PROCUREMENT OF SUBSTITUTE GOODS OR
SERVICES; LOSS OF USE, DATA, OR PROFITS; OR BUSINESS INTERRUPTION) HOWEVER
CAUSED AND ON ANY THEORY OF LIABILITY, WHETHER IN CONTRACT, STRICT LIABILITY,
OR TORT (INCLUDING NEGLIGENCE OR OTHERWISE) ARISING IN ANY WAY OUT OF THE USE
OF THIS SOFTWARE, EVEN IF ADVISED OF THE POSSIBILITY OF SUCH DAMAGE.

Contact GitHub API Training Shop Blog About \textcopyright 2017 GitHub, Inc. Terms Privacy Security Status Help

\input{acknowledgments}

\input{contributions}


%{\it Facilities:} \facility{LSST}

\bibliography{main}

\end{document}
%<|MERGE_RESOLUTION|>--- conflicted
+++ resolved
@@ -83,11 +83,7 @@
  $ make
  $ make install
 \end{verbatim}
-<<<<<<< HEAD
 This will create two directories (if not present already): {\tt /home/desc\_fan/include} and {\tt /home/desc\_fan/lib} where the header and lib files will be placed after running {\tt make install}. CCL has been successfully installed in different Linux and Mac OS X systems\footnote{We know of one case with Mac OS where libtools had the ``lock'' function set to ``yes'' and this caused the installation to stall. However, this is very rare. If this happens, after the {\tt configure} step, edit libtool to set the ``lock'' to ``no''.}.
-=======
-This will create two directories (if not present already): {\tt /home/desc$\_$fan/include} and {\tt /home/desc$\_$fan/lib} where the header and lib files will be placed after running {\tt make install}. CCL has been successfully installed in different Linux and Mac OS X systems\footnote{We know of one case with Mac OS where libtools had the ``lock'' function set to ``yes'' and this caused the installition to stall. However, this is very rare. If this happens, after the {\tt configure} step, edit libtool to set the ``lock'' to ``no''.}.
->>>>>>> 5740f27b
 
 After installing the C library you can make sure it is running as it should by typing {\tt make check}, which will run the unit tests described in Section \ref{sec:tests}. You are now ready to install the Python wrapper following the steps described in Section \ref{sec:python}.
 
