--- conflicted
+++ resolved
@@ -48,11 +48,7 @@
 
 \begin{abstract}
 
-<<<<<<< HEAD
-The Core Cosmology Library (\ccl) provides routines to compute basic cosmological observables with validated numerical accuracy. These routines have been validated to an accuracy level, documented here, against the results of the Code Comparison Project. In the current version, predictions are provided for distances and background quantities, angular auto- and cross-spectra of cosmic shear and clustering, and the halo mass function. Fiducial specifications for the expected LSST galaxy distributions and clustering bias are also included, together with the capability of computing redshift distributions for a user-defined photometric redshift model. \ccl is written in C, with a Python interface. In this note, we explain the functionality of the publicly released (\ccl v0.3.5) library.
-=======
 The Core Cosmology Library (\ccl) provides routines to compute basic cosmological observables with validated numerical accuracy. These routines have been validated to an accuracy level, documented here, against the results of independent implementations. In the current version, predictions are provided for distances and background quantities, angular auto- and cross-spectra of cosmic shear and clustering, halo bias and the halo mass function. \ccl uses different schemes to obtain the matter power spectrum, including analytical, phenomenological and other schemes calibrated through simulations. Fiducial specifications for the expected LSST galaxy distributions and clustering bias are also included, together with the capability of computing redshift distributions for a user-defined photometric redshift model. \ccl is written in C, with a Python interface. In this note, we explain the functionality of the publicly released (\ccl v0.99) library.
->>>>>>> bde4a8bf
 
 \end{abstract}
 
@@ -275,37 +271,30 @@
 \end{verbatim}
 the rest of the build process should be the same.
 
-<<<<<<< HEAD
+
+\subsection{Creating a Docker Image}
+
+The Dockerfile to generate a Docker image is included in the \ccl repository as Dockerfile. This can be used to create an image that Docker can spool up as a virtual machine, allowing you to utilize \ccl on any infrastructure with minimal hassle. The details of Docker and the installation process can be found at \url{https://www.docker.com/}. Once Docker is installed, it is a simple process to create an image. In a terminal of your choosing (with Docker running), type the command {\tt docker build -t ccl .} in the \ccl directory.
+
+The resulting Docker image has two primary functionalities. The first is a CMD that will open Jupyter notebook tied to a port on your local machine. This can be used with the following run command: {\tt docker run -p 8888:8888 ccl}. You can then access the notebook in the browser of your choice at {\tt localhost:8888}. The second is to access the bash itself, which can be done using {\tt docker run -it ccl bash}.
+
+This Dockerfile currently contains all installed C libraries and the Python wrapper. It currently uses continuumio/anaconda as the base image and supports ipython and Jupyter notebook. There should be minimal slowdown due to the virtualization.
+
+\section{Documentation}
+\label{sec:doc}
+
+\ccl has basic {\tt doxygen}\footnote{\url{http://www.stack.nl/~dimitri/doxygen/}} documentation for its C routines. This can be found in the directory {\tt doc/html} within the \ccl repository by opening the {\tt index.html} file in your browser. The {\tt python} routines are documented in situ; you can view the documentation for a function by calling {\tt help(function\_name)} from within {\tt python}. A Readthedocs interface is also available, where you can browse the documentation, at: \url{https://readthedocs.org/projects/ccl/}.
+
+\section{Functionality}
+\label{sec:func}
+
+\subsection{Physical constants}
 \label{sec:constants}
 We have performed a comparison of the physical constants used in \ccl and included dependencies and external sources. See Table \ref{tab:constants} for absolute fractional differences of the constants between these sources. Our final choice of constants for \ccl mainly relies on CODATA 2014 \citep{CODATA14} in as much as possible, except for ${\rm M}_\odot$, where we adopt the IAU 2015 value \citep{IAU15}, and for the conversion between parsec and meters, where we take the PDG 2013\footnote{\url{http://pdg.lbl.gov/2013/}} value. Notice that NIST\footnote{\url{https://physics.nist.gov/cuu/Constants/index.html}} adopts the CODATA 2014 values. 
 
 Notice there are some inconsistencies with the constants adopted by {\tt CLASS}. This includes the value of the gravitational constant, the Boltzmann constant, the Planck constant, the speed of light, and the electron charge. Also, the value of $\rho_c$ is derived from other constants, while PDG 2013 fixes it to a given value (this is the reason there is only one entry for that column).
 
 After comparison between the physical constants used in \ccl and those of the sources mentioned above, we have found better than $10^{−4}$ agreement for all constants of interest except for the gravitational constant and the value of the solar mass. 
-=======
->>>>>>> bde4a8bf
-
-\subsection{Creating a Docker Image}
-
-The Dockerfile to generate a Docker image is included in the \ccl repository as Dockerfile. This can be used to create an image that Docker can spool up as a virtual machine, allowing you to utilize \ccl on any infrastructure with minimal hassle. The details of Docker and the installation process can be found at \url{https://www.docker.com/}. Once Docker is installed, it is a simple process to create an image. In a terminal of your choosing (with Docker running), type the command {\tt docker build -t ccl .} in the \ccl directory.
-
-The resulting Docker image has two primary functionalities. The first is a CMD that will open Jupyter notebook tied to a port on your local machine. This can be used with the following run command: {\tt docker run -p 8888:8888 ccl}. You can then access the notebook in the browser of your choice at {\tt localhost:8888}. The second is to access the bash itself, which can be done using {\tt docker run -it ccl bash}.
-
-This Dockerfile currently contains all installed C libraries and the Python wrapper. It currently uses continuumio/anaconda as the base image and supports ipython and Jupyter notebook. There should be minimal slowdown due to the virtualization.
-
-\section{Documentation}
-\label{sec:doc}
-
-\ccl has basic {\tt doxygen}\footnote{\url{http://www.stack.nl/~dimitri/doxygen/}} documentation for its C routines. This can be found in the directory {\tt doc/html} within the \ccl repository by opening the {\tt index.html} file in your browser. The {\tt python} routines are documented in situ; you can view the documentation for a function by calling {\tt help(function\_name)} from within {\tt python}. A Readthedocs interface is also available, where you can browse the documentation, at: \url{https://readthedocs.org/projects/ccl/}.
-
-\section{Functionality}
-\label{sec:func}
-
-\subsection{Physical constants}
-
-\label{sec:constants}
-
-We have performed a comparison of the physical constants used in \ccl and included dependencies and external sources. See Table \ref{tab:constants} for percent differences of the constants between these sources.
 
 \input{table_constants}
 
