--- conflicted
+++ resolved
@@ -31,11 +31,6 @@
 ```sh
 make check
 ```
-<<<<<<< HEAD
-For quick introduction to CCL in C look at *tests/ccl_sample_run.c*.
-
-=======
->>>>>>> 33af6411
 ## Known installation issues
 1. If you are having issues with GSL versions linking, please try the following during the configuration step:
 ````sh
