--- conflicted
+++ resolved
@@ -25,7 +25,6 @@
 * in the doxygen docs contained in the `doc` folder within the repository for the C routines. 
 * There are also multiple examples in C, python and jupyter notebooks available in the `examples` folder.
 
-<<<<<<< HEAD
 ## TLDR
 
 `CCL` is available as a Python package through PyPi. To install, simply run:
@@ -742,8 +741,6 @@
 cls = ccl.angular_cl(cosmo, lens1, lens2, ell)
 print cls
 ````
-=======
->>>>>>> 20f8b0fb
 
 For known installation issues and further information on how CCL was benchmarked during development, see our [wiki](https://github.com/LSSTDESC/CCL/wiki).
 
