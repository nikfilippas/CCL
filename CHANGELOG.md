# Unreleased

<<<<<<< HEAD
## Python library
- Fixed high-z halofit behavior (#932)
=======
# v2.4.0 Changes

## Python library
- Fixed high-z halofit behavior (#932)
- Sped up calculation of Ishiyama21 concentration (#930)
- Improved N(z) treatment in tracers and corresponding error messages (#926, #928)
- Enabled accessing Tk3D internal arrays (#924)
- Added CIB profile using Shang et al. 2012 model (#905)
- Added third-order and non-local biases to Fast-PT wrapper (#901)

## C library
- Enabled compilation with debugging symbols (#931)
>>>>>>> 7b44b1e1

# v2.3.0 Changes

## Python library
- Fixed bug in calculation of Omega_M in cosmic emulator (#897).
- Eisenstein and Hu no-wiggle power spectrum (#898)
- Many functions now methods of the `Cosmology` class (#887)
- Correction to HM transition regime and small-scale 1-halo suppression (#877, #883)
- Generalized treatment of satellites in HOD profile (#875)
- SSC Non-Gaussian Angular power spectrum covariance (#855)
- Allow access to CAMB nonlinear power spectra (#854) and dark-energy models (#857)
- Write and read configuration settings to yaml (#852)
- Weak lensing profiles (#824)

## C library
- Deprecate C-level yaml reader and writer (#852)
- Fixed bug in emulator implementation (#899)

# v2.2.0 Changes

## Python library
- Added more developer documentation (#776).
- Vanilla LCDM cosmology (#783)
- Sunyaev-Zel'dovich GNFW profile and tracer (#784)
- Added number counts integrals for clusters (#787)
- Scale (and redshift) - dependent mu-Sigma modified gravity support (#790)
- Halo Occupation Distribution (#793)
- kwargs option in `read_yaml` (#829)
- correlation.py now correlations.py (#834)
- Calculator mode (#843)
- z-dependent mass function normalization for Tinker10 (#839)
- Non-Gaussian covariance matrices (#833, #835, #838)

# v2.1.0 Changes

## Python library
- Perturbation theory power spectra #734
- Generalized Tinker mass function to all SO mass definitions (#736)
- Deprecated old halo model (#736)
- Halo model power spectra #717
- Fixed bug in Duffy 2008 concentration-mass relation #717
- Added a "spline" integration method to carry out Limber integrals.
- Added a function for the angular diameter distance difference between two scale factors (#645)
- Extended implementation of halo profiles (#722).
- Improved FFTLog API (#722).
- Functionality to resample 1D arrays including extrapolation (#720).
- Methods to retrieve internal tracer functions (#713).
- Improved implementation of halo model quantities (n(M), b(M), c(M)) (#668, #655, #656, #657, #636).
- Add straightforward single massive neutrino option (#730).
- Updated MG support via mu / Sigma (scale-independent) with higher accuracy implementation (#737)
- Added function to estimate the scale at which non-linear structure formation becomes
  important for the computation of the matter power spectrum (#760).

## C library
- Deprecated old halo model (#736)
- Added a "spline" integration method to carry out Limber integrals.
- Added function for the angular diameter distance difference between two scale factors (#645)
- Removed old C/C++ examples (#725)
- Extended implementation of halo profiles (#722).
- Improved FFTLog API (#722).
- Functionality to resample 1D arrays including extrapolation (#720).
- Improved implementation of halo model quantities (n(M), b(M), c(M)) (#668, #655, #656, #657, #636).
- Updated MG support via mu / Sigma (scale-independent) with higher accuracy implementation (#737)

# v2.0.1 Changes

## Bug Fixes
- Fixed a PyPi installation bug where the proper files for `CMAKE` were not
  included in the source distribution.

# v2.0 API changes

## Python library
- Made CAMB the default Boltzmann code (#685).
- Added check to ensure the number of relativistic neutrinos is positive (#684).
- Added massive neutrinos to Omega_m (#680).
- Changed neutrino API options to be intuitive and consistent (#681).
- Enabled CAMB (#677)
- Fixed bug when normalizing the linear power spectrum using sigma8 and
  the mu-Sigma modified gravity model (#677).
- Enabled the mu-Sigma modified gravity model for any linear power spectrum (#677).
- Refactored the power spectrum normalization routines to only run CAMB/CLASS once
  when using sigma8 (#677).
- Fixed a bug where the power spectrum normalization was not being set
  accurately when using sigma8 (#677).
- Added warnings for inconsistent models (#676).
- Moved CLASS interface to python (#652).
- Moved all benchmarks and tests to python (#653).
- Changed IA bias normalization to be consistent with A_IA=1 (#630).
- Implemented generalized models for tracers (#630)
- Improved error reporting for `angular_cl` computations (#567).
- Deprecated the `pyccl.redshifts` module (#579).
- Remove global splines for RSD correlation functions. These are now stored
  per cosmology. Further, they are now rebuilt on-the-fly for a given
  cosmology if a new scale factor is requested. (#582)
- Allow spline, numerical and constant parameters to be set from Python (#557).
- Deprecated transfer function options 'ccl_emulator', 'ccl_fitting_function'
  'ccl_boltzmann', 'ccl_boltzmann_class' and 'ccl_boltzmann_camb' (#610). These
  were either not implemented or aliases for another option.
- Renamed transfer function option 'ccl_none' to 'ccl_transfer_none' to avoid
  ambiguity (#610).
- Refactored transfer function and matter power spectrum options to allow
  any combination, even unphysical ones (#610).
- Added capability to use the halo model power spectrum as the primary
  non-linear power spectrum in the code (#610).
- Fixed infinite loop bug in splitting sum of neutrino masses into individual masses (#605).
- Added custom Halofit code (#611).
- Added `has_density` and `has_shear` tags to `Tracer` constructors.
- Changed TCMB to T_CMB everywhere (#615)
- Deprecate Angpow (#571)
- Added support for modified gravity via mu / Sigma (scale-independent) parameterisation (#442)

## C library
- Added massive neutrinos to Omega_m (#680).
- Moved CLASS interface to python (#652).
- Added OpenMP (#651).
- Removed all benchmarks from C and kept only the C unit tests in C (#653).
- Implemented generalized models for tracers (#630)
- Fixed memory leak in CLASS power spectrum computations (#561, #562).
- Fixed a bug where CLASS would crash due to small rounding errors at z = 0
  when evaluating power spectra (#563, #564).
- Fixed bug in fftlog for some complex arguments (#565, #566).
- Replaced custom gamma function with that from GSL (#570).
- Deprecated the `ccl_redshifts.h` functions (#579).
- Refactored spline and numerical parameters to be allocated per cosmology (#557).
- Allow global physical constants to be changed (#557).
- Fixed memory leaks in `ccl_correlation.c` (#581).
- Deprecated transfer function options 'ccl_emulator', 'ccl_fitting_function'
  'ccl_boltzmann', 'ccl_boltzmann_class' and 'ccl_boltzmann_camb' (#610). These
  were either not implemented or aliases for another option.
- Renamed transfer function option 'ccl_none' to 'ccl_transfer_none' to avoid
  ambiguity (#610).
- Refactored transfer function and matter power spectrum options to allow
  any combination, even unphysical ones (#610).
- Added additional header and source files for clarity (#610).
- Added capability to use the halo model power spectrum as the primary
  non-linear power spectrum in the code (#610).
- Fixed infinite loop bug in splitting sum of neutrino masses into individual masses (#605).
- Added custom Halofit code (#611).
- Separated Limber and Non-Limber C_ell calculations (#614)
- Added `has_density` and `has_shear` flags to ClTracers (#614)
- Simplified C_ell unit tests (#614)
- Changed TCMB to T_CMB everywhere (#615)
- Fixed a small bug in the w_tophat expression and increased precision (#607)
- Deprecated the use of GSL spline accelerators (#626)
- Deprecate Angpow (#571)
- Added support for modified gravity via mu / Sigma (scale-independent) parameterisation (#442)

# v 1.0 API changes :

## C library
- Deprecated the `native` non-Limber angular power spectrum method (#506).
- Renamed `ccl_lsst_specs.c` to `ccl_redshifts.c`, deprecated LSST-specific redshift distribution functionality, introduced user-defined true dNdz (changes in call signature of `ccl_dNdz_tomog`). (#528).

## Python library
- Renamed `lsst_specs.py` to `redshifts.py`, deprecated LSST-specific redshift distribution functionality, introduced user-defined true dNdz (changes in call signature of `dNdz_tomog`). (#528).
- Deprecated the `native` non-Limber angular power spectrum method (#506).
- Deprecated the `Parameters` object in favor of only the `Cosmology` object (#493).
- Renamed the `ClTracer` family of objects (#496).
- Various function parameter name changes and documentation improvements (#464).

# v 0.4 API changes:

Summary: added halo model matter power spectrum calculation and halo mass-concentration relations. Change to sigma(R) function so that it now has time dependence: it is now sigma(R,a). Added a sigmaV(R,a) function, where sigmaV(R,a) is the variance in the displacement field smoothed on scale R at scale-factor a.

## C library
In ccl_halomod.c:

Added this source file. Contains functions to compute halo-model matter power spectra and also mass-concentration relations.

In ccl_power.c

Added sigmaV, changed sigma(R) -> sigma(R,a)

In ccl_massfunc.c

Added Sheth & Tormen (1999) mass function.

## Python library

sigmaR(R) defaults to sigmaR(R,a=1) unless a is specified. sigmaV(R) is also added. New functions ccl.halomodel_matter_power and ccl.halo_concentration.

# v 0.3 API changes:

Summary: the user interface for setting up cosmologies with neutrinos has been altered. Users should from now on pass Neff, the effective number of relativistic neutrino species in the early universe, and mnu, either a sum or neutrino masses or a set of 3 neutrinos masses.

## C library
In ccl_core.c:

In the function, 'ccl\_parameters\_create', the arguements 'double N\_nu\_rel', and 'double N\_nu\_mass' have been removed. The arguments 'double Neff' and 'ccl\_mnu\_convention mnu\_type' have been added. The argument 'mnu' has changed in type from 'double mnu' to 'double* mnu'.

Similar changes apply in 'ccl\_cosmology\_create\_with\_params' and all 'ccl\_parameters\_create...nu' convenience functions.

Additionally, in the function 'ccl\_parameters\_create' and 'ccl\_cosmology\_create\_with\_params', arguments have been added for the parameters of the BCM baryon model; these are 'double bcm\_log10Mc', 'double bcm\_etab', and 'double bcm\_ks'.

In ccl_neutrinos.c:

The function ccl\_Omeganuh2\_to\_Mnu has been renamed ccl\_nu\_masses. The arguments 'double a' and 'gsl\_interp\_accel* accel' have been removed. The argument 'ccl\_neutrino\_mass\_splits mass\_split' has been added.

## Python wrapper
In core.py:

In the Parameters class, the arguments 'N\_nu\_rel', and 'N\_nu\_mass' have been removed. The optional arguments 'Neff', 'mnu\_type', 'bcm\_log10Mc', 'bcm\_etab', and 'bcm\_ks' have been added. Similar changes occur in the Cosmology class.

In neutrinos.py:

In the function Omeganuh2, the argument 'Neff' has been removed. It is now fixed to the length of the argument 'mnu'.
The function 'Omeganuh2\_to\_Mnu' has been renamed 'nu\_masses'. The arguments 'a' and 'Neff' have been removed. The argument 'mass\_split' has been added.
The argument 'TCMB' has been changed to 'T_CMB'.

## Other changes since release 0.2.1 (September 2017):

CLASS is no longer included as part of CCL; it can instead of easily downloaded via the class_install.py script and this procedure is documented.

Tutorial added for usage with MCMC

Added support for BCM baryon model

cpp compatibility improved

Python 3 support added

Added support for computing the nonlinear matter power spectrum with CosmicEmu

Added support for CMB lensing observables, including splines for cosmological quantities to higher redshift

Added the ability to return useful functions such as dNdz for a tracer Cl object.

Clarified license

Values of the physical constants have changed to CODATA2014/IAU2015<|MERGE_RESOLUTION|>--- conflicted
+++ resolved
@@ -1,9 +1,5 @@
 # Unreleased
 
-<<<<<<< HEAD
-## Python library
-- Fixed high-z halofit behavior (#932)
-=======
 # v2.4.0 Changes
 
 ## Python library
@@ -16,7 +12,6 @@
 
 ## C library
 - Enabled compilation with debugging symbols (#931)
->>>>>>> 7b44b1e1
 
 # v2.3.0 Changes
 
