--- conflicted
+++ resolved
@@ -22,11 +22,6 @@
     mdef = ccl.halos.MassDef(200, 'matter')
     hmf = ccl.halos.MassFuncTinker08(mass_def=mdef, mass_def_strict=False)
     hbf = ccl.halos.HaloBiasTinker10(mass_def=mdef, mass_def_strict=False)
-<<<<<<< HEAD
-    hmf = ccl.halos.MassFuncTinker08(mass_def=mdef, mass_def_strict=False)
-    hbf = ccl.halos.HaloBiasTinker10(mass_def=mdef, mass_def_strict=False)
-=======
->>>>>>> 6770a093
 
     benches = np.loadtxt("./benchmarks/data/numcosmo_cluster_counts.txt")
 
